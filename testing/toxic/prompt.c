/*
 * Toxic -- Tox Curses Client
 */

#include <stdlib.h>
#include <string.h>
#include <ctype.h>
#include <curses.h>

#include "../../core/messenger.h"
#include "../../core/state.h"
#include "../../core/network.h"

#include "windows.h"

uint8_t pending_requests[256][CLIENT_ID_SIZE]; // XXX
uint8_t num_requests=0; // XXX

extern void on_friendadded(int friendnumber);
static void print_usage(ToxWindow* self);

// XXX:
int add_req(uint8_t* public_key) {
  memcpy(pending_requests[num_requests], public_key, CLIENT_ID_SIZE);
  ++num_requests;

  return num_requests-1;
}

// XXX: FIX
unsigned char * hex_string_to_bin(char hex_string[])
{
    size_t len = strlen(hex_string);
    unsigned char *val = malloc(len);
    char *pos = hex_string;
    int i;
    for(i = 0; i < len; ++i, pos+=2)
        sscanf(pos,"%2hhx",&val[i]);
    return val;
}

static char prompt_buf[256] = {0};
static int prompt_buf_pos=0;

static void execute(ToxWindow* self, char* cmd) {

  if(!strcmp(cmd, "quit") || !strcmp(cmd, "exit") || !strcmp(cmd, "q")) {
    endwin();
    exit(0);
  }
  else if(!strncmp(cmd, "connect ", strlen("connect "))) {
    char* ip;
    char* port;
    char* key;
    IP_Port dht;

    ip = strchr(cmd, ' ');
    if(ip == NULL) {
      wprintw(self->window, "Invalid syntax.\n");
      return;
    }
    ip++;

    port = strchr(ip, ' ');
    if(port == NULL) {
      wprintw(self->window, "Invalid syntax.\n");
      return;
    }
    port[0] = 0;
    port++;

    key = strchr(port, ' ');
    if(key == NULL) {
      wprintw(self->window, "Invalid syntax.\n");
      return;
    }
    key[0] = 0;
    key++;

    if(atoi(port) == 0) {
      wprintw(self->window, "Invalid syntax.\n");
      return;
    }

    dht.port = htons(atoi(port));

    uint32_t resolved_address = resolve_addr(ip);
    if (resolved_address == 0) {
      return;
    }

    dht.ip.i = resolved_address;
    unsigned char *binary_string = hex_string_to_bin(key);
    DHT_bootstrap(dht, binary_string);
    free(binary_string); 
  }
  else if(!strncmp(cmd, "add ", strlen("add "))) {
    uint8_t id_bin[32];
    size_t i;
    char xx[3];
    uint32_t x;

    char* id;
    char* msg;
    int num;

    id = strchr(cmd, ' ');
    if(id == NULL) {
      wprintw(self->window, "Invalid syntax.\n");
      return;
    }
    id++;

    msg = strchr(id, ' ');
    if(msg != NULL) {
      msg[0] = 0;
      msg++;
    }
    else msg = "";

    if(strlen(id) != 2*32) {
      wprintw(self->window, "Invalid ID length.\n");
      return;
    }

    for(i=0; i<32; i++) {
      xx[0] = id[2*i];
      xx[1] = id[2*i+1];
      xx[2] = '\0';

      if(sscanf(xx, "%02x", &x) != 1) {
        wprintw(self->window, "Invalid ID.\n");
        return;
      }

      id_bin[i] = x;
    }

    num = add_friend(id_bin, (uint8_t*) msg, strlen(msg)+1);
    switch (num) {
    case -1: 
      wprintw(self->window, "Message is too long.\n");
      break;
    case -2:
      wprintw(self->window, "Please add a message to your request.\n");
      break;
    case -3:
      wprintw(self->window, "That appears to be your own ID.\n");
      break;
    case -4:
      wprintw(self->window, "Friend request already sent.\n");
      break;
    case -5:
      wprintw(self->window, "Undefined error when adding friend.\n");
      break; 
    default:
      wprintw(self->window, "Friend added as %d.\n", num);
      on_friendadded(num);
      break;
    }
  }

  else if(!strcmp(cmd, "help")) {
	  print_usage(self);
  }
  else if(!strncmp(cmd, "status ", strlen("status "))) {
    char* msg;

    msg = strchr(cmd, ' ');
    if(msg == NULL) {
      wprintw(self->window, "Invalid syntax.\n");
      return;
    }
    msg++;

    set_self_userstatus((uint8_t*) msg, strlen(msg)+1);
    wprintw(self->window, "Status set to: %s\n", msg);
  }
  else if(!strncmp(cmd, "nick ", strlen("nick "))) {
    char* nick;

    nick = strchr(cmd, ' ');
    if(nick == NULL) {
      wprintw(self->window, "Invalid syntax.\n");
      return;
    }
    nick++;

<<<<<<< HEAD
    setname((uint8_t*) nick, strlen(nick)+1);
    wprintw(self->window, "Nickname set to: %s\n", nick);
=======
    set_self_name((uint8_t*) nick, strlen(nick)+1);
    wprintw(self->window, "Nickname set to: %s.\n", nick);
>>>>>>> 48bab85a
  }
  else if(!strcmp(cmd, "myid")) {
    char id[32*2 + 1] = {0};
    size_t i;

    for(i=0; i<32; i++) {
      char xx[3];
      snprintf(xx, sizeof(xx), "%02x",  self_public_key[i] & 0xff);
      strcat(id, xx);
    }
    
    wprintw(self->window, "Your ID: %s\n", id);
  }
  else if(!strncmp(cmd, "accept ", strlen("accept "))) {
    char* id;
    int num;

    id = strchr(cmd, ' ');
    if(id == NULL) {
      wprintw(self->window, "Invalid syntax.\n");
      return;
    }
    id++;

    num = atoi(id);
    if(num >= num_requests) {
      wprintw(self->window, "Invalid syntax.\n");
      return;
    }

    num = add_friend_norequest(pending_requests[num]);

    if(num == -1) {
      wprintw(self->window, "Failed to add friend.\n");
    }
    else {
      wprintw(self->window, "Friend accepted as: %d.\n", num);
      on_friendadded(num);
    }
  }
  else if(!strncmp(cmd, "msg ", strlen("msg "))) {
    char* id;
    char* msg;

    id = strchr(cmd, ' ');

    if(id == NULL) {
      wprintw(self->window, "Invalid syntax.\n");
      return;
    }
    id++;

    msg = strchr(id, ' ');
    if(msg == NULL) {
      wprintw(self->window, "Invalid syntax.\n");
      return;
    }
    msg[0] = 0;
    msg++;

    if(send_message(atoi(id), (uint8_t*) msg, strlen(msg)+1) < 0) {
      wprintw(self->window, "Error occurred while sending message.\n");
    }
    else {
      wprintw(self->window, "Message successfully sent.\n");
    }
  }

  else {
    wprintw(self->window, "Invalid command.\n");
  }
}

static void prompt_onKey(ToxWindow* self, int key) {
  // PRINTABLE characters: Add to line.
  if(isprint(key)) {
    if(prompt_buf_pos == (sizeof(prompt_buf) - 1)) {
      return;
    }
    prompt_buf[prompt_buf_pos++] = key;
    prompt_buf[prompt_buf_pos] = 0;
  }

  // RETURN key: execute command.
  else if(key == '\n') {
    wprintw(self->window, "\n");
    execute(self, prompt_buf);
    prompt_buf_pos = 0;
    prompt_buf[0] = 0;
  }

  // BACKSPACE key: Remove one character from line.
  else if(key == 0x107 || key == 0x8 || key == 0x7f) {
    if(prompt_buf_pos != 0) {
      prompt_buf[--prompt_buf_pos] = 0;
    }
  }
}

static void prompt_onDraw(ToxWindow* self) {
  curs_set(1);
  int x, y;

  getyx(self->window, y, x);
  (void) x;

  wattron(self->window, COLOR_PAIR(1));
  mvwprintw(self->window, y, 0, "# ");
  wattroff(self->window, COLOR_PAIR(1));

  mvwprintw(self->window, y, 2, "%s", prompt_buf);
  wclrtoeol(self->window);

  wrefresh(self->window);
}

static void print_usage(ToxWindow* self) {
  wattron(self->window, COLOR_PAIR(2) | A_BOLD);
  wprintw(self->window, "Commands:\n");
  wattroff(self->window, A_BOLD);
  
  wprintw(self->window, "      connect <ip> <port> <key> : Connect to DHT server\n");
  wprintw(self->window, "      add <id> <message>        : Add friend\n");
  wprintw(self->window, "      status <message>          : Set your status\n");
  wprintw(self->window, "      nick <nickname>           : Set your nickname\n");
  wprintw(self->window, "      accept <number>           : Accept friend request\n");
  wprintw(self->window, "      myid                      : Print your ID\n");
  wprintw(self->window, "      quit/exit                 : Exit program\n");
  wprintw(self->window, "      help                      : Print this message again\n");


  wattron(self->window, A_BOLD);
  wprintw(self->window, "TIP: Use the TAB key to navigate through the tabs.\n\n");
  wattroff(self->window, A_BOLD);

  wattroff(self->window, COLOR_PAIR(2));
}

static void prompt_onInit(ToxWindow* self) {
  scrollok(self->window, 1);

  print_usage(self);
  wclrtoeol(self->window);
}

ToxWindow new_prompt() {
  ToxWindow ret;

  memset(&ret, 0, sizeof(ret));

  ret.onKey = &prompt_onKey;
  ret.onDraw = &prompt_onDraw;
  ret.onInit = &prompt_onInit;
  strcpy(ret.title, "[prompt]");

  return ret;
}<|MERGE_RESOLUTION|>--- conflicted
+++ resolved
@@ -186,13 +186,8 @@
     }
     nick++;
 
-<<<<<<< HEAD
-    setname((uint8_t*) nick, strlen(nick)+1);
-    wprintw(self->window, "Nickname set to: %s\n", nick);
-=======
     set_self_name((uint8_t*) nick, strlen(nick)+1);
     wprintw(self->window, "Nickname set to: %s.\n", nick);
->>>>>>> 48bab85a
   }
   else if(!strcmp(cmd, "myid")) {
     char id[32*2 + 1] = {0};
