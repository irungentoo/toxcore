/*
 * Toxic -- Tox Curses Client
 */

#include <curses.h>
#include <stdio.h>
#include <stdlib.h>
#include <stdbool.h>
#include <stdint.h>

#include "../../core/messenger.h"
#include "../../core/state.h"
#include "../../core/network.h"

#include "windows.h"

extern ToxWindow new_prompt();
extern ToxWindow new_friendlist();

extern int friendlist_onFriendAdded(int num);

extern int add_req(uint8_t* public_key); // XXX

#define TOXWINDOWS_MAX_NUM 32

static ToxWindow windows[TOXWINDOWS_MAX_NUM];
static int w_num;
static int w_active;
static ToxWindow* prompt;

// CALLBACKS START
void on_request(uint8_t* public_key, uint8_t* data, uint16_t length) {
  size_t i;
  int n = add_req(public_key);

  wprintw(prompt->window, "\nFriend request from:\n");

  for(i=0; i<32; i++) {
    wprintw(prompt->window, "%02x", public_key[i] & 0xff);
  }
  wprintw(prompt->window, "\n");

  wprintw(prompt->window, "Use \"accept %d\" to accept it.\n", n);

  for(i=0; i<w_num; i++) {
    if(windows[i].onFriendRequest != NULL)
      windows[i].onFriendRequest(&windows[i], public_key, data, length);
  }
}

void on_message(int friendnumber, uint8_t* string, uint16_t length) {
  size_t i;

  wprintw(prompt->window, "\n(message) %d: %s\n", friendnumber, string);

  for(i=0; i<w_num; i++) {
    if(windows[i].onMessage != NULL)
      windows[i].onMessage(&windows[i], friendnumber, string, length);
  }
}

void on_nickchange(int friendnumber, uint8_t* string, uint16_t length) {
  size_t i;

  wprintw(prompt->window, "\n(nickchange) %d: %s!\n", friendnumber, string);

  for(i=0; i<w_num; i++) {
    if(windows[i].onNickChange != NULL)
      windows[i].onNickChange(&windows[i], friendnumber, string, length);
  }
}

void on_statuschange(int friendnumber, uint8_t* string, uint16_t length) {
  size_t i;

  wprintw(prompt->window, "\n(statuschange) %d: %s!\n", friendnumber, string);

  for(i=0; i<w_num; i++) {
    if(windows[i].onStatusChange != NULL)
      windows[i].onStatusChange(&windows[i], friendnumber, string, length);
  }
}

void on_friendadded(int friendnumber) {
  friendlist_onFriendAdded(friendnumber);
}
// CALLBACKS END

static void init_term() {
  // Setup terminal.
  initscr();
  cbreak();
  keypad(stdscr, 1);
  noecho();
  timeout(100);

  if(has_colors()) {
    start_color();
    init_pair(1, COLOR_GREEN, COLOR_BLACK);
    init_pair(2, COLOR_CYAN, COLOR_BLACK);
    init_pair(3, COLOR_RED, COLOR_BLACK);
    init_pair(4, COLOR_BLUE, COLOR_BLACK);
  }

  refresh();
}

static void init_libtox() {
    // Init core.
    init_tox();

    // Callbacks.
    friend_add_request_callback(on_request);
    message_receive_callback(on_message);
    friend_name_change_callback(on_nickchange);
    friend_userstatus_change_callback(on_statuschange);
}

int add_window(ToxWindow w) {
  if(w_num == TOXWINDOWS_MAX_NUM)
    return -1;

  if(LINES < 2)
    return -1;

  w.window = newwin(LINES - 2, COLS, 0, 0);

  if(w.window == NULL)
    return -1;

  windows[w_num++] = w;
  w.onInit(&w);

  return w_num - 1;
}

int focus_window(int num) {
  if(num >= w_num || num < 0)
    return -1;

  w_active = num;
  return 0;
}

static void init_windows() {
  w_num = 0;
  w_active = 0;

  if(add_window(new_prompt()) == -1 || add_window(new_friendlist()) == -1) {
    fprintf(stderr, "add_window() failed.\n");

    endwin();
    exit(1);
  }

  prompt = &windows[0];
}

static void do_tox() {
  static bool dht_on = false;

  if(!dht_on && DHT_isconnected()) {
    dht_on = true;
    wprintw(prompt->window, "\nDHT connected!\n");
  }
  else if(dht_on && !DHT_isconnected()) {
    dht_on = false;
    wprintw(prompt->window, "\nDHT disconnected!\n");
  }

  process_tox();
}

static void load_data(char *path) {
  FILE* fd;
  size_t len;
  uint8_t* buf;

  if((fd = fopen(path, "r")) != NULL) {
    fseek(fd, 0, SEEK_END);
    len = ftell(fd);
    fseek(fd, 0, SEEK_SET);

    buf = malloc(len);

    if(buf == NULL) {
      fprintf(stderr, "malloc() failed.\n");

      fclose(fd);
      endwin();
      exit(1);
    }

    if(fread(buf, len, 1, fd) != 1){
      fprintf(stderr, "fread() failed.\n");

      free(buf);
      fclose(fd);
      endwin();
      exit(1);
    }

    load_tox_state(buf, len);
  }
  else { 
    len = tox_state_size();
    buf = malloc(len);

    if(buf == NULL) {
      fprintf(stderr, "malloc() failed.\n");
      endwin();
      exit(1);
    }

    save_tox_state(buf);

    fd = fopen(path, "w");
    if(fd == NULL) {
      fprintf(stderr, "fopen() failed.\n");

      free(buf);
      endwin();
      exit(1);
    }

    if(fwrite(buf, len, 1, fd) != 1){
      fprintf(stderr, "fwrite() failed.\n");

      free(buf);
      fclose(fd);
      endwin();
      exit(1);
    }
  }

  free(buf);
  fclose(fd);
}

static void draw_bar() {
  static int odd = 0;
  size_t i;

  attron(COLOR_PAIR(4));
  mvhline(LINES - 2, 0, '_', COLS);
  attroff(COLOR_PAIR(4));

  move(LINES - 1, 0);

  attron(COLOR_PAIR(4) | A_BOLD);
  printw(" TOXIC 1.0 |");
  attroff(COLOR_PAIR(4) | A_BOLD);

  for(i=0; i<w_num; i++) {
    if(i == w_active) {
      attron(A_BOLD);
    }

    odd = (odd+1) % 10;

    if(windows[i].blink && (odd < 5)) {
      attron(COLOR_PAIR(3));
    }

    printw(" %s", windows[i].title);

    if(windows[i].blink && (odd < 5)) {
      attron(COLOR_PAIR(3));
    }

    if(i == w_active) {
      attroff(A_BOLD);
    }
  }

  refresh();
}

void prepare_window(WINDOW* w) {
  mvwin(w, 0, 0);
  wresize(w, LINES-2, COLS);
}

int main(int argc, char* argv[]) {
  int ch;
  int i = 0;
  int f_flag = 0;
  char *filename = "data";
  ToxWindow* a;

    for(i = 0; i < argc; i++) {
        if(argv[i][0] == '-') {
            if(argv[i][1] == 'f') {
                if(argv[i + 1] != NULL)
                    filename = argv[i + 1];
                else {
                    f_flag = -1;
                }
            }
        }
    }

  init_term();
<<<<<<< HEAD
  init_tox();
  load_data(filename);
=======
  init_libtox();
  load_data();
>>>>>>> 48bab85a
  init_windows();

  if(f_flag == -1) {
    attron(COLOR_PAIR(3) | A_BOLD);
    wprintw(prompt->window, "You passed '-f' without giving an argument!\n"
                            "defaulting to 'data' for a keyfile...\n");
    attroff(COLOR_PAIR(3) | A_BOLD);
  }
    

  while(true) {
    // Update tox.
    do_tox();

    // Draw.
    a = &windows[w_active];
    prepare_window(a->window);
    a->blink = false;
    draw_bar();
    a->onDraw(a);

    // Handle input.
    ch = getch();
    if(ch == '\t') {
      w_active = (w_active + 1) % w_num;
    }
    else if(ch == KEY_BTAB) {
      w_active = (w_active + w_num - 1) % w_num;
    }
    else if(ch != ERR) {
      a->onKey(a, ch);
    }

  }

  return 0;
}
<|MERGE_RESOLUTION|>--- conflicted
+++ resolved
@@ -301,13 +301,8 @@
     }
 
   init_term();
-<<<<<<< HEAD
-  init_tox();
+  init_libtox();
   load_data(filename);
-=======
-  init_libtox();
-  load_data();
->>>>>>> 48bab85a
   init_windows();
 
   if(f_flag == -1) {
