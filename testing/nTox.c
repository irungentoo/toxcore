/* nTox.c
 *
 * Textual frontend for Tox.
 *
 *  Copyright (C) 2013 Tox project All Rights Reserved.
 *
 *  This file is part of Tox.
 *
 *  Tox is free software: you can redistribute it and/or modify
 *  it under the terms of the GNU General Public License as published by
 *  the Free Software Foundation, either version 3 of the License, or
 *  (at your option) any later version.
 *
 *  Tox is distributed in the hope that it will be useful,
 *  but WITHOUT ANY WARRANTY; without even the implied warranty of
 *  MERCHANTABILITY or FITNESS FOR A PARTICULAR PURPOSE.  See the
 *  GNU General Public License for more details.
 *
 *  You should have received a copy of the GNU General Public License
 *  along with Tox.  If not, see <http://www.gnu.org/licenses/>.
 *
 */
#include "nTox.h"
#include "misc_tools.h"

#include <stdio.h>
#include <time.h>

#ifdef WIN32
#define c_sleep(x) Sleep(1*x)
#else
#include <unistd.h>
#define c_sleep(x) usleep(1000*x)
#endif

char lines[HISTORY][STRING_LENGTH];
char line[STRING_LENGTH];

char *help = "[i] commands:\n/f ID (to add friend)\n/m friendnumber message  "
             "(to send message)\n/s status (to change status)\n[i] /l list (l"
             "ist friends)\n/h for help\n/i for info\n/n nick (to change nick"
             "name)\n/q (to quit)";
int x, y;

uint8_t pending_requests[256][CLIENT_ID_SIZE];
uint8_t num_requests = 0;

void get_id(char *data)
{
    char idstring0[200];
    char idstring1[PUB_KEY_BYTES][5];
    char idstring2[PUB_KEY_BYTES][5];
    int i = 0;
    for(i = 0; i < PUB_KEY_BYTES; i++)
    {
        if (self_public_key[i] < (PUB_KEY_BYTES / 2))
            strcpy(idstring1[i],"0");
        else
            strcpy(idstring1[i], "");
        sprintf(idstring2[i], "%hhX",self_public_key[i]);
    }
    strcpy(idstring0,"[i] ID: ");
    int j = 0;
    for (j = 0; j < PUB_KEY_BYTES; j++) {
        strcat(idstring0,idstring1[j]);
        strcat(idstring0,idstring2[j]);
    }

    memcpy(data, idstring0, strlen(idstring0));
}

void new_lines(char *line)
{
    int i = 0;
    for (i = HISTORY-1; i > 0; i--)
        strncpy(lines[i], lines[i-1], STRING_LENGTH - 1);

    strncpy(lines[0], line, STRING_LENGTH - 1);
    do_refresh();
}


void print_friendlist()
{
    char name[MAX_NAME_LENGTH];
    int i = 0;
    new_lines("[i] Friend List:");
<<<<<<< HEAD
    while(getname(i, (uint8_t *)name) != -1) {
        /* account for the longest name and the longest "base" string */
        char fstring[MAX_NAME_LENGTH + strlen("[i] Friend: NULL\n\tid: ")];

=======
    uint32_t i;
    for (i = 0; i <= num_requests; i++) {
        char fstring[128];
        get_friend_name(i, (uint8_t*)name);
>>>>>>> 48bab85a
        if (strlen(name) <= 0) {
            sprintf(fstring, "[i] Friend: No Friend!\n\tid: %i", i);
        } else {
            sprintf(fstring, "[i] Friend: %s\n\tid: %i", (uint8_t*)name, i);
        }
        i++;
        new_lines(fstring);
    }

    if(i == 0)
        new_lines("\tno friends! D:");
}

char *format_message(char *message, int friendnum)
{
    char name[MAX_NAME_LENGTH];
    if (friendnum != -1) {
            get_friend_name(friendnum, (uint8_t*)name);
    } else {
            get_self_name((uint8_t*)name);
    }
    char *msg = malloc(100+strlen(message)+strlen(name)+1);

    time_t rawtime;
    struct tm * timeinfo;
    time ( &rawtime );
    timeinfo = localtime ( &rawtime );
    char* time = asctime(timeinfo);
    size_t len = strlen(time);
    time[len-1] = '\0';
    if (friendnum != -1) {
        sprintf(msg, "[%d] %s <%s> %s", friendnum, time, name, message);
    } else {
        // This message came from ourselves
        sprintf(msg, "%s <%s> %s", time, name, message);
    }
    return msg;
}

void line_eval(char *line)
{
    if (line[0] == '/') {
        char inpt_command = line[1];
        char prompt[STRING_LENGTH+2] = "> ";
        int prompt_offset = 3;
        strcat(prompt, line);
        new_lines(prompt);
        if (inpt_command == 'f') { // add friend command: /f ID
            int i;
            char temp_id[128];
            for (i = 0; i < 128; i++)
                temp_id[i] = line[i+prompt_offset];

<<<<<<< HEAD
            unsigned char *bin_string = hex_string_to_bin(temp_id);
            int num = m_addfriend(bin_string, (uint8_t*)"Install Gentoo", sizeof("Install Gentoo"));
            free(bin_string);
=======
            int num = add_friend(hex_string_to_bin(temp_id), (uint8_t*)"Install Gentoo", sizeof("Install Gentoo"));
>>>>>>> 48bab85a
            char numstring[100];
            switch (num) {
            case FAERR_TOOLONG:
                sprintf(numstring, "[i] Message is too long.");
                break;
            case FAERR_NOMESSAGE:
                sprintf(numstring, "[i] Please add a message to your request.");
                break;
            case FAERR_OWNKEY:
                sprintf(numstring, "[i] That appears to be your own ID.");
                break;
            case FAERR_ALREADYSENT:
                sprintf(numstring, "[i] Friend request already sent.");
                break;
            case FAERR_UNKNOWN:
                sprintf(numstring, "[i] Undefined error when adding friend.");
                break;
            default:
                sprintf(numstring, "[i] Added friend as %d.", num);
                break;
            }
            new_lines(numstring);
            do_refresh();
        }
        else if (inpt_command == 'd') {
            process_tox();
        }
        else if (inpt_command == 'm') { //message command: /m friendnumber messsage
            size_t len = strlen(line);
            if(len < 3)
                return;

            char numstring[len-3];
            char message[len-3];
            int i;
            for (i = 0; i < len; i++) {
                if (line[i+3] != ' ') {
                    numstring[i] = line[i+3];
                } else {
                    int j;
                    for (j = (i+1); j < (len+1); j++)
                        message[j-i-1] = line[j+3];
                    break;
                }
            }
            int num = atoi(numstring);
            if (send_message(num, (uint8_t*) message, strlen(message) + 1) != 1) {
                new_lines("[i] could not send message");
            } else {
                new_lines(format_message(message, -1));
            }
        }
        else if (inpt_command == 'n') {
            uint8_t name[MAX_NAME_LENGTH];
            int i = 0;
            size_t len = strlen(line);
            for (i = 3; i < len; i++) {
                if (line[i] == 0 || line[i] == '\n') break;
                name[i-3] = line[i];
            }
            name[i-3] = 0;
            set_self_name(name, i - 2);
            char numstring[100];
            sprintf(numstring, "[i] changed nick to %s", (char*)name);
            new_lines(numstring);
        }
        else if (inpt_command == 'l') {
            print_friendlist();
        }
        else if (inpt_command == 's') {
            uint8_t status[MAX_USERSTATUS_LENGTH];
            int i = 0;
            size_t len = strlen(line);
            for (i = 3; i < len; i++) {
                if (line[i] == 0 || line[i] == '\n') break;
                status[i-3] = line[i];
            }
            status[i-3] = 0;
            set_self_userstatus(status, strlen((char*)status) + 1);
            char numstring[100];
            sprintf(numstring, "[i] changed status to %s", (char*)status);
            new_lines(numstring);
        }
        else if (inpt_command == 'a') {
            uint8_t numf = atoi(line + 3);
            char numchar[100];
            int num = add_friend_norequest(pending_requests[numf]);
            if (num != -1) {
                sprintf(numchar, "[i] friend request %u accepted", numf);
                new_lines(numchar);
                sprintf(numchar, "[i] added friendnumber %d", num);
                new_lines(numchar);
            } else {
                sprintf(numchar, "[i] failed to add friend");
                new_lines(numchar);
            }
            do_refresh();
        }
       else if (inpt_command == 'h') { //help
           new_lines(help);
        }
       else if (inpt_command == 'i') { //info
           char idstring[200];
           get_id(idstring);
           new_lines(idstring);
       }

        else if (inpt_command == 'q') { //exit
            endwin();
            exit(EXIT_SUCCESS);
        } else {
            new_lines("[i] invalid command");
        }
    } else {
        new_lines("[i] invalid command");
        //new_lines(line);
    }
}

void wrap(char output[STRING_LENGTH], char input[STRING_LENGTH], int line_width)
{
    strcpy(output,input);
    size_t len = strlen(output);
    int i = 0;
    for (i = line_width; i < len; i = i + line_width) {
        while (output[i] != ' ' && i != 0) {
            i--;
        }
        if (i > 0) {
            output[i] = '\n';
        }
    }
}

int count_lines(char *string)
{
    size_t len = strlen(string);
    int count = 1;
    int i;
    for (i = 0; i < len; i++) {
        if (string[i] == '\n')
            count++;
    }
    return count;
}

char *appender(char *str, const char c)
{
    size_t len = strlen(str);
    if (len < STRING_LENGTH) {
        str[len+1] = str[len];
        str[len] = c;
    }
    return str;
}

void do_refresh()
{
    int count=0;
    char wrap_output[STRING_LENGTH];
    int L;
    int i;
    for (i = 0; i < HISTORY; i++) {
        wrap(wrap_output, lines[i], x);
        L = count_lines(wrap_output);
        count = count + L;
        if (count < y) {
            move(y-1-count, 0);
            printw(wrap_output);
            clrtoeol();
        }
    }
    move(y-1, 0);
    clrtoeol();
    printw(">> ");
    printw(line);
    clrtoeol();
    refresh();
}

void print_request(uint8_t *public_key, uint8_t *data, uint16_t length)
{
    new_lines("[i] received friend request with message:");
    new_lines((char *)data);
    char numchar[100];
    sprintf(numchar, "[i] accept request with /a %u", num_requests);
    new_lines(numchar);
    memcpy(pending_requests[num_requests], public_key, CLIENT_ID_SIZE);
    ++num_requests;
    do_refresh();
}

void print_message(int friendnumber, uint8_t * string, uint16_t length)
{
    new_lines(format_message((char*)string, friendnumber));
}

void print_nickchange(int friendnumber, uint8_t *string, uint16_t length)
{
    char name[MAX_NAME_LENGTH];
<<<<<<< HEAD
    if(getname(friendnumber, (uint8_t*)name) != -1) {
        char msg[100+length];
        sprintf(msg, "[i] [%d] %s is now known as %s.", friendnumber, name, string);
        new_lines(msg);
    }
=======
    get_friend_name(friendnumber, (uint8_t*)name);
    char msg[100+length];
    sprintf(msg, "[i] [%d] %s is now known as %s.", friendnumber, name, string);
    new_lines(msg);
>>>>>>> 48bab85a
}

void print_statuschange(int friendnumber, uint8_t *string, uint16_t length)
{
    char name[MAX_NAME_LENGTH];
<<<<<<< HEAD
    if(getname(friendnumber, (uint8_t*)name) != -1) {
        char msg[100+length+strlen(name)+1];
        sprintf(msg, "[i] [%d] %s's status changed to %s.", friendnumber, name, string);
        new_lines(msg);
    }
=======
    get_friend_name(friendnumber, (uint8_t*)name);
    char msg[100+length+strlen(name)+1];
    sprintf(msg, "[i] [%d] %s's status changed to %s.", friendnumber, name, string);
    new_lines(msg);
>>>>>>> 48bab85a
}

void load_key(char *path)
{
    FILE *data_file = fopen(path, "r");
    int size = 0;

    if (data_file) {
        //load keys
        fseek(data_file, 0, SEEK_END);
        size = ftell(data_file);
        rewind(data_file);

        uint8_t data[size];
        if (fread(data, sizeof(uint8_t), size, data_file) != size){
            fputs("[!] could not read data file! exiting...\n", stderr);
            goto FILE_ERROR;
        }
<<<<<<< HEAD
        Messenger_load(data, size);

=======
        load_tox_state(data, size);
>>>>>>> 48bab85a
    } else { 
        //else save new keys
        int size = tox_state_size();
        uint8_t data[size];
<<<<<<< HEAD
        Messenger_save(data);
        data_file = fopen(path, "w");

        if(!data_file) {
            perror("[!] load_key");
=======
        save_tox_state(data);
        data_file = fopen("data","w");
        if (fwrite(data, sizeof(uint8_t), size, data_file) != size){
            printf("[i] could not write data file\n[i] exiting\n");
>>>>>>> 48bab85a
            exit(1);
        }

        if (fwrite(data, sizeof(uint8_t), size, data_file) != size){
            fputs("[!] could not write data file! exiting...", stderr);
            goto FILE_ERROR;
        }
    }
<<<<<<< HEAD

    return;

FILE_ERROR:
    if(fclose(data_file) < 0)
        perror("[!] fclose failed");
    exit(1);
}

void print_help(void)
{
    printf("nTox %.1f - Command-line tox-core client\n", 0.1);
    puts("Options:");
    puts("\t-h\t-\tPrint this help and exit.");
    puts("\t-f\t-\tSpecify a keyfile to read (or write to) from.");
=======
    fclose(data_file);
>>>>>>> 48bab85a
}

int main(int argc, char *argv[])
{
    int on = 0;
    int c = 0;
    int i = 0;
    char *filename = "data";
    char idstring[200] = {0};

    if (argc < 4) {
        printf("[!] Usage: %s [IP] [port] [public_key] <keyfile>\n", argv[0]);
        exit(0);
    }
<<<<<<< HEAD

    for(i = 0; i < argc; i++) {
        if(argv[i][0] == '-') {
            if(argv[i][1] == 'h') {
                print_help();
                exit(0);
            } else if(argv[i][1] == 'f') {
                if(argv[i + 1] != NULL)
                    filename = argv[i + 1];
                else {
                    fputs("[!] you passed '-f' without giving an argument!\n", stderr);
                }
            }
=======
    int c;
    int on = 0;
    init_tox();
    //if keyfiles exist
    if(argc > 4){
        if(strncmp(argv[4], "nokey", 6) < 0){
        //load_key();
>>>>>>> 48bab85a
        }
    }
<<<<<<< HEAD

    initMessenger();
    load_key(filename);

    m_callback_friendrequest(print_request);
    m_callback_friendmessage(print_message);
    m_callback_namechange(print_nickchange);
    m_callback_userstatus(print_statuschange);
=======
    friend_add_request_callback(print_request);
    message_receive_callback(print_message);
    friend_name_change_callback(print_nickchange);
    friend_userstatus_change_callback(print_statuschange);
>>>>>>> 48bab85a

    initscr();
    noecho();
    raw();
    getmaxyx(stdscr, y, x);

    new_lines("/h for list of commands");
    get_id(idstring);
    new_lines(idstring);
    strcpy(line, "");

    IP_Port bootstrap_ip_port;
    bootstrap_ip_port.port = htons(atoi(argv[2]));
    int resolved_address = resolve_addr(argv[1]);
    if (resolved_address != 0)
        bootstrap_ip_port.ip.i = resolved_address;
    else
        exit(1);

    unsigned char *binary_string = hex_string_to_bin(argv[3]);
    DHT_bootstrap(bootstrap_ip_port, binary_string);
    free(binary_string);
    nodelay(stdscr, TRUE);
    while(true) {
        if (on == 0 && DHT_isconnected()) {
            new_lines("[i] connected to DHT\n[i] define username with /n");
            on = 1;
        }

        process_tox();
        c_sleep(1);
        do_refresh();

        c = getch();
        if (c == ERR || c == 27)
            continue;

        getmaxyx(stdscr, y, x);
        if (c == '\n') {
            line_eval(line);
            strcpy(line, "");
        } else if (c == 8 || c == 127) {
            line[strlen(line)-1] = '\0';
        } else if (isalnum(c) || ispunct(c) || c == ' ') {
            strcpy(line, appender(line, (char) c));
        }
    }
    endwin();
    return 0;
}<|MERGE_RESOLUTION|>--- conflicted
+++ resolved
@@ -85,17 +85,9 @@
     char name[MAX_NAME_LENGTH];
     int i = 0;
     new_lines("[i] Friend List:");
-<<<<<<< HEAD
-    while(getname(i, (uint8_t *)name) != -1) {
+    while(get_friend_name(i, (uint8_t *)name) != -1) {
         /* account for the longest name and the longest "base" string */
         char fstring[MAX_NAME_LENGTH + strlen("[i] Friend: NULL\n\tid: ")];
-
-=======
-    uint32_t i;
-    for (i = 0; i <= num_requests; i++) {
-        char fstring[128];
-        get_friend_name(i, (uint8_t*)name);
->>>>>>> 48bab85a
         if (strlen(name) <= 0) {
             sprintf(fstring, "[i] Friend: No Friend!\n\tid: %i", i);
         } else {
@@ -149,13 +141,9 @@
             for (i = 0; i < 128; i++)
                 temp_id[i] = line[i+prompt_offset];
 
-<<<<<<< HEAD
             unsigned char *bin_string = hex_string_to_bin(temp_id);
-            int num = m_addfriend(bin_string, (uint8_t*)"Install Gentoo", sizeof("Install Gentoo"));
+            int num = add_friend(bin_string, (uint8_t*)"Install Gentoo", sizeof("Install Gentoo"));
             free(bin_string);
-=======
-            int num = add_friend(hex_string_to_bin(temp_id), (uint8_t*)"Install Gentoo", sizeof("Install Gentoo"));
->>>>>>> 48bab85a
             char numstring[100];
             switch (num) {
             case FAERR_TOOLONG:
@@ -356,35 +344,21 @@
 void print_nickchange(int friendnumber, uint8_t *string, uint16_t length)
 {
     char name[MAX_NAME_LENGTH];
-<<<<<<< HEAD
-    if(getname(friendnumber, (uint8_t*)name) != -1) {
+    if(get_friend_name(friendnumber, (uint8_t*)name) != -1) {
         char msg[100+length];
         sprintf(msg, "[i] [%d] %s is now known as %s.", friendnumber, name, string);
         new_lines(msg);
     }
-=======
-    get_friend_name(friendnumber, (uint8_t*)name);
-    char msg[100+length];
-    sprintf(msg, "[i] [%d] %s is now known as %s.", friendnumber, name, string);
-    new_lines(msg);
->>>>>>> 48bab85a
 }
 
 void print_statuschange(int friendnumber, uint8_t *string, uint16_t length)
 {
     char name[MAX_NAME_LENGTH];
-<<<<<<< HEAD
-    if(getname(friendnumber, (uint8_t*)name) != -1) {
+    if(get_friend_name(friendnumber, (uint8_t*)name) != -1) {
         char msg[100+length+strlen(name)+1];
         sprintf(msg, "[i] [%d] %s's status changed to %s.", friendnumber, name, string);
         new_lines(msg);
     }
-=======
-    get_friend_name(friendnumber, (uint8_t*)name);
-    char msg[100+length+strlen(name)+1];
-    sprintf(msg, "[i] [%d] %s's status changed to %s.", friendnumber, name, string);
-    new_lines(msg);
->>>>>>> 48bab85a
 }
 
 void load_key(char *path)
@@ -403,28 +377,16 @@
             fputs("[!] could not read data file! exiting...\n", stderr);
             goto FILE_ERROR;
         }
-<<<<<<< HEAD
-        Messenger_load(data, size);
-
-=======
         load_tox_state(data, size);
->>>>>>> 48bab85a
     } else { 
         //else save new keys
         int size = tox_state_size();
         uint8_t data[size];
-<<<<<<< HEAD
-        Messenger_save(data);
+        save_tox_state(data);
         data_file = fopen(path, "w");
 
         if(!data_file) {
             perror("[!] load_key");
-=======
-        save_tox_state(data);
-        data_file = fopen("data","w");
-        if (fwrite(data, sizeof(uint8_t), size, data_file) != size){
-            printf("[i] could not write data file\n[i] exiting\n");
->>>>>>> 48bab85a
             exit(1);
         }
 
@@ -433,7 +395,6 @@
             goto FILE_ERROR;
         }
     }
-<<<<<<< HEAD
 
     return;
 
@@ -449,9 +410,6 @@
     puts("Options:");
     puts("\t-h\t-\tPrint this help and exit.");
     puts("\t-f\t-\tSpecify a keyfile to read (or write to) from.");
-=======
-    fclose(data_file);
->>>>>>> 48bab85a
 }
 
 int main(int argc, char *argv[])
@@ -466,7 +424,6 @@
         printf("[!] Usage: %s [IP] [port] [public_key] <keyfile>\n", argv[0]);
         exit(0);
     }
-<<<<<<< HEAD
 
     for(i = 0; i < argc; i++) {
         if(argv[i][0] == '-') {
@@ -480,32 +437,16 @@
                     fputs("[!] you passed '-f' without giving an argument!\n", stderr);
                 }
             }
-=======
-    int c;
-    int on = 0;
+        }
+    }
+
     init_tox();
-    //if keyfiles exist
-    if(argc > 4){
-        if(strncmp(argv[4], "nokey", 6) < 0){
-        //load_key();
->>>>>>> 48bab85a
-        }
-    }
-<<<<<<< HEAD
-
-    initMessenger();
     load_key(filename);
 
-    m_callback_friendrequest(print_request);
-    m_callback_friendmessage(print_message);
-    m_callback_namechange(print_nickchange);
-    m_callback_userstatus(print_statuschange);
-=======
     friend_add_request_callback(print_request);
     message_receive_callback(print_message);
     friend_name_change_callback(print_nickchange);
     friend_userstatus_change_callback(print_statuschange);
->>>>>>> 48bab85a
 
     initscr();
     noecho();
