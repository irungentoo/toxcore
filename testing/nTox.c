#include "nTox.h"
#include <stdio.h>
#include <time.h>

#ifdef WIN32
#define c_sleep(x) Sleep(1*x)
#else
#include <unistd.h>
#define c_sleep(x) usleep(1000*x)
#endif

Messenger *messenger;
char lines[HISTORY][STRING_LENGTH];
char line[STRING_LENGTH];
int x,y;
int nick_before;

void new_lines(char *line)
{
    int i;
    for (i = HISTORY-1; i > 0; i--) {
        strcpy(lines[i],lines[i-1]);
    }
    strcpy(lines[0],line);
    do_refresh();
}

unsigned char * hex_string_to_bin(char hex_string[])
{
    unsigned char * val = malloc(strlen(hex_string));
    char * pos = hex_string;
    int i=0;
    while(i < strlen(hex_string))
    {
        sscanf(pos,"%2hhx",&val[i]);
        pos+=2;
        i++;
    }
    return val;
}

void line_eval(char lines[HISTORY][STRING_LENGTH], char *line)
{
    if (line[0] == '/') {
        char command[STRING_LENGTH + 2] = "> ";
        strcat(command, line);
        new_lines(command);
        if (line[1] == 'f') { // add friend command: /f ID
            int i;
            char temp_id[128];
            for (i=0; i<128; i++) {
                temp_id[i] = line[i+3];
            }
            int num = m_addfriend(messenger, hex_string_to_bin(temp_id), (uint8_t*)"Install Gentoo", sizeof("Install Gentoo"));
            char numstring[100];
            sprintf(numstring, "[i] added friend %d", num);
            new_lines(numstring);
            do_refresh();
        } else if (line[1] == 'd') {
            doMessenger(messenger);
        } else if (line[1] == 'm') { //message command: /m friendnumber messsage
            int i;
            int len = strlen(line);
            char numstring[len-3];
            char message[len-3];
            for (i=0; i<len; i++) {
                if (line[i+3] != ' ') {
                    numstring[i] = line[i+3];
                } else {
                    int j;
                    for (j=i+1; j<len; j++) {
                        message[j-i-1] = line[j+3];
                    }
                    break;
                }
            }
            int num = atoi(numstring);
            m_sendmessage(messenger, num, (uint8_t*) message, sizeof(message));
        } else if (line[1] == 'n') {
            uint8_t name[MAX_NAME_LENGTH];
            int i = 0;
            for (i=3; i<strlen(line); i++) {
                if (line[i] == 0 || line[i] == '\n') break;
                name[i - 3] = line[i];
            }
            name[i - 3] = 0;
            setname(messenger, name, i);
            char numstring[100];
            sprintf(numstring, "[i] changed nick to %s", (char*)name);
            new_lines(numstring);
        } else if (line[1] == 's') {
            uint8_t status[MAX_USERSTATUS_LENGTH];
            int i = 0;
            for (i=3; i<strlen(line); i++) {
                if (line[i] == 0 || line[i] == '\n') break;
                status[i - 3] = line[i];
            }
            status[i - 3] = 0;
            m_set_userstatus(messenger, status, strlen((char*)status));
            char numstring[100];
            sprintf(numstring, "[i] changed status to %s", (char*)status);
            new_lines(numstring);
        } else if (line[1] == 'q') { //exit
		endwin();
		exit(EXIT_SUCCESS);
        }
    } else {
        //new_lines(line);
    }
}

void wrap(char output[STRING_LENGTH], char input[STRING_LENGTH], int line_width)
{
    int i = 0;
    strcpy(output,input);
    for (i=line_width; i < strlen(output); i = i + line_width) {
        while (output[i] != ' ' && i != 0) {
            i--;
        }
        if (i > 0) {
            output[i] = '\n';
        }
    }
}

int count_lines(char *string)
{
    int len = strlen(string);
    int i;
    int count = 1;
    for (i=0; i < len; i++) {
        if (string[i] == '\n') {
            count++;
        }
    }
    return count;
}

char *appender(char *str, const char c)
{
    int len = strlen(str);
    if (len < STRING_LENGTH) {
        str[len + 1] = str[len];
        str[len] = c;
    }
    return str;
}

void do_refresh()
{
    int i;
    int count=0;
    int l;
    char wrap_output[STRING_LENGTH];
    for (i=0; i<HISTORY; i++) {
        wrap(wrap_output, lines[i], x);
        l = count_lines(wrap_output);
        count = count + l;
        if (count < y) {
            move(y-1-count,0);
            printw(wrap_output);
            clrtoeol();
        }
    }
    move(y-1,0);
    clrtoeol();
    printw(">> ");
    printw(line);
    clrtoeol();
    refresh();
}
void print_request(Messenger *m, uint8_t * public_key, uint8_t * data, uint16_t length)
{
    new_lines("[i] received friend request");
    do_refresh();
    if(memcmp(data , "Install Gentoo", sizeof("Install Gentoo")) == 0 )
    //if the request contained the message of peace the person is obviously a friend so we add him.
    {
        new_lines("[i] friend request accepted");
        do_refresh();
        int num = m_addfriend_norequest(messenger, public_key);
        char numchar[100];
        sprintf(numchar, "[i] added friendnumber %d", num);
        new_lines(numchar);
    }
}
void print_message(Messenger *m, int friendnumber, uint8_t * string, uint16_t length)
{
    char *name = malloc(MAX_NAME_LENGTH);
    getname(messenger, friendnumber, (uint8_t*)name);
    char msg[100+length+strlen(name)+1];
    time_t rawtime;
    struct tm * timeinfo;
    time ( &rawtime );
    timeinfo = localtime ( &rawtime );
    sprintf(msg, "[%d] %s <%s> %s", friendnumber, asctime (timeinfo), name, string); // someone please fix this
    free(name);
    new_lines(msg);
}
void print_nickchange(Messenger *m, int friendnumber, uint8_t *string, uint16_t length) {
    char *name = malloc(MAX_NAME_LENGTH);
    getname(messenger, friendnumber, (uint8_t*)name);
    char msg[100+length];
    sprintf(msg, "[i] [%d] %s is now known as %s.", friendnumber, name, string);
    free(name);
    new_lines(msg);
}
void print_statuschange(Messenger *m, int friendnumber, uint8_t *string, uint16_t length) {
    char *name = malloc(MAX_NAME_LENGTH);
    getname(messenger, friendnumber, (uint8_t*)name);
    char msg[100+length+strlen(name)+1];
    sprintf(msg, "[i] [%d] %s's status changed to %s.", friendnumber, name, string);
    free(name);
    new_lines(msg);
}
int main(int argc, char *argv[])
{
    if (argc < 4) {
        printf("[!] Usage: %s [IP] [port] [public_key]\n", argv[0]);
        exit(0);
    }
    int c;
    int on = 0;
    messenger = initMessenger();
    m_callback_friendrequest(messenger, print_request);
    m_callback_friendmessage(messenger, print_message);
    m_callback_namechange(messenger, print_nickchange);
    m_callback_userstatus(messenger, print_statuschange);
    FILE *data_file = NULL;
    //if keyfiles exist
    if ((data_file = fopen("data","r"))) {
        //load keys
        fseek(data_file, 0, SEEK_END);
        int size = ftell(data_file);
        fseek(data_file, 0, SEEK_SET);
        uint8_t data[size];
<<<<<<< HEAD
        fread(data, sizeof(uint8_t), size, data_file);
        Messenger_load(messenger, data, size);
=======
        if(fread(data, sizeof(uint8_t), size, data_file) != size)
        {
            printf("Error reading file\n");
            exit(0);
        }
        Messenger_load(data, size);
>>>>>>> 635e921c
    } else { 
        //else save new keys
        int size = Messenger_size(messenger);
        uint8_t data[size];
        Messenger_save(messenger, data);
        data_file = fopen("data","w");
        if(fwrite(data, sizeof(uint8_t), size, data_file) != size)
        {
            printf("Error writing file\n");
            exit(0);
        }
    }
    fclose(data_file);
    
    char idstring0[200];
    char idstring1[32][5];
    char idstring2[32][5];
    uint32_t i;
    for(i = 0; i < 32; i++)
    {
        if(self_public_key[i] < 16) {
            strcpy(idstring1[i],"0");
        } else {
            strcpy(idstring1[i], "");
        }
        sprintf(idstring2[i], "%hhX",self_public_key[i]);
    }
    strcpy(idstring0,"[i] your ID: ");
    for(i=0; i<32; i++) {
        strcat(idstring0,idstring1[i]);
        strcat(idstring0,idstring2[i]);
    }
    initscr();
    noecho();
    raw();
    getmaxyx(stdscr,y,x);
    new_lines(idstring0);
    new_lines("[i] commands: /f ID (to add friend), /m friendnumber message  (to send message), /s status (to change status), /n nick (to change nickname), /q (to quit)");
    strcpy(line, "");
    IP_Port bootstrap_ip_port;
    bootstrap_ip_port.port = htons(atoi(argv[2]));
    int resolved_address = resolve_addr(argv[1]);
    if (resolved_address != -1) {
        bootstrap_ip_port.ip.i = resolved_address;
    } else {
        exit(1);
    }
    DHT_bootstrap(bootstrap_ip_port, hex_string_to_bin(argv[3]));
    nodelay(stdscr, TRUE);
    while(true) {
        c=getch();
        if (c != ERR) {
            if (c != 27) {
                getmaxyx(stdscr,y,x);
                if (c == '\n') {
                    line_eval(lines, line);
                    strcpy(line, "");
                } else if (c == 127) {
                    line[strlen(line)-1] = '\0';
                } else if (isalnum(c) || ispunct(c) || c == ' ') {
                    strcpy(line,appender(line, (char) c));
                }
            }
        }
        if(on == 0)
        {
            if(DHT_isconnected())
            {
                new_lines("[i] connected to DHT\n[i] define username with /n");
                on = 1;
            }
        }
        doMessenger(messenger);
        c_sleep(1);
        do_refresh();
    }
    endwin();
    return 0;
}<|MERGE_RESOLUTION|>--- conflicted
+++ resolved
@@ -234,17 +234,13 @@
         int size = ftell(data_file);
         fseek(data_file, 0, SEEK_SET);
         uint8_t data[size];
-<<<<<<< HEAD
-        fread(data, sizeof(uint8_t), size, data_file);
-        Messenger_load(messenger, data, size);
-=======
         if(fread(data, sizeof(uint8_t), size, data_file) != size)
         {
             printf("Error reading file\n");
             exit(0);
         }
-        Messenger_load(data, size);
->>>>>>> 635e921c
+        Messenger_load(messenger, data, size);
+
     } else { 
         //else save new keys
         int size = Messenger_size(messenger);
