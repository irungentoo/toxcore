--- conflicted
+++ resolved
@@ -221,14 +221,11 @@
     }
     int c;
     int on = 0;
-<<<<<<< HEAD
     messenger = initMessenger();
     m_callback_friendrequest(messenger, print_request);
     m_callback_friendmessage(messenger, print_message);
     m_callback_namechange(messenger, print_nickchange);
     m_callback_userstatus(messenger, print_statuschange);
-=======
-    initMessenger();
     FILE *data_file = NULL;
     //if keyfiles exist
     if ((data_file = fopen("data","r"))) {
@@ -238,21 +235,17 @@
         fseek(data_file, 0, SEEK_SET);
         uint8_t data[size];
         fread(data, sizeof(uint8_t), size, data_file);
-        Messenger_load(data, size);
+        Messenger_load(messenger, data, size);
     } else { 
         //else save new keys
-        int size = Messenger_size();
+        int size = Messenger_size(messenger);
         uint8_t data[size];
-        Messenger_save(data);
+        Messenger_save(messenger, data);
         data_file = fopen("data","w");
         fwrite(data, sizeof(uint8_t), size, data_file);
     }
     fclose(data_file);
-    m_callback_friendrequest(print_request);
-    m_callback_friendmessage(print_message);
-    m_callback_namechange(print_nickchange);
-    m_callback_userstatus(print_statuschange);
->>>>>>> 11891e24
+    
     char idstring0[200];
     char idstring1[32][5];
     char idstring2[32][5];
