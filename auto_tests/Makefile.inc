--- conflicted
+++ resolved
@@ -1,18 +1,13 @@
 if BUILD_TESTS
 
-<<<<<<< HEAD
 TESTS = messenger_autotest crypto_test network_test assoc_test onion_test TCP_test tox_test group_announce_test
 check_PROGRAMS = messenger_autotest crypto_test network_test assoc_test onion_test TCP_test tox_test group_announce_test
-=======
-TESTS = messenger_autotest crypto_test network_test assoc_test onion_test TCP_test tox_test dht_autotest
-check_PROGRAMS = messenger_autotest crypto_test network_test assoc_test onion_test TCP_test tox_test dht_autotest
->>>>>>> bb1bb583
 
 AUTOTEST_CFLAGS = \
                          $(LIBSODIUM_CFLAGS) \
                          $(NACL_CFLAGS) \
                          $(CHECK_CFLAGS)
-
+ 
 AUTOTEST_LDADD = \
                         $(LIBSODIUM_LDFLAGS) \
                         $(NACL_LDFLAGS) \
@@ -37,7 +32,7 @@
 messenger_autotest_LDADD = $(AUTOTEST_LDADD)
 
 
-crypto_test_SOURCES = ../auto_tests/crypto_test.c
+crypto_test_SOURCES =   ../auto_tests/crypto_test.c
 
 crypto_test_CFLAGS = $(AUTOTEST_CFLAGS)
 
@@ -79,20 +74,17 @@
 tox_test_LDADD = $(AUTOTEST_LDADD)
 
 
-<<<<<<< HEAD
 group_announce_test_SOURCES = ../auto_tests/group_announce_test.c
 
 group_announce_test_CFLAGS = $(AUTOTEST_CFLAGS)
 
 group_announce_test_LDADD = $(AUTOTEST_LDADD)
-=======
+
 dht_autotest_SOURCES = ../auto_tests/dht_test.c
 
 dht_autotest_CFLAGS = $(AUTOTEST_CFLAGS)
 
 dht_autotest_LDADD = $(AUTOTEST_LDADD)
->>>>>>> bb1bb583
-
 
 if BUILD_AV
 toxav_basic_test_SOURCES = ../auto_tests/toxav_basic_test.c
