/**  rtp.c
 *
 *   Copyright (C) 2013-2015 Tox project All Rights Reserved.
 *
 *   This file is part of Tox.
 *
 *   Tox is free software: you can redistribute it and/or modify
 *   it under the terms of the GNU General Public License as published by
 *   the Free Software Foundation, either version 3 of the License, or
 *   (at your option) any later version.
 *
 *   Tox is distributed in the hope that it will be useful,
 *   but WITHOUT ANY WARRANTY; without even the implied warranty of
 *   MERCHANTABILITY or FITNESS FOR A PARTICULAR PURPOSE.  See the
 *   GNU General Public License for more details.
 *
 *   You should have received a copy of the GNU General Public License
 *   along with Tox. If not, see <http://www.gnu.org/licenses/>.
 *
 */

#ifdef HAVE_CONFIG_H
#include "config.h"
#endif /* HAVE_CONFIG_H */

#include "../toxcore/logger.h"
#include "../toxcore/util.h"

#include "rtp.h"
#include <stdlib.h>

#define size_32 4
#define RTCP_REPORT_INTERVAL_MS 500

#define ADD_FLAG_VERSION(_h, _v) do { ( _h->flags ) &= 0x3F; ( _h->flags ) |= ( ( ( _v ) << 6 ) & 0xC0 ); } while(0)
#define ADD_FLAG_PADDING(_h, _v) do { if ( _v > 0 ) _v = 1; ( _h->flags ) &= 0xDF; ( _h->flags ) |= ( ( ( _v ) << 5 ) & 0x20 ); } while(0)
#define ADD_FLAG_EXTENSION(_h, _v) do { if ( _v > 0 ) _v = 1; ( _h->flags ) &= 0xEF;( _h->flags ) |= ( ( ( _v ) << 4 ) & 0x10 ); } while(0)
#define ADD_FLAG_CSRCC(_h, _v) do { ( _h->flags ) &= 0xF0; ( _h->flags ) |= ( ( _v ) & 0x0F ); } while(0)
#define ADD_SETTING_MARKER(_h, _v) do { if ( _v > 1 ) _v = 1; ( _h->marker_payloadt ) &= 0x7F; ( _h->marker_payloadt ) |= ( ( ( _v ) << 7 ) /*& 0x80 */ ); } while(0)
#define ADD_SETTING_PAYLOAD(_h, _v) do { if ( _v > 127 ) _v = 127; ( _h->marker_payloadt ) &= 0x80; ( _h->marker_payloadt ) |= ( ( _v ) /* & 0x7F */ ); } while(0)

#define GET_FLAG_VERSION(_h) (( _h->flags & 0xd0 ) >> 6)
#define GET_FLAG_PADDING(_h) (( _h->flags & 0x20 ) >> 5)
#define GET_FLAG_EXTENSION(_h) (( _h->flags & 0x10 ) >> 4)
#define GET_FLAG_CSRCC(_h) ( _h->flags & 0x0f )
#define GET_SETTING_MARKER(_h) (( _h->marker_payloadt ) >> 7)
#define GET_SETTING_PAYLOAD(_h) ((_h->marker_payloadt) & 0x7f)


typedef struct {
    uint64_t timestamp; /* in ms */
    
    uint32_t received_packets;
    uint32_t expected_packets;
    /* ... other stuff in the future */
} RTCPReport;

typedef struct RTCPSession_s {
    RTPSession *rtp_session;
    
    uint8_t prefix;
    uint64_t last_sent_report_ts;
    uint32_t last_received_packets;
    uint32_t last_expected_packets;
    
    RingBuffer* pl_stats; /* Packet loss stats over time */
} RTCPSession;




/* queue_message() is defined in codec.c */
void queue_message(RTPSession *session, RTPMessage *msg);
RTPHeader *parse_header_in ( const uint8_t *payload, int length );
RTPExtHeader *parse_ext_header_in ( const uint8_t *payload, uint16_t length );
RTPMessage *msg_parse ( const uint8_t *data, int length );
uint8_t *parse_header_out ( const RTPHeader* header, uint8_t* payload );
uint8_t *parse_ext_header_out ( const RTPExtHeader* header, uint8_t* payload );
void build_header ( RTPSession* session, RTPHeader* header );
void send_rtcp_report ( RTCPSession* session, Messenger* m, int32_t friendnumber );
int handle_rtp_packet ( Messenger *m, int32_t friendnumber, const uint8_t *data, uint32_t length, void *object );
int handle_rtcp_packet ( Messenger *m, int32_t friendnumber, const uint8_t *data, uint32_t length, void *object );




RTPSession *rtp_new ( int payload_type, Messenger *messenger, int friend_num )
{
    RTPSession *retu = calloc(1, sizeof(RTPSession));

    if ( !retu ) {
        LOGGER_WARNING("Alloc failed! Program might misbehave!");
        return NULL;
    }

    retu->version   = RTP_VERSION; /* It's always 2 */
    retu->ssrc      = random_int();
    retu->payload_type = payload_type % 128;
    
    retu->tstate = rtp_StateNormal;
    retu->m = messenger;
    retu->dest = friend_num;

    if ( !(retu->csrc = calloc(1, sizeof(uint32_t))) ) {
        LOGGER_WARNING("Alloc failed! Program might misbehave!");
        free(retu);
        return NULL;
    }
    
    retu->csrc[0] = retu->ssrc; /* Set my ssrc to the list receive */

    /* Also set payload type as prefix */
    retu->prefix = payload_type;
    
    
    /* Initialize rtcp session */
    if (!(retu->rtcp_session = calloc(1, sizeof(RTCPSession)))) {
        LOGGER_WARNING("Alloc failed! Program might misbehave!");
        free(retu->csrc);
        free(retu);
        return NULL;
    }
    
    retu->rtcp_session->prefix = 222 + payload_type % 192;
    retu->rtcp_session->pl_stats = rb_new(4);
    retu->rtcp_session->rtp_session = retu;
    
    return retu;
}
void rtp_kill ( RTPSession *session )
{
    if ( !session ) return;

	rtp_stop_receiving (session);

    free ( session->ext_header );
    free ( session->csrc );
    
    void* t;
    while (!rb_empty(session->rtcp_session->pl_stats)) {
        rb_read(session->rtcp_session->pl_stats, (void**) &t);
        free(t);
    }
    rb_free(session->rtcp_session->pl_stats);
    
    LOGGER_DEBUG("Terminated RTP session: %p", session);

    /* And finally free session */
    free ( session );
}
void rtp_do(RTPSession *session)
{
    if (!session || !session->rtcp_session)
        return;
    
    if (current_time_monotonic() - session->rtcp_session->last_sent_report_ts >= RTCP_REPORT_INTERVAL_MS) {
        send_rtcp_report(session->rtcp_session, session->m, session->dest);
    }
    
    if (rb_full(session->rtcp_session->pl_stats)) {
        RTCPReport* reports[4];
        
        int i = 0;
        for (; rb_read(session->rtcp_session->pl_stats, (void**) reports + i); i++);
        
        /* Check for timed out reports (> 6 sec) */
        uint64_t now = current_time_monotonic();
        for (i = 0; i < 4 && now - reports[i]->timestamp < 6000; i ++);
        for (; i < 4; i ++) {
            rb_write(session->rtcp_session->pl_stats, reports[i]);
            reports[i] = NULL;
        }
        if (!rb_empty(session->rtcp_session->pl_stats)) {
            for (i = 0; reports[i] != NULL; i ++)
                free(reports[i]);
            return; /* As some reports are timed out, we need more... */
        }
        
        /* We have 4 on-time reports so we can proceed */
        uint32_t quality = 100;
        for (i = 0; i < 4; i++) {
            uint32_t idx = reports[i]->received_packets * 100 / reports[i]->expected_packets;
            quality = MIN(quality, idx);
            free(reports[i]);
        }
        
        if (quality <= 70) {
            session->tstate = rtp_StateBad;
            LOGGER_WARNING("Stream quality: BAD");
        } else if (quality >= 99) {
            session->tstate = rtp_StateGood;
            LOGGER_DEBUG("Stream quality: GOOD");
        } else {
            session->tstate = rtp_StateNormal;
            LOGGER_DEBUG("Stream quality: NORMAL");
        }
    }
}
int rtp_start_receiving(RTPSession* session)
{
    if (session == NULL)
        return -1;
    
    if (custom_lossy_packet_registerhandler(session->m, session->dest, session->prefix,
        handle_rtp_packet, session) == -1) {
        LOGGER_WARNING("Failed to register rtp receive handler");
        return -1;
    }
    if (custom_lossy_packet_registerhandler(session->m, session->dest, session->rtcp_session->prefix,
        handle_rtcp_packet, session->rtcp_session) == -1) {
        LOGGER_WARNING("Failed to register rtcp receive handler");
        custom_lossy_packet_registerhandler(session->m, session->dest, session->prefix, NULL, NULL);
        return -1;
    }
    
    return 0;
}
int rtp_stop_receiving(RTPSession* session)
{
    if (session == NULL)
        return -1;
    
    custom_lossy_packet_registerhandler(session->m, session->dest, session->prefix, NULL, NULL);
    custom_lossy_packet_registerhandler(session->m, session->dest, session->rtcp_session->prefix, NULL, NULL); /* RTCP */
    
    return 0;
}
int rtp_send_msg ( RTPSession *session, const uint8_t *data, uint16_t length )
{
    if ( !session ) {
        LOGGER_WARNING("No session!");
        return -1;
    }
    
    uint8_t parsed[MAX_RTP_SIZE];
    uint8_t *it;

    RTPHeader header[1];
    build_header(session, header);

    uint32_t parsed_len = length + header->length + 1;

    parsed[0] = session->prefix;

    it = parse_header_out ( header, parsed + 1 );
    
    if ( session->ext_header ) {
        parsed_len += ( 4 /* Minimum ext header len */ + session->ext_header->length * size_32 );
        it = parse_ext_header_out ( session->ext_header, it );
    }

    memcpy ( it, data, length );
    
    if ( -1 == send_custom_lossy_packet(session->m, session->dest, parsed, parsed_len) ) {
        LOGGER_WARNING("Failed to send full packet (len: %d)! std error: %s", length, strerror(errno));
        return -1;
    }
    
    /* Set sequ number */
    session->sequnum = session->sequnum >= MAX_SEQU_NUM ? 0 : session->sequnum + 1;
    return 0;
}
void rtp_free_msg ( RTPSession *session, RTPMessage *msg )
{
    if ( !session ) {
        if ( msg->ext_header ) {
            free ( msg->ext_header->table );
            free ( msg->ext_header );
        }
    } else {
        if ( msg->ext_header && session->ext_header != msg->ext_header ) {
            free ( msg->ext_header->table );
            free ( msg->ext_header );
        }
    }
    
    free ( msg->header );
    free ( msg );
}




RTPHeader *parse_header_in ( const uint8_t *payload, int length )
{
    if ( !payload || !length ) {
        LOGGER_WARNING("No payload to extract!");
        return NULL;
    }

    RTPHeader *retu = calloc(1, sizeof (RTPHeader));

    if ( !retu ) {
        LOGGER_WARNING("Alloc failed! Program might misbehave!");
        return NULL;
    }

    memcpy(&retu->sequnum, payload, sizeof(retu->sequnum));
    retu->sequnum = ntohs(retu->sequnum);

    const uint8_t *it = payload + 2;

    retu->flags = *it;
    ++it;

    /* This indicates if the first 2 bits are valid.
     * Now it may happen that this is out of order but
     * it cuts down chances of parsing some invalid value
     */

    if ( GET_FLAG_VERSION(retu) != RTP_VERSION ) {
        /* Deallocate */
        LOGGER_WARNING("Invalid version!");
        free(retu);
        return NULL;
    }

    /*
     * Added a check for the size of the header little sooner so
     * I don't need to parse the other stuff if it's bad
     */
    uint8_t cc = GET_FLAG_CSRCC ( retu );
    int total = 12 /* Minimum header len */ + ( cc * 4 );

    if ( length < total ) {
        /* Deallocate */
        LOGGER_WARNING("Length invalid!");
        free(retu);
        return NULL;
    }

    retu->marker_payloadt = *it;
    ++it;
    retu->length = total;


    memcpy(&retu->timestamp, it, sizeof(retu->timestamp));
    retu->timestamp = ntohl(retu->timestamp);
    it += 4;
    memcpy(&retu->ssrc, it, sizeof(retu->ssrc));
    retu->ssrc = ntohl(retu->ssrc);

    uint8_t x;
    for ( x = 0; x < cc; x++ ) {
        it += 4;
        memcpy(&retu->csrc[x], it, sizeof(retu->csrc[x]));
        retu->csrc[x] = ntohl(retu->csrc[x]);
    }

    return retu;
}
RTPExtHeader *parse_ext_header_in ( const uint8_t *payload, uint16_t length )
{
    const uint8_t *it = payload;

    RTPExtHeader *retu = calloc(1, sizeof (RTPExtHeader));

    if ( !retu ) {
        LOGGER_WARNING("Alloc failed! Program might misbehave!");
        return NULL;
    }

    uint16_t ext_length;
    memcpy(&ext_length, it, sizeof(ext_length));
    ext_length = ntohs(ext_length);
    it += 2;


    if ( length < ( ext_length * sizeof(uint32_t) ) ) {
        LOGGER_WARNING("Length invalid!");
        free(retu);
        return NULL;
    }

    retu->length  = ext_length;
    memcpy(&retu->type, it, sizeof(retu->type));
    retu->type = ntohs(retu->type);
    it += 2;

    if ( !(retu->table = calloc(ext_length, sizeof (uint32_t))) ) {
        LOGGER_WARNING("Alloc failed! Program might misbehave!");
        free(retu);
        return NULL;
    }

    uint16_t x;

    for ( x = 0; x < ext_length; x++ ) {
        it += 4;
        memcpy(&(retu->table[x]), it, sizeof(retu->table[x]));
        retu->table[x] = ntohl(retu->table[x]);
    }

    return retu;
}
RTPMessage *msg_parse ( const uint8_t *data, int length )
{
    RTPMessage *retu = calloc(1, sizeof (RTPMessage));

    retu->header = parse_header_in ( data, length ); /* It allocates memory and all */

    if ( !retu->header ) {
        LOGGER_WARNING("Header failed to extract!");
        free(retu);
        return NULL;
    }

    uint16_t from_pos = retu->header->length;
    retu->length = length - from_pos;

    if ( GET_FLAG_EXTENSION ( retu->header ) ) {
        retu->ext_header = parse_ext_header_in ( data + from_pos, length );

        if ( retu->ext_header ) {
            retu->length -= ( 4 /* Minimum ext header len */ + retu->ext_header->length * size_32 );
            from_pos += ( 4 /* Minimum ext header len */ + retu->ext_header->length * size_32 );
        } else { /* Error */
            LOGGER_WARNING("Ext Header failed to extract!");
            rtp_free_msg(NULL, retu);
            return NULL;
        }
    } else {
        retu->ext_header = NULL;
    }

    if ( length - from_pos <= MAX_RTP_SIZE )
        memcpy ( retu->data, data + from_pos, length - from_pos );
    else {
        LOGGER_WARNING("Invalid length!");
        rtp_free_msg(NULL, retu);
        return NULL;
    }

    return retu;
}
uint8_t *parse_header_out ( const RTPHeader *header, uint8_t *payload )
{
    uint8_t cc = GET_FLAG_CSRCC ( header );
    uint8_t *it = payload;
    uint16_t sequnum;
    uint32_t timestamp;
    uint32_t ssrc;
    uint32_t csrc;


    /* Add sequence number first */
    sequnum = htons(header->sequnum);
    memcpy(it, &sequnum, sizeof(sequnum));
    it += 2;

    *it = header->flags;
    ++it;
    *it = header->marker_payloadt;
    ++it;


    timestamp = htonl(header->timestamp);
    memcpy(it, &timestamp, sizeof(timestamp));
    it += 4;
    ssrc = htonl(header->ssrc);
    memcpy(it, &ssrc, sizeof(ssrc));

    uint8_t x;

    for ( x = 0; x < cc; x++ ) {
        it += 4;
        csrc = htonl(header->csrc[x]);
        memcpy(it, &csrc, sizeof(csrc));
    }

    return it + 4;
}
uint8_t *parse_ext_header_out ( const RTPExtHeader *header, uint8_t *payload )
{
    uint8_t *it = payload;
    uint16_t length;
    uint16_t type;
    uint32_t entry;

    length = htons(header->length);
    memcpy(it, &length, sizeof(length));
    it += 2;
    type = htons(header->type);
    memcpy(it, &type, sizeof(type));
    it -= 2; /* Return to 0 position */

    if ( header->table ) {
        uint16_t x;
        for ( x = 0; x < header->length; x++ ) {
            it += 4;
            entry = htonl(header->table[x]);
            memcpy(it, &entry, sizeof(entry));
        }
    }

    return it + 4;
}
void build_header ( RTPSession *session, RTPHeader *header )
{
    ADD_FLAG_VERSION ( header, session->version );
    ADD_FLAG_PADDING ( header, session->padding );
    ADD_FLAG_EXTENSION ( header, session->extension );
    ADD_FLAG_CSRCC ( header, session->cc );
    ADD_SETTING_MARKER ( header, session->marker );
    ADD_SETTING_PAYLOAD ( header, session->payload_type );

    header->sequnum = session->sequnum;
    header->timestamp = current_time_monotonic(); /* milliseconds */
    header->ssrc = session->ssrc;

    int i;
    for ( i = 0; i < session->cc; i++ )
        header->csrc[i] = session->csrc[i];

    header->length = 12 /* Minimum header len */ + ( session->cc * size_32 );
}
void send_rtcp_report(RTCPSession* session, Messenger* m, int32_t friendnumber)
{
    if (session->last_expected_packets == 0)
        return;
    
    uint8_t parsed[9];
    parsed[0] = session->prefix;
    
    uint32_t received_packets = htonl(session->last_received_packets);
    uint32_t expected_packets = htonl(session->last_expected_packets);
    
    memcpy(parsed + 1, &received_packets, 4);
    memcpy(parsed + 5, &expected_packets, 4);
    
    if (-1 == send_custom_lossy_packet(m, friendnumber, parsed, sizeof(parsed)))
        LOGGER_WARNING("Failed to send full packet (len: %d)! std error: %s", sizeof(parsed), strerror(errno));
    else {
        LOGGER_DEBUG("Sent rtcp report: ex: %d rc: %d", session->last_expected_packets, session->last_received_packets);
        
        session->last_received_packets = 0;
        session->last_expected_packets = 0;
        session->last_sent_report_ts = current_time_monotonic();
    }
}
<<<<<<< HEAD
int handle_rtp_packet ( Messenger *m, int32_t friendnumber, const uint8_t *data, uint32_t length, void *object )
=======

/**
 * Callback for networking core.
 */
int rtp_handle_packet ( Messenger *m, uint32_t friendnumber, const uint8_t *data, uint16_t length, void *object )
>>>>>>> f8087887
{
    RTPSession *session = object;
    RTPMessage *msg;

    if ( !session || length < 13 ) { /* 12 is the minimum length for rtp + desc. byte */
        LOGGER_WARNING("No session or invalid length of received buffer!");
        return -1;
    }

    msg = msg_parse ( data + 1, length - 1 );

    if ( !msg ) {
        LOGGER_WARNING("Could not parse message!");
        return -1;
    }

    /* Check if message came in late */
    if ( msg->header->sequnum > session->rsequnum || msg->header->timestamp > session->rtimestamp ) {
        /* Not late */
        if (msg->header->sequnum > session->rsequnum)
            session->rtcp_session->last_expected_packets += msg->header->sequnum - session->rsequnum;
        else if (msg->header->sequnum < session->rsequnum)
            session->rtcp_session->last_expected_packets += (msg->header->sequnum + 65535) - session->rsequnum;
        else /* Usual case when transmission starts */
            session->rtcp_session->last_expected_packets ++;
        
        session->rsequnum = msg->header->sequnum;
        session->rtimestamp = msg->header->timestamp;
    }

    session->rtcp_session->last_received_packets ++;

    queue_message(session, msg);
    return 0;
}
int handle_rtcp_packet ( Messenger *m, int32_t friendnumber, const uint8_t *data, uint32_t length, void *object )
{
<<<<<<< HEAD
    if (length < 9)
        return -1;
    
    RTCPSession* session = object;
    RTCPReport* report = malloc(sizeof(RTCPReport));
    
    memcpy(&report->received_packets, data + 1, 4);
    memcpy(&report->expected_packets, data + 5, 4);
    
    report->received_packets = ntohl(report->received_packets);
    report->expected_packets = ntohl(report->expected_packets);
    
    /* Invalid values */
    if (report->expected_packets == 0 || report->received_packets > report->expected_packets) {
        LOGGER_WARNING("Malformed rtcp report! %d %d", report->expected_packets, report->received_packets);
        free(report);
        return 0;
    }
    
    report->timestamp = current_time_monotonic();
    
    free(rb_write(session->pl_stats, report));
    
    LOGGER_DEBUG("Got rtcp report: ex: %d rc: %d", report->expected_packets, report->received_packets);
    return 0;
=======
    RTPMessage *msg = rtp_new_message (session, data, length);

    if ( !msg ) return -1;

    int ret = send_custom_lossy_packet(messenger, session->dest, msg->data, msg->length);

    if ( 0 !=  ret) {
        LOGGER_WARNING("Failed to send full packet (len: %d)! error: %i", length, ret);
        rtp_free_msg ( session, msg );
        return rtp_ErrorSending;
    }

    /* Set sequ number */
    session->sequnum = session->sequnum >= MAX_SEQU_NUM ? 0 : session->sequnum + 1;
    rtp_free_msg ( session, msg );

    return 0;
}

void rtp_free_msg ( RTPSession *session, RTPMessage *msg )
{
    if ( !session ) {
        if ( msg->ext_header ) {
            free ( msg->ext_header->table );
            free ( msg->ext_header );
        }
    } else {
        if ( msg->ext_header && session->ext_header != msg->ext_header ) {
            free ( msg->ext_header->table );
            free ( msg->ext_header );
        }
    }

    free ( msg->header );
    free ( msg );
}

RTPSession *rtp_new ( int payload_type, Messenger *messenger, int friend_num )
{
    RTPSession *retu = calloc(1, sizeof(RTPSession));

    if ( !retu ) {
        LOGGER_WARNING("Alloc failed! Program might misbehave!");
        return NULL;
    }

    if ( -1 == m_callback_rtp_packet(messenger, friend_num, payload_type, rtp_handle_packet, retu)) {
        LOGGER_ERROR("Error setting custom register handler for rtp session");
        free(retu);
        return NULL;
    }

    LOGGER_DEBUG("Registered packet handler: pt: %d; fid: %d", payload_type, friend_num);

    retu->version   = RTP_VERSION;   /* It's always 2 */
    retu->padding   = 0;             /* If some additional data is needed about the packet */
    retu->extension = 0;           /* If extension to header is needed */
    retu->cc        = 1;           /* Amount of contributors */
    retu->csrc      = NULL;        /* Container */
    retu->ssrc      = random_int();
    retu->marker    = 0;
    retu->payload_type = payload_type % 128;

    retu->dest = friend_num;

    retu->rsequnum = retu->sequnum = 0;

    retu->ext_header = NULL; /* When needed allocate */


    if ( !(retu->csrc = calloc(1, sizeof (uint32_t))) ) {
        LOGGER_WARNING("Alloc failed! Program might misbehave!");
        free(retu);
        return NULL;
    }

    retu->csrc[0] = retu->ssrc; /* Set my ssrc to the list receive */

    /* Also set payload type as prefix */
    retu->prefix = payload_type;

    /*
     *
     */
    return retu;
}

void rtp_kill ( RTPSession *session, Messenger *messenger )
{
    if ( !session ) return;

    m_callback_rtp_packet(messenger, session->dest, session->prefix, NULL, NULL);

    free ( session->ext_header );
    free ( session->csrc );

    LOGGER_DEBUG("Terminated RTP session: %p", session);

    /* And finally free session */
    free ( session );

>>>>>>> f8087887
}<|MERGE_RESOLUTION|>--- conflicted
+++ resolved
@@ -25,6 +25,7 @@
 
 #include "../toxcore/logger.h"
 #include "../toxcore/util.h"
+#include "../toxcore/Messenger.h"
 
 #include "rtp.h"
 #include <stdlib.h>
@@ -77,11 +78,9 @@
 uint8_t *parse_header_out ( const RTPHeader* header, uint8_t* payload );
 uint8_t *parse_ext_header_out ( const RTPExtHeader* header, uint8_t* payload );
 void build_header ( RTPSession* session, RTPHeader* header );
-void send_rtcp_report ( RTCPSession* session, Messenger* m, int32_t friendnumber );
-int handle_rtp_packet ( Messenger *m, int32_t friendnumber, const uint8_t *data, uint32_t length, void *object );
-int handle_rtcp_packet ( Messenger *m, int32_t friendnumber, const uint8_t *data, uint32_t length, void *object );
-
-
+void send_rtcp_report ( RTCPSession* session, Messenger* m, uint32_t friendnumber );
+int handle_rtp_packet ( Messenger *m, uint32_t friendnumber, const uint8_t *data, uint16_t length, void *object );
+int handle_rtcp_packet ( Messenger *m, uint32_t friendnumber, const uint8_t *data, uint16_t length, void *object );
 
 
 RTPSession *rtp_new ( int payload_type, Messenger *messenger, int friend_num )
@@ -121,7 +120,7 @@
         return NULL;
     }
     
-    retu->rtcp_session->prefix = 222 + payload_type % 192;
+    retu->rtcp_session->prefix = payload_type + 2;
     retu->rtcp_session->pl_stats = rb_new(4);
     retu->rtcp_session->rtp_session = retu;
     
@@ -201,15 +200,15 @@
     if (session == NULL)
         return -1;
     
-    if (custom_lossy_packet_registerhandler(session->m, session->dest, session->prefix,
+    if (m_callback_rtp_packet(session->m, session->dest, session->prefix,
         handle_rtp_packet, session) == -1) {
         LOGGER_WARNING("Failed to register rtp receive handler");
         return -1;
     }
-    if (custom_lossy_packet_registerhandler(session->m, session->dest, session->rtcp_session->prefix,
+    if (m_callback_rtp_packet(session->m, session->dest, session->rtcp_session->prefix,
         handle_rtcp_packet, session->rtcp_session) == -1) {
         LOGGER_WARNING("Failed to register rtcp receive handler");
-        custom_lossy_packet_registerhandler(session->m, session->dest, session->prefix, NULL, NULL);
+        m_callback_rtp_packet(session->m, session->dest, session->prefix, NULL, NULL);
         return -1;
     }
     
@@ -220,8 +219,8 @@
     if (session == NULL)
         return -1;
     
-    custom_lossy_packet_registerhandler(session->m, session->dest, session->prefix, NULL, NULL);
-    custom_lossy_packet_registerhandler(session->m, session->dest, session->rtcp_session->prefix, NULL, NULL); /* RTCP */
+    m_callback_rtp_packet(session->m, session->dest, session->prefix, NULL, NULL);
+    m_callback_rtp_packet(session->m, session->dest, session->rtcp_session->prefix, NULL, NULL); /* RTCP */
     
     return 0;
 }
@@ -250,6 +249,7 @@
     }
 
     memcpy ( it, data, length );
+    
     
     if ( -1 == send_custom_lossy_packet(session->m, session->dest, parsed, parsed_len) ) {
         LOGGER_WARNING("Failed to send full packet (len: %d)! std error: %s", length, strerror(errno));
@@ -514,7 +514,7 @@
 
     header->length = 12 /* Minimum header len */ + ( session->cc * size_32 );
 }
-void send_rtcp_report(RTCPSession* session, Messenger* m, int32_t friendnumber)
+void send_rtcp_report(RTCPSession* session, Messenger* m, uint32_t friendnumber)
 {
     if (session->last_expected_packets == 0)
         return;
@@ -538,15 +538,7 @@
         session->last_sent_report_ts = current_time_monotonic();
     }
 }
-<<<<<<< HEAD
-int handle_rtp_packet ( Messenger *m, int32_t friendnumber, const uint8_t *data, uint32_t length, void *object )
-=======
-
-/**
- * Callback for networking core.
- */
-int rtp_handle_packet ( Messenger *m, uint32_t friendnumber, const uint8_t *data, uint16_t length, void *object )
->>>>>>> f8087887
+int handle_rtp_packet ( Messenger* m, uint32_t friendnumber, const uint8_t* data, uint16_t length, void* object )
 {
     RTPSession *session = object;
     RTPMessage *msg;
@@ -582,9 +574,8 @@
     queue_message(session, msg);
     return 0;
 }
-int handle_rtcp_packet ( Messenger *m, int32_t friendnumber, const uint8_t *data, uint32_t length, void *object )
-{
-<<<<<<< HEAD
+int handle_rtcp_packet ( Messenger* m, uint32_t friendnumber, const uint8_t* data, uint16_t length, void* object )
+{
     if (length < 9)
         return -1;
     
@@ -610,107 +601,4 @@
     
     LOGGER_DEBUG("Got rtcp report: ex: %d rc: %d", report->expected_packets, report->received_packets);
     return 0;
-=======
-    RTPMessage *msg = rtp_new_message (session, data, length);
-
-    if ( !msg ) return -1;
-
-    int ret = send_custom_lossy_packet(messenger, session->dest, msg->data, msg->length);
-
-    if ( 0 !=  ret) {
-        LOGGER_WARNING("Failed to send full packet (len: %d)! error: %i", length, ret);
-        rtp_free_msg ( session, msg );
-        return rtp_ErrorSending;
-    }
-
-    /* Set sequ number */
-    session->sequnum = session->sequnum >= MAX_SEQU_NUM ? 0 : session->sequnum + 1;
-    rtp_free_msg ( session, msg );
-
-    return 0;
-}
-
-void rtp_free_msg ( RTPSession *session, RTPMessage *msg )
-{
-    if ( !session ) {
-        if ( msg->ext_header ) {
-            free ( msg->ext_header->table );
-            free ( msg->ext_header );
-        }
-    } else {
-        if ( msg->ext_header && session->ext_header != msg->ext_header ) {
-            free ( msg->ext_header->table );
-            free ( msg->ext_header );
-        }
-    }
-
-    free ( msg->header );
-    free ( msg );
-}
-
-RTPSession *rtp_new ( int payload_type, Messenger *messenger, int friend_num )
-{
-    RTPSession *retu = calloc(1, sizeof(RTPSession));
-
-    if ( !retu ) {
-        LOGGER_WARNING("Alloc failed! Program might misbehave!");
-        return NULL;
-    }
-
-    if ( -1 == m_callback_rtp_packet(messenger, friend_num, payload_type, rtp_handle_packet, retu)) {
-        LOGGER_ERROR("Error setting custom register handler for rtp session");
-        free(retu);
-        return NULL;
-    }
-
-    LOGGER_DEBUG("Registered packet handler: pt: %d; fid: %d", payload_type, friend_num);
-
-    retu->version   = RTP_VERSION;   /* It's always 2 */
-    retu->padding   = 0;             /* If some additional data is needed about the packet */
-    retu->extension = 0;           /* If extension to header is needed */
-    retu->cc        = 1;           /* Amount of contributors */
-    retu->csrc      = NULL;        /* Container */
-    retu->ssrc      = random_int();
-    retu->marker    = 0;
-    retu->payload_type = payload_type % 128;
-
-    retu->dest = friend_num;
-
-    retu->rsequnum = retu->sequnum = 0;
-
-    retu->ext_header = NULL; /* When needed allocate */
-
-
-    if ( !(retu->csrc = calloc(1, sizeof (uint32_t))) ) {
-        LOGGER_WARNING("Alloc failed! Program might misbehave!");
-        free(retu);
-        return NULL;
-    }
-
-    retu->csrc[0] = retu->ssrc; /* Set my ssrc to the list receive */
-
-    /* Also set payload type as prefix */
-    retu->prefix = payload_type;
-
-    /*
-     *
-     */
-    return retu;
-}
-
-void rtp_kill ( RTPSession *session, Messenger *messenger )
-{
-    if ( !session ) return;
-
-    m_callback_rtp_packet(messenger, session->dest, session->prefix, NULL, NULL);
-
-    free ( session->ext_header );
-    free ( session->csrc );
-
-    LOGGER_DEBUG("Terminated RTP session: %p", session);
-
-    /* And finally free session */
-    free ( session );
-
->>>>>>> f8087887
 }