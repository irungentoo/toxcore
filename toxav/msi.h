/**  toxmsi.h
 *
 *   Copyright (C) 2013 Tox project All Rights Reserved.
 *
 *   This file is part of Tox.
 *
 *   Tox is free software: you can redistribute it and/or modify
 *   it under the terms of the GNU General Public License as published by
 *   the Free Software Foundation, either version 3 of the License, or
 *   (at your option) any later version.
 *
 *   Tox is distributed in the hope that it will be useful,
 *   but WITHOUT ANY WARRANTY; without even the implied warranty of
 *   MERCHANTABILITY or FITNESS FOR A PARTICULAR PURPOSE.  See the
 *   GNU General Public License for more details.
 *
 *   You should have received a copy of the GNU General Public License
 *   along with Tox. If not, see <http://www.gnu.org/licenses/>.
 *
 *
 *   Report bugs/suggestions at #tox-dev @ freenode.net:6667
 */

#ifndef __TOXMSI
#define __TOXMSI

#include <inttypes.h>
#include <pthread.h>

#include "../toxcore/Messenger.h"

/* define size for call_id */
#define CALL_ID_LEN 12


typedef void ( *MSICallback ) ( int32_t, void *arg );


/**
 * @brief Call type identifier. Also used as rtp callback prefix.
 */
typedef enum {
    type_audio = 70,
    type_video
} MSICallType;


/**
 * @brief Call state identifiers.
 */
typedef enum {
    call_inviting, /* when sending call invite */
    call_starting, /* when getting call invite */
    call_active,
    call_hold

} MSICallState;



/**
 * @brief The call struct.
 *
 */
typedef struct _MSICall {                  /* Call info structure */
    struct _MSISession* session;           /* Session pointer */
    
    MSICallState        state;

    MSICallType         type_local;        /* Type of payload user is ending */
    MSICallType        *type_peer;         /* Type of payload others are sending */

    uint8_t             id[CALL_ID_LEN];   /* Random value identifying the call */

    uint8_t             *key_local;        /* The key for encryption */
    uint8_t             *key_peer;         /* The key for decryption */

    uint8_t             *nonce_local;      /* Local nonce */
    uint8_t             *nonce_peer;       /* Peer nonce  */

    int                 ringing_tout_ms;   /* Ringing timeout in ms */

<<<<<<< HEAD
    int                 request_timer_id;  /* Timer id for outgoing request/action */
    int                 ringing_timer_id;  /* Timer id for ringing timeout */
=======
    int             request_timer_id;  /* Timer id for outgoing request/action */
    int             ringing_timer_id;  /* Timer id for ringing timeout */

    pthread_mutex_t mutex;             /* It's to be assumed that call will have
                                         * separate thread so add mutex
                                         */
    uint32_t       *peers;
    uint16_t        peer_count;
>>>>>>> fc19327d

    pthread_mutex_t     mutex;             /* It's to be assumed that call will have
                                            * separate thread so add mutex
                                            */
    uint32_t            *peers;
    uint16_t            peer_count;

    int32_t             call_idx;          /* Index of this call in MSISession */
} MSICall;


/**
 * @brief Control session struct
 *
 */
typedef struct _MSISession {

    /* Call handlers */
    struct _MSICall **calls;
    int32_t max_calls;

    int            last_error_id; /* Determine the last error */
    const uint8_t *last_error_str;

    void *agent_handler; /* Pointer to an object that is handling msi */
    Messenger  *messenger_handle;

    uint32_t frequ;
    uint32_t call_timeout; /* Time of the timeout for some action to end; 0 if infinite */


} MSISession;


/**
 * @brief Callbacks ids that handle the states
 */
typedef enum {
    /* Requests */
    MSI_OnInvite,
    MSI_OnStart,
    MSI_OnCancel,
    MSI_OnReject,
    MSI_OnEnd,

    /* Responses */
    MSI_OnRinging,
    MSI_OnStarting,
    MSI_OnEnding,

    /* Protocol */
    MSI_OnError,
    MSI_OnRequestTimeout,
    MSI_OnPeerTimeout

} MSICallbackID;


/**
 * @brief Callback setter.
 *
 * @param callback The callback.
 * @param id The id.
 * @return void
 */
void msi_register_callback(MSICallback callback, MSICallbackID id, void* userdata);


/**
 * @brief Start the control session.
 *
 * @param messenger Tox* object.
 * @param max_calls Amount of calls possible
 * @return MSISession* The created session.
 * @retval NULL Error occurred.
 */
MSISession *msi_init_session ( Messenger *messenger, int32_t max_calls );


/**
 * @brief Terminate control session.
 *
 * @param session The session
 * @return int
 */
int msi_terminate_session ( MSISession *session );


/**
 * @brief Send invite request to friend_id.
 *
 * @param session Control session.
 * @param call_index Set to new call index.
 * @param call_type Type of the call. Audio or Video(both audio and video)
 * @param rngsec Ringing timeout.
 * @param friend_id The friend.
 * @return int
 */
int msi_invite ( MSISession *session, int32_t* call_index, MSICallType call_type, uint32_t rngsec, uint32_t friend_id );


/**
 * @brief Hangup active call.
 *
 * @param session Control session.
 * @param call_index To which call is this action handled.
 * @return int
 * @retval -1 Error occurred.
 * @retval 0 Success.
 */
int msi_hangup ( MSISession *session, int32_t call_index );


/**
 * @brief Answer active call request.
 *
 * @param session Control session.
 * @param call_index To which call is this action handled.
 * @param call_type Answer with Audio or Video(both).
 * @return int
 */
int msi_answer ( MSISession *session, int32_t call_index, MSICallType call_type );


/**
 * @brief Cancel request.
 *
 * @param session Control session.
 * @param call_index To which call is this action handled.
 * @param peer To which peer.
 * @param reason Set optional reason header. Pass NULL if none.
 * @return int
 */
int msi_cancel ( MSISession* session, int32_t call_index, uint32_t peer, const char* reason );


/**
 * @brief Reject request.
 *
 * @param session Control session.
 * @param call_index To which call is this action handled.
 * @param reason Set optional reason header. Pass NULL if none.
 * @return int
 */
int msi_reject ( MSISession *session, int32_t call_index, const uint8_t *reason );


/**
 * @brief Terminate the current call.
 *
 * @param session Control session.
 * @param call_index To which call is this action handled.
 * @return int
 */
int msi_stopcall ( MSISession *session, int32_t call_index );

#endif /* __TOXMSI */<|MERGE_RESOLUTION|>--- conflicted
+++ resolved
@@ -72,32 +72,22 @@
 
     uint8_t             id[CALL_ID_LEN];   /* Random value identifying the call */
 
-    uint8_t             *key_local;        /* The key for encryption */
-    uint8_t             *key_peer;         /* The key for decryption */
-
-    uint8_t             *nonce_local;      /* Local nonce */
-    uint8_t             *nonce_peer;       /* Peer nonce  */
+    uint8_t            *key_local;         /* The key for encryption */
+    uint8_t            *key_peer;          /* The key for decryption */
+
+    uint8_t            *nonce_local;       /* Local nonce */
+    uint8_t            *nonce_peer;        /* Peer nonce  */
 
     int                 ringing_tout_ms;   /* Ringing timeout in ms */
 
-<<<<<<< HEAD
     int                 request_timer_id;  /* Timer id for outgoing request/action */
     int                 ringing_timer_id;  /* Timer id for ringing timeout */
-=======
-    int             request_timer_id;  /* Timer id for outgoing request/action */
-    int             ringing_timer_id;  /* Timer id for ringing timeout */
-
-    pthread_mutex_t mutex;             /* It's to be assumed that call will have
-                                         * separate thread so add mutex
-                                         */
-    uint32_t       *peers;
-    uint16_t        peer_count;
->>>>>>> fc19327d
+
 
     pthread_mutex_t     mutex;             /* It's to be assumed that call will have
                                             * separate thread so add mutex
                                             */
-    uint32_t            *peers;
+    uint32_t           *peers;
     uint16_t            peer_count;
 
     int32_t             call_idx;          /* Index of this call in MSISession */
