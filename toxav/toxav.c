--- conflicted
+++ resolved
@@ -23,18 +23,7 @@
 #include "config.h"
 #endif /* HAVE_CONFIG_H */
 
-<<<<<<< HEAD
 #include "msi.h" /* Includes codec.h, rtp.h and toxav.h */
-=======
-#define TOX_DEFINED
-typedef struct Messenger Tox;
-
-#define _GNU_SOURCE /* implicit declaration warning */
-
-#include "codec.h"
-#include "msi.h"
-#include "group.h"
->>>>>>> f8087887
 
 #include "../toxcore/Messenger.h"
 #include "../toxcore/logger.h"
@@ -915,7 +904,7 @@
         goto END;
     }
     
-    if (m_get_friend_connectionstatus(av->m, friend_number) != 1) {
+    if (m_get_friend_connectionstatus(av->m, friend_number) < 1) {
         rc = TOXAV_ERR_CALL_FRIEND_NOT_CONNECTED;
         goto END;
     }
