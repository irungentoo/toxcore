--- conflicted
+++ resolved
@@ -24,14 +24,10 @@
 #endif /* HAVE_CONFIG_H */
 
 #include "msi.h"
-<<<<<<< HEAD
+#include "rtp.h"
 
 #include "../toxcore/group_chats.h"
-=======
-#include "rtp.h"
-
 #include "../toxcore/Messenger.h"
->>>>>>> 6a494e2c
 #include "../toxcore/logger.h"
 #include "../toxcore/util.h"
 
@@ -1058,27 +1054,8 @@
     call->av = av;
     call->friend_number = friend_number;
 
-<<<<<<< HEAD
-/* Create a new toxav group.
- *
- * return group number on success.
- * return -1 on failure.
- *
- * Audio data callback format:
- *   audio_callback(Tox *tox, int groupnumber, int peernumber, const int16_t *pcm, unsigned int samples, uint8_t channels, unsigned int sample_rate, void *userdata)
- *
- * Note that total size of pcm in bytes is equal to (samples * channels * sizeof(int16_t)).
- */
-int toxav_add_av_groupchat(Tox *tox, void (*audio_callback)(Messenger *, int, int, const int16_t *, unsigned int,
-                           uint8_t, unsigned int, void *), void *userdata)
-{
-    //Messenger *m = tox;
-    //return add_av_groupchat(m->group_handler, audio_callback, userdata);
-}
-=======
     if (av->calls == NULL) { /* Creating */
         av->calls = calloc (sizeof(ToxAVCall *), friend_number + 1);
->>>>>>> 6a494e2c
 
         if (av->calls == NULL) {
             free(call);
@@ -1129,16 +1106,11 @@
 }
 ToxAVCall *call_get(ToxAV *av, uint32_t friend_number)
 {
-<<<<<<< HEAD
-    //Messenger *m = tox;
-    //return join_av_groupchat(m->group_handler, friendnumber, data, length, audio_callback, userdata);
-=======
     /* Assumes mutex locked */
     if (av->calls == NULL || av->calls_tail < friend_number)
         return NULL;
 
     return av->calls[friend_number];
->>>>>>> 6a494e2c
 }
 ToxAVCall *call_remove(ToxAVCall *call)
 {
@@ -1184,10 +1156,6 @@
 }
 bool call_prepare_transmission(ToxAVCall *call)
 {
-<<<<<<< HEAD
-   // Messenger *m = tox;
-   // return group_send_audio(m->group_handler, groupnumber, pcm, samples, channels, sample_rate);
-=======
     /* Assumes mutex locked */
 
     if (call == NULL)
@@ -1273,7 +1241,6 @@
 {
     if (call == NULL || call->active == 0)
         return;
-
     call->active = 0;
 
     pthread_mutex_lock(call->mutex_audio);
@@ -1298,5 +1265,4 @@
     pthread_mutex_destroy(call->mutex_audio);
     pthread_mutex_destroy(call->mutex_video);
     pthread_mutex_destroy(call->mutex);
->>>>>>> 6a494e2c
 }