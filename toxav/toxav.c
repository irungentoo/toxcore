/**  toxav.c
 *
 *   Copyright (C) 2013 Tox project All Rights Reserved.
 *
 *   This file is part of Tox.
 *
 *   Tox is free software: you can redistribute it and/or modify
 *   it under the terms of the GNU General Public License as published by
 *   the Free Software Foundation, either version 3 of the License, or
 *   (at your option) any later version.
 *
 *   Tox is distributed in the hope that it will be useful,
 *   but WITHOUT ANY WARRANTY; without even the implied warranty of
 *   MERCHANTABILITY or FITNESS FOR A PARTICULAR PURPOSE.  See the
 *   GNU General Public License for more details.
 *
 *   You should have received a copy of the GNU General Public License
 *   along with Tox. If not, see <http://www.gnu.org/licenses/>.
 *
 */

#ifdef HAVE_CONFIG_H
#include "config.h"
#endif /* HAVE_CONFIG_H */


#define _GNU_SOURCE /* implicit declaration warning */

#include "codec.h"
#include "msi.h"

#include "../toxcore/logger.h"

#include <assert.h>
#include <stdlib.h>
#include <string.h>

/* Assume 24 fps*/
#define MAX_ENCODE_TIME_US ((1000 / 24) * 1000)

/* call index invalid: true if invalid */
#define cii(c_idx, session) (c_idx < 0 || c_idx >= session->max_calls)


const ToxAvCSettings av_DefaultSettings = {
    TypeAudio,

    500,
    1280,
    720,

    64000,
    20,
    48000,
    1
};

const uint32_t av_jbufdc = 3;
const uint32_t av_VADd = 40;


static const uint8_t audio_index = 0, video_index = 1;

typedef struct _CallSpecific {
    RTPSession *crtps[2]; /** Audio is first and video is second */
    CodecState *cs;/** Each call have its own encoders and decoders.
                     * You can, but don't have to, reuse encoders for
                     * multiple calls. If you choose to reuse encoders,
                     * make sure to also reuse encoded payload for every call.
                     * Decoders have to be unique for each call.
                     */
                     
    _Bool call_active;
    pthread_mutex_t mutex;
} CallSpecific;

struct _ToxAv {
    Messenger *messenger;
    MSISession *msi_session; /** Main msi session */
    CallSpecific *calls; /** Per-call params */
    uint32_t max_calls;
};


static const MSICSettings *msicsettings_cast (const ToxAvCSettings *from)
{
    assert(sizeof(MSICSettings) == sizeof(ToxAvCSettings));
    return (const MSICSettings *) from;
}

static const ToxAvCSettings* toxavcsettings_cast (const MSICSettings *from)
{    
    assert(sizeof(MSICSettings) == sizeof(ToxAvCSettings));
    return (const ToxAvCSettings *) from;
    
}


ToxAv *toxav_new( Tox *messenger, int32_t max_calls)
{
    ToxAv *av = calloc ( sizeof(ToxAv), 1);

    if (av == NULL) {
        LOGGER_WARNING("Allocation failed!");
        return NULL;
    }

    av->messenger = (Messenger *)messenger;
    av->msi_session = msi_init_session(av->messenger, max_calls);
    av->msi_session->agent_handler = av;
    av->calls = calloc(sizeof(CallSpecific), max_calls);
    av->max_calls = max_calls;

    return av;
}

void toxav_kill ( ToxAv *av )
{
    uint32_t i;

    for (i = 0; i < av->max_calls; i ++) {
        if ( av->calls[i].crtps[audio_index] )
            rtp_terminate_session(av->calls[i].crtps[audio_index], av->msi_session->messenger_handle);


        if ( av->calls[i].crtps[video_index] )
            rtp_terminate_session(av->calls[i].crtps[video_index], av->msi_session->messenger_handle);

        if ( av->calls[i].cs ) cs_terminate_session(av->calls[i].cs);
    }

    msi_terminate_session(av->msi_session);

    free(av->calls);
    free(av);
}

void toxav_do(ToxAv* av)
{
    msi_do(av->msi_session);
}

void toxav_register_callstate_callback ( ToxAv *av, 
                                                ToxAVCallback callback, 
                                                ToxAvCallbackID id, 
                                                void *userdata )
{
    msi_register_callback(av->msi_session, (MSICallbackType)callback, (MSICallbackID) id, userdata);
}

int toxav_call (ToxAv *av, 
                int32_t *call_index, 
                int user, 
                const ToxAvCSettings *csettings, 
                int ringing_seconds )
{
    return msi_invite(av->msi_session, call_index, msicsettings_cast(csettings), ringing_seconds * 1000, user);
}

int toxav_hangup ( ToxAv *av, int32_t call_index )
{
    if ( cii(call_index, av->msi_session) || !av->msi_session->calls[call_index] ) {
        return ErrorNoCall;
    }

    if ( av->msi_session->calls[call_index]->state != call_active ) {
        return ErrorInvalidState;
    }

    return msi_hangup(av->msi_session, call_index);
}

int toxav_answer ( ToxAv *av, int32_t call_index, const ToxAvCSettings *csettings )
{
    if ( cii(call_index, av->msi_session) || !av->msi_session->calls[call_index] ) {
        return ErrorNoCall;
    }

    if ( av->msi_session->calls[call_index]->state != call_starting ) {
        return ErrorInvalidState;
    }

    return msi_answer(av->msi_session, call_index, msicsettings_cast(csettings));
}

int toxav_reject ( ToxAv *av, int32_t call_index, const char *reason )
{
    if ( cii(call_index, av->msi_session) || !av->msi_session->calls[call_index] ) {
        return ErrorNoCall;
    }

    if ( av->msi_session->calls[call_index]->state != call_starting ) {
        return ErrorInvalidState;
    }

    return msi_reject(av->msi_session, call_index, reason);
}

int toxav_cancel ( ToxAv *av, int32_t call_index, int peer_id, const char *reason )
{
    if ( cii(call_index, av->msi_session) || !av->msi_session->calls[call_index] ) {
        return ErrorNoCall;
    }

    if ( av->msi_session->calls[call_index]->state != call_inviting ) {
        return ErrorInvalidState;
    }

    return msi_cancel(av->msi_session, call_index, peer_id, reason);
}

int toxav_change_settings(ToxAv *av, int32_t call_index, const ToxAvCSettings *csettings)
{
    if ( cii(call_index, av->msi_session) || !av->msi_session->calls[call_index] ) {
        return ErrorNoCall;
    }

    return msi_change_csettings(av->msi_session, call_index, msicsettings_cast(csettings));
}

int toxav_stop_call ( ToxAv *av, int32_t call_index )
{
    if ( cii(call_index, av->msi_session) || !av->msi_session->calls[call_index] ) {
        return ErrorNoCall;
    }

    return msi_stopcall(av->msi_session, call_index);
}

int toxav_prepare_transmission ( ToxAv *av, 
                                 int32_t call_index,
                                 uint32_t jbuf_capacity, 
                                 uint32_t VAD_treshold,
                                 int support_video )
{
    if ( !av->msi_session || cii(call_index, av->msi_session) ||
            !av->msi_session->calls[call_index] || !av->msi_session->calls[call_index]->csettings_peer ||
            av->calls[call_index].call_active) {
        LOGGER_ERROR("Error while starting RTP session: invalid call!\n");
        return ErrorInternal;
    }

    CallSpecific *call = &av->calls[call_index];
    
    if ( pthread_mutex_init(&call->mutex, NULL) != 0 ) {
        LOGGER_WARNING("Failed to init call mutex!");
        return ErrorInternal;
    }
    
    const ToxAvCSettings* c_peer = toxavcsettings_cast
    (&av->msi_session->calls[call_index]->csettings_peer[0]);
    const ToxAvCSettings* c_self = toxavcsettings_cast
    (&av->msi_session->calls[call_index]->csettings_local);
    
    LOGGER_DEBUG(
        "Type: %u \n"
        "Video bitrate: %u \n"
        "Video height: %u \n"
        "Video width: %u \n"
        "Audio bitrate: %u \n"
        "Audio framedur: %u \n"
        "Audio sample rate: %u \n"
        "Audio channels: %u \n",
        c_peer->call_type,
        c_peer->video_bitrate,
        c_peer->max_video_height,
        c_peer->max_video_width,
        c_peer->audio_bitrate,
        c_peer->audio_frame_duration,
        c_peer->audio_sample_rate,
        c_peer->audio_channels );
    
    if ( !(call->cs = cs_init_session(c_self, c_peer, VAD_treshold, jbuf_capacity, support_video)) ){
        pthread_mutex_destroy(&call->mutex);
        LOGGER_ERROR("Error while starting Codec State!\n");
        return ErrorInternal;
    }
    
    call->crtps[audio_index] =
        rtp_init_session(type_audio, av->messenger, av->msi_session->calls[call_index]->peers[0]);

    if ( !call->crtps[audio_index] ) {
        LOGGER_ERROR("Error while starting audio RTP session!\n");
        return ErrorInternal;
    }
    
    call->crtps[audio_index]->cs = call->cs;

    if ( support_video ) {
        call->crtps[video_index] =
            rtp_init_session(type_video, av->messenger, av->msi_session->calls[call_index]->peers[0]);

        if ( !call->crtps[video_index] ) {
            LOGGER_ERROR("Error while starting video RTP session!\n");
            goto error;
        }
        
        call->crtps[video_index]->cs = call->cs;
    }

    call->call_active = 1;
    return ErrorNone;
error:
    rtp_terminate_session(call->crtps[audio_index], av->messenger);
    rtp_terminate_session(call->crtps[video_index], av->messenger);
    cs_terminate_session(call->cs);
    pthread_mutex_destroy(&call->mutex);
    memset(call, 0, sizeof(CallSpecific));
    
    return ErrorInternal;
}

int toxav_kill_transmission ( ToxAv *av, int32_t call_index )
{
    if (cii(call_index, av->msi_session)) {
        LOGGER_WARNING("Invalid call index: %d", call_index);
        return ErrorNoCall;
    }

    CallSpecific *call = &av->calls[call_index];

    pthread_mutex_lock(&call->mutex);

    if (!call->call_active) {
        pthread_mutex_unlock(&call->mutex);
        LOGGER_WARNING("Action on inactive call: %d", call_index);
        return ErrorNoCall;
    }

    rtp_terminate_session(call->crtps[audio_index], av->messenger); call->crtps[audio_index] = NULL;
    rtp_terminate_session(call->crtps[video_index], av->messenger); call->crtps[video_index] = NULL;
    cs_terminate_session(call->cs); call->cs = NULL;
    
    call->call_active = 0;
<<<<<<< HEAD
=======

    rtp_terminate_session(call->crtps[audio_index], av->messenger);
    call->crtps[audio_index] = NULL;
    rtp_terminate_session(call->crtps[video_index], av->messenger);
    call->crtps[video_index] = NULL;
    terminate_queue(call->j_buf);
    call->j_buf = NULL;

    int i;
    DECODE_PACKET *p;

    call->exit = 1;
    pthread_mutex_lock(&call->decode_cond_mutex);
    pthread_cond_signal(&call->decode_cond);
    pthread_cond_wait(&call->decode_cond, &call->decode_cond_mutex);
    pthread_mutex_unlock(&call->decode_cond_mutex);
    pthread_mutex_destroy(&call->decode_cond_mutex);
    pthread_cond_destroy(&call->decode_cond);

    for (i = 0; i != VIDEO_DECODE_QUEUE_SIZE; i++) {
        p = call->video_decode_queue[i];
        call->video_decode_queue[i] = NULL;

        if (p) {
            free(p);
        }
    }

    for (i = 0; i != AUDIO_DECODE_QUEUE_SIZE; i++) {
        p = call->audio_decode_queue[i];
        call->audio_decode_queue[i] = NULL;

        if (p) {
            free(p);
        }
    }

    codec_terminate_session(call->cs);
    call->cs = NULL;

    free(call->frame_buf);

>>>>>>> d8c5be8c
    pthread_mutex_unlock(&call->mutex);
    pthread_mutex_destroy(&call->mutex);
    
    return ErrorNone;
}

static int toxav_send_rtp_payload(ToxAv *av, 
                                  CallSpecific *call, 
                                  ToxAvCallType type, 
                                  const uint8_t *payload,
                                  unsigned int length)
{
    if (call->crtps[type - TypeAudio]) {
        
        /* Audio */
        if (type == TypeAudio) 
            return rtp_send_msg(call->crtps[audio_index], av->messenger, payload, length);
        
        /* Video */
        int parts = cs_split_video_payload(call->cs, payload, length);
        if (parts == -1) return ErrorInternal;
        
        int i; uint16_t part_size;
        for (i = 0; i < parts; i++) {
            if (rtp_send_msg(call->crtps[video_index], av->messenger,
                cs_get_split_video_frame(call->cs, &part_size), part_size) != 0) 
                return ErrorInternal;
        }
        
        return ErrorNone;
        
    } else return ErrorNoRtpSession;
}

int toxav_prepare_video_frame ( ToxAv *av, 
                                int32_t call_index, 
                                uint8_t *dest, 
                                int dest_max, 
                                vpx_image_t *input)
{
    if (cii(call_index, av->msi_session)) {
        LOGGER_WARNING("Invalid call index: %d", call_index);
        return ErrorNoCall;
    }
    
    
    CallSpecific *call = &av->calls[call_index];
    pthread_mutex_lock(&call->mutex);
    
    if (!call->call_active) {
        pthread_mutex_unlock(&call->mutex);
        LOGGER_WARNING("Action on inactive call: %d", call_index);
        return ErrorNoCall;
    }
    
    if (cs_reconfigure_video_encoder_resolution(call->cs, input->d_w, input->d_h) != 0) {
        pthread_mutex_unlock(&call->mutex);
        return ErrorInternal;
    }
    
    int rc = vpx_codec_encode(&call->cs->v_encoder, input, call->cs->frame_counter, 1, 0, MAX_ENCODE_TIME_US);
    
    if ( rc != VPX_CODEC_OK) {
        LOGGER_ERROR("Could not encode video frame: %s\n", vpx_codec_err_to_string(rc));
        pthread_mutex_unlock(&call->mutex);
        return ErrorInternal;
    }
    
    ++call->cs->frame_counter;
    
    vpx_codec_iter_t iter = NULL;
    const vpx_codec_cx_pkt_t *pkt;
    int copied = 0;
    
    while ( (pkt = vpx_codec_get_cx_data(&call->cs->v_encoder, &iter)) ) {
        if (pkt->kind == VPX_CODEC_CX_FRAME_PKT) {
            if ( copied + pkt->data.frame.sz > dest_max ) {
                pthread_mutex_unlock(&call->mutex);
                return ErrorPacketTooLarge;
            }
            
            memcpy(dest + copied, pkt->data.frame.buf, pkt->data.frame.sz);
            copied += pkt->data.frame.sz;
        }
    }
    
    pthread_mutex_unlock(&call->mutex);
    return copied;
}

int toxav_send_video ( ToxAv *av, int32_t call_index, const uint8_t *frame, unsigned int frame_size)
{

    if (cii(call_index, av->msi_session)) {
        LOGGER_WARNING("Invalid call index: %d", call_index);
        return ErrorNoCall;
    }

    CallSpecific *call = &av->calls[call_index];
    pthread_mutex_lock(&call->mutex);


    if (!call->call_active) {
        pthread_mutex_unlock(&call->mutex);
        LOGGER_WARNING("Action on inactive call: %d", call_index);
        return ErrorNoCall;
    }

    int rc = toxav_send_rtp_payload(av, call, TypeVideo, frame, frame_size);
    pthread_mutex_unlock(&call->mutex);

    return rc;
}

int toxav_recv_video ( ToxAv* av, int32_t call_index, vpx_image_t** output, uint16_t max_images, int32_t wait)
{
    
    if (cii(call_index, av->msi_session) || !av->calls[call_index].call_active) {
        LOGGER_WARNING("Action on inactive call: %d", call_index);
        return ErrorNoCall;
    }
    
    /* If CodecSession gets terminated while waiting this function returns -1 */
    return cs_recv_decoded_video(av->calls[call_index].cs, output, max_images, wait);
}

int toxav_prepare_audio_frame ( ToxAv *av, 
                                int32_t call_index, 
                                uint8_t *dest, 
                                int dest_max, 
                                const int16_t *frame,
                                int frame_size)
{
    if (cii(call_index, av->msi_session) || !av->calls[call_index].call_active) {
        LOGGER_WARNING("Action on inactive call: %d", call_index);
        return ErrorNoCall;
    }
    
    CallSpecific *call = &av->calls[call_index];
    pthread_mutex_lock(&call->mutex);
    
    
    if (!call->call_active) {
        pthread_mutex_unlock(&call->mutex);
        LOGGER_WARNING("Action on inactive call: %d", call_index);
        return ErrorNoCall;
    }
    
    int32_t rc = opus_encode(call->cs->audio_encoder, frame, frame_size, dest, dest_max);
    pthread_mutex_unlock(&call->mutex);
    
    if (rc < 0) {
        LOGGER_ERROR("Failed to encode payload: %s\n", opus_strerror(rc));
        return ErrorInternal;
    }
    
    return rc;
}

int toxav_send_audio ( ToxAv *av, int32_t call_index, const uint8_t *data, unsigned int size)
{
    if (size > MAX_CRYPTO_DATA_SIZE)
        return ErrorInternal;

    if (cii(call_index, av->msi_session) || !av->calls[call_index].call_active) {
        LOGGER_WARNING("Action on inactive call: %d", call_index);
        return ErrorNoCall;
    }

    CallSpecific *call = &av->calls[call_index];
    pthread_mutex_lock(&call->mutex);


    if (!call->call_active) {
        pthread_mutex_unlock(&call->mutex);
        LOGGER_WARNING("Action on inactive call: %d", call_index);
        return ErrorNoCall;
    }

    int rc = toxav_send_rtp_payload(av, call, TypeAudio, data, size);
    pthread_mutex_unlock(&call->mutex);

    return rc;
}

int toxav_recv_audio(ToxAv* av, int32_t call_index, int16_t* dest, uint16_t max_size, int32_t wait)
{
    
    if (cii(call_index, av->msi_session) || !av->calls[call_index].call_active) {
        LOGGER_WARNING("Action on inactive call: %d", call_index);
        return ErrorNoCall;
    }
    
    
    
    /* If CodecSession gets terminated while waiting this function returns -1 */
    return cs_recv_decoded_audio(av->calls[call_index].cs, dest, max_size, wait);
}

int toxav_get_peer_csettings ( ToxAv *av, int32_t call_index, int peer, ToxAvCSettings *dest )
{
    if ( peer < 0 || cii(call_index, av->msi_session) || !av->msi_session->calls[call_index]
            || av->msi_session->calls[call_index]->peer_count <= peer )
        return ErrorInternal;

    *dest = *toxavcsettings_cast(&av->msi_session->calls[call_index]->csettings_peer[peer]);
    return ErrorNone;
}

int toxav_get_peer_id ( ToxAv *av, int32_t call_index, int peer )
{
    if ( peer < 0 || cii(call_index, av->msi_session) || !av->msi_session->calls[call_index]
            || av->msi_session->calls[call_index]->peer_count <= peer )
        return ErrorInternal;

    return av->msi_session->calls[call_index]->peers[peer];
}

ToxAvCallState toxav_get_call_state(ToxAv *av, int32_t call_index)
{
    if ( cii(call_index, av->msi_session) || !av->msi_session->calls[call_index] )
        return av_CallNonExistant;

    return av->msi_session->calls[call_index]->state;

}

int toxav_capability_supported ( ToxAv *av, int32_t call_index, ToxAvCapabilities capability )
{
    return av->calls[call_index].cs ? av->calls[call_index].cs->capabilities & (CsCapabilities) capability : 0;
    /* 0 is error here */
}

Tox *toxav_get_tox(ToxAv *av)
{
    return (Tox *)av->messenger;
}

int toxav_has_activity(ToxAv *av, 
                       int32_t call_index, 
                       int16_t *PCM, 
                       uint16_t frame_size, 
                       float ref_energy)
{
    if ( !av->calls[call_index].cs ) return ErrorInvalidCodecState;

    return cs_calculate_energy_VAD(av->calls[call_index].cs, PCM, frame_size, ref_energy);
}<|MERGE_RESOLUTION|>--- conflicted
+++ resolved
@@ -332,51 +332,7 @@
     cs_terminate_session(call->cs); call->cs = NULL;
     
     call->call_active = 0;
-<<<<<<< HEAD
-=======
-
-    rtp_terminate_session(call->crtps[audio_index], av->messenger);
-    call->crtps[audio_index] = NULL;
-    rtp_terminate_session(call->crtps[video_index], av->messenger);
-    call->crtps[video_index] = NULL;
-    terminate_queue(call->j_buf);
-    call->j_buf = NULL;
-
-    int i;
-    DECODE_PACKET *p;
-
-    call->exit = 1;
-    pthread_mutex_lock(&call->decode_cond_mutex);
-    pthread_cond_signal(&call->decode_cond);
-    pthread_cond_wait(&call->decode_cond, &call->decode_cond_mutex);
-    pthread_mutex_unlock(&call->decode_cond_mutex);
-    pthread_mutex_destroy(&call->decode_cond_mutex);
-    pthread_cond_destroy(&call->decode_cond);
-
-    for (i = 0; i != VIDEO_DECODE_QUEUE_SIZE; i++) {
-        p = call->video_decode_queue[i];
-        call->video_decode_queue[i] = NULL;
-
-        if (p) {
-            free(p);
-        }
-    }
-
-    for (i = 0; i != AUDIO_DECODE_QUEUE_SIZE; i++) {
-        p = call->audio_decode_queue[i];
-        call->audio_decode_queue[i] = NULL;
-
-        if (p) {
-            free(p);
-        }
-    }
-
-    codec_terminate_session(call->cs);
-    call->cs = NULL;
-
-    free(call->frame_buf);
-
->>>>>>> d8c5be8c
+
     pthread_mutex_unlock(&call->mutex);
     pthread_mutex_destroy(&call->mutex);
     
