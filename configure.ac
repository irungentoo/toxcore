#                                               -*- Autoconf -*-
# Process this file with autoconf to produce a configure script.

AC_PREREQ([2.65])
AC_INIT([tox], [0.0.0], [http://tox.im])
AC_CONFIG_AUX_DIR(configure_aux)
AC_CONFIG_SRCDIR([toxcore/net_crypto.c])
AC_CONFIG_HEADERS([config.h])
AM_INIT_AUTOMAKE([1.10 -Wall subdir-objects])
m4_ifdef([AM_SILENT_RULES], [AM_SILENT_RULES([yes])])
AC_CONFIG_MACRO_DIR([m4])

EXTRA_LT_LDFLAGS=

LIBTOXCORE_LT_VERSION=0:0:0
LIBTOXMSI_LT_VERSION=0:0:0
LIBTOXRTP_LT_VERSION=0:0:0
dnl
dnl            current:revision:age
dnl
dnl current:  increment if interfaces have been added, removed or changed
dnl revision: increment if source code has changed, set to zero if current is
dnl           incremented
dnl age:      increment if interfaces have been added, set to zero if
dnl           interfaces have been removed or changed
TOXCORE_LT_LDFLAGS="-version-info $LIBTOXCORE_LT_VERSION"
TOXMSI_LT_LDFLAGS="-version-info $LIBTOXMSI_LT_VERSION"
TOXRTP_LT_LDFLAGS="-version-info $LIBTOXMSI_LT_VERSION"

AC_SUBST(TOXCORE_LT_LDFLAGS)
AC_SUBST(TOXMSI_LT_LDFLAGS)
AC_SUBST(TOXRTP_LT_LDFLAGS)

if test "x${prefix}" = "xNONE"; then
    prefix="${ac_default_prefix}"
fi

BUILD_DHT_BOOTSTRAP_DAEMON="yes"
BUILD_NTOX="yes"
BUILD_TESTS="yes"
<<<<<<< HEAD
BUILD_AV="yes"
=======
BUILD_TESTING="yes"
>>>>>>> 3658c372

NCURSES_FOUND="no"
LIBCONFIG_FOUND="no"
LIBCHECK_FOUND="no"
WANT_NACL="no"

AC_ARG_ENABLE([nacl],
    [AC_HELP_STRING([--enable-nacl], [use nacl instead of libsodium (default: disabled)]) ],
    [
        if test "x$enableval" = "xno"; then
            WANT_NACL="no"
        elif test "x$enableval" = "xyes"; then
            WANT_NACL="yes"
        fi
    ]
)

PKG_PROG_PKG_CONFIG

AC_ARG_ENABLE([av],
    [AC_HELP_STRING([--disable-av], [build AV support libraries (default: auto)]) ],
    [
        if test "x$enableval" = "xno"; then
            BUILD_AV="no"
        elif test "x$enableval" = "xyes"; then
            BUILD_AV="yes"
        fi
    ]
)

AC_ARG_ENABLE([tests],
    [AC_HELP_STRING([--disable-tests], [build unit tests (default: auto)]) ],
    [
        if test "x$enableval" = "xno"; then
            BUILD_TESTS="no"
        elif test "x$enableval" = "xyes"; then
            BUILD_TESTS="yes"
        fi
    ]
)

AC_ARG_ENABLE([ntox],
    [AC_HELP_STRING([--disable-ntox], [build nTox client (default: auto)]) ],
    [
        if test "x$enableval" = "xno"; then
            BUILD_NTOX="no"
        elif test "x$enableval" = "xyes"; then
            BUILD_NTOX="yes"
        fi
    ]
)

AC_ARG_ENABLE([dht-bootstrap-daemon],
    [AC_HELP_STRING([--disable-dht-bootstrap-daemon], [build DHT bootstrap daemon (default: auto)]) ],
    [
        if test "x$enableval" = "xno"; then
            BUILD_DHT_BOOTSTRAP_DAEMON="no"
        elif test "x$enableval" = "xyes"; then
            BUILD_DHT_BOOTSTRAP_DAEMON="yes"
        fi
    ]
)

AC_ARG_ENABLE([testing],
    [AC_HELP_STRING([--disable-testing], [build various testing tools (default: auto)]) ],
    [
        if test "x$enableval" = "xno"; then
            BUILD_TESTING="no"
        elif test "x$enableval" = "xyes"; then
            BUILD_TESTING="yes"
        fi
    ]
)

DEPSEARCH=
LIBSODIUM_SEARCH_HEADERS=
LIBSODIUM_SEARCH_LIBS=
NACL_SEARCH_HEADERS=
NACL_SEARCH_LIBS=

AC_ARG_WITH(dependency-search,
    AC_HELP_STRING([--with-dependency-search=DIR],
                   [search for dependencies in DIR, i.e. look for libraries in
                    DIR/lib and for headers in DIR/include]),
    [
        DEPSEARCH="$withval"
    ]
)

if test -n "$DEPSEARCH"; then
    CFLAGS="$CFLAGS -I$DEPSEARCH/include"
    CPPFLAGS="$CPPFLAGS -I$DEPSEARCH/include"
    LDFLAGS="$LDFLAGS -L$DEPSEARCH/lib"
    export PKG_CONFIG_PATH=$PKG_CONFIG_PATH:$DEPSEARCH/lib/pkgconfig
fi

AC_ARG_WITH(nacl-headers,
        AC_HELP_STRING([--with-nacl-headers=DIR],
                       [search for nacl<F2> header files in DIR]),
        [
            NACL_SEARCH_HEADERS="$withval"
            AC_MSG_NOTICE([will search for nacl header files in $withval])
        ]
)

AC_ARG_WITH(nacl-libs,
        AC_HELP_STRING([--with-nacl-libs=DIR],
                       [search for nacl libraries in DIR]),
        [
            NACL_SEARCH_LIBS="$withval"
            AC_MSG_NOTICE([will search for nacl libraries in $withval])
        ]
)

AC_ARG_WITH(libsodium-headers,
        AC_HELP_STRING([--with-libsodium-headers=DIR],
                       [search for libsodium header files in DIR]),
        [
            LIBSODIUM_SEARCH_HEADERS="$withval"
            AC_MSG_NOTICE([will search for libsodium header files in $withval])
        ]
)

AC_ARG_WITH(libsodium-libs,
        AC_HELP_STRING([--with-libsodium-libs=DIR],
                       [search for libsodium libraries in DIR]),
        [
            LIBSODIUM_SEARCH_LIBS="$withval"
            AC_MSG_NOTICE([will search for libsodium libraries in $withval])
        ]
)

# Checks for programs.
AC_PROG_CC
AM_PROG_CC_C_O
m4_ifdef([AM_PROG_AR], [AM_PROG_AR])
AC_LIBTOOL_WIN32_DLL
AC_PROG_LIBTOOL

WIN32=no
AC_CANONICAL_HOST
case $host_os in
    *mingw*)
        WIN32="yes"
        EXTRA_LT_LDFLAGS="$EXTRA_LT_LDFLAGS -no-undefined"
    ;;
    *solaris*)
        LIBS="$LIBS -lssp -lsocket -lnsl"
    ;;
    *freebsd*)
        LDFLAGS="$LDFLAGS -L/usr/local/lib"
        CFLAGS="$CFLAGS -I/usr/local/include"
        CPPFLAGS="$CPPFLAGS -I/usr/local/include"
    ;;
esac
AM_CONDITIONAL(WIN32, test "x$WIN32" = "xyes")

AC_SUBST(EXTRA_LT_LDFLAGS)

# Checks for libraries.

if test "x$WANT_NACL" = "xyes"; then
    NACL_LIBS=
    NACL_LDFLAGS=
    LDFLAGS_SAVE="$LDFLAGS"
    if test -n "$NACL_SEARCH_LIBS"; then
        LDFLAGS="-L$NACL_SEARCH_LIBS $LDFLAGS"
        AC_CHECK_LIB(nacl, random,
            [
                NACL_LDFLAGS="-L$NACL_SEARCH_LIBS"
                NACL_LIBS="-lnacl"
            ],
            [
                AC_MSG_ERROR([library nacl was not found in requested location $NACL_SEARCH_LIBS])
            ]
        )
    else
        AC_CHECK_LIB(nacl, random,
            [],
            [
                AC_MSG_ERROR([you enabled nacl support, but library nacl was not found on your system])
            ]
        )
    fi

    if (test -f "$NACL_SEARCH_LIBS/cpucycles.o") &&
       (test -f "$NACL_SEARCH_LIBS/randombytes.o"); then
        NACL_LIBS="$NACL_LIBS $NACL_SEARCH_LIBS/cpucycles.o $NACL_SEARCH_LIBS/randombytes.o"
    else
        AC_MSG_ERROR([nacl weirdness: required object files cpucycles.o randombytes.o not found])
    fi

    LDFLAGS="$LDFLAGS_SAVE"
    AC_SUBST(NACL_LIBS)
    AC_SUBST(NACL_LDFLAGS)
else
    LIBSODIUM_LIBS=
    LIBSODIUM_LDFLAGS=
    LDFLAGS_SAVE="$LDFLAGS"
    if test -n "$LIBSODIUM_SEARCH_LIBS"; then
        LDFLAGS="-L$LIBSODIUM_SEARCH_LIBS $LDFLAGS"
        AC_CHECK_LIB(sodium, randombytes_random,
            [
                LIBSODIUM_LDFLAGS="-L$LIBSODIUM_SEARCH_LIBS"
                LIBSODIUM_LIBS="-lsodium"
            ],
            [
                AC_MSG_ERROR([required library libsodium was not found in requested location $LIBSODIUM_SEARCH_LIBS])
            ]
        )
    else
        AC_CHECK_LIB(sodium, randombytes_random,
            [],
            [
                AC_MSG_ERROR([required library libsodium was not found on your system, please check http://download.libsodium.org/libsodium/releases/])
            ]
        )
    fi

    LDFLAGS="$LDFLAGS_SAVE"
    AC_SUBST(LIBSODIUM_LIBS)
    AC_SUBST(LIBSODIUM_LDFLAGS)
fi

# Checks for header files.
AC_CHECK_HEADERS([arpa/inet.h fcntl.h netdb.h netinet/in.h stdint.h stdlib.h string.h sys/socket.h sys/time.h unistd.h])


if test "x$WANT_NACL" = "xyes"; then
    NACL_CFLAGS=
    CFLAGS_SAVE="$CFLAGS"
    CPPFLAGS_SAVE="$CPPFLAGS"
    if test -n "$NACL_SEARCH_HEADERS"; then
        CFLAGS="-I$NACL_SEARCH_HEADERS $CFLAGS"
        CPPFLAGS="-I$NACL_SEARCH_HEADERS $CPPFLAGS"
        AC_CHECK_HEADER(crypto_box.h,
            [
                NACL_CFLAGS="-I$NACL_SEARCH_HEADERS"
            ],
            [
                AC_MSG_ERROR([header files for library nacl were not found in requested location $NACL_SEARCH_HEADERS])
            ]
        )
    else
        AC_CHECK_HEADER(crypto_box.h,
            [],
            [
                AC_MSG_ERROR([you enabled nacl support, but nacl header files were not found on your system])
            ]
        )
    fi
    CFLAGS="$CFLAGS_SAVE"
    CPPFLAGS="$CPPFLAGS_SAVE"
    AC_SUBST(NACL_CFLAGS)
    AC_DEFINE([VANILLA_NACL], [1], [use nacl instead of libsodium])
else
    LIBSODIUM_CFLAGS=
    CFLAGS_SAVE="$CFLAGS"
    CPPFLAGS_SAVE="$CPPFLAGS"
    if test -n "$LIBSODIUM_SEARCH_HEADERS"; then
        CFLAGS="-I$LIBSODIUM_SEARCH_HEADERS $CFLAGS"
        CPPFLAGS="-I$LIBSODIUM_SEARCH_HEADERS $CPPFLAGS"
        AC_CHECK_HEADER(sodium.h,
            [
                LIBSODIUM_CFLAGS="-I$LIBSODIUM_SEARCH_HEADERS"
            ],
            [
                AC_MSG_ERROR([header files for required library libsodium were not found in requested location $LIBSODIUM_SEARCH_HEADERS])
            ]
        )
    else
        AC_CHECK_HEADER(sodium.h,
            [],
            [
                AC_MSG_ERROR([header files for required library libsodium was not found on your system, please check http://download.libsodium.org/libsodium/releases/])
            ]
        )
    fi
    CFLAGS="$CFLAGS_SAVE"
    CPPFLAGS="$CPPFLAGS_SAVE"
    AC_SUBST(LIBSODIUM_CFLAGS)
fi

# Checks for typedefs, structures, and compiler characteristics.
AC_HEADER_STDBOOL
AC_TYPE_INT16_T
AC_TYPE_INT32_T
AC_TYPE_PID_T
AC_TYPE_SIZE_T
AC_TYPE_UINT16_T
AC_TYPE_UINT32_T
AC_TYPE_UINT64_T
AC_TYPE_UINT8_T

# Checks for library functions.
AC_FUNC_FORK
AC_CHECK_FUNCS([gettimeofday memset socket strchr malloc])

if test "x$BUILD_AV" = "xyes"; then
    AX_PTHREAD(
        [],
        [
            AC_MSG_WARN([disabling AV support: required pthread library not found])
            BUILD_AV="no"
        ]
    )
fi

if test "x$BUILD_AV" = "xyes"; then
    PKG_CHECK_MODULES([AVFORMAT], [libavformat],
        [],
        [
            AC_MSG_WARN([disabling AV support $AVFORMAT_PKG_ERRORS])
            BUILD_AV="no"
        ]
    )
fi

if test "x$BUILD_AV" = "xyes"; then
    PKG_CHECK_MODULES([AVCODEC], [libavcodec],
        [],
        [
            AC_MSG_WARN([disabling AV support $AVCODEC_PKG_ERRORS])
            BUILD_AV="no"
        ]
    )
fi

if test "x$BUILD_AV" = "xyes"; then
    PKG_CHECK_MODULES([AVUTIL], [libavutil],
        [],
        [
            AC_MSG_WARN([disabling AV support $AVUTIL_PKG_ERRORS])
            BUILD_AV="no"
        ]
    )
fi

if test "x$BUILD_AV" = "xyes"; then
    PKG_CHECK_MODULES([AVDEVICE], [libavdevice],
        [],
        [
            AC_MSG_WARN([disabling AV support $AVDEVICE_PKG_ERRORS])
            BUILD_AV="no"
        ]
    )
fi

if test "x$BUILD_AV" = "xyes"; then
    PKG_CHECK_MODULES([SWSCALE], [libswscale],
        [],
        [
            AC_MSG_WARN([disabling AV support $SWSCALE_PKG_ERRORS])
            BUILD_AV="no"
        ]
    )
fi

if test "x$BUILD_AV" = "xyes"; then
    PKG_CHECK_MODULES([SDL], [sdl],
        [],
        [
            AC_MSG_WARN([disabling AV support $SDL_PKG_ERRORS])
            BUILD_AV="no"
        ]
    )
fi

if test "x$BUILD_AV" = "xyes"; then
    PKG_CHECK_MODULES([OPENAL], [openal],
        [],
        [
            AC_MSG_WARN([disabling AV support $OPENAL_PKG_ERRORS])
            BUILD_AV="no"
        ]
    )
fi

if test -n "$PKG_CONFIG"; then
    if test "x$BUILD_TESTS" = "xyes"; then
        PKG_CHECK_MODULES([CHECK], [check],
            [
                LIBCHECK_FOUND="yes"
            ],
            [
                AC_MSG_WARN([libcheck not found, not building unit tests: $CHECK_PKG_ERRORS])
                BUILD_TESTS="no"
            ])
    fi

    if test "x$BUILD_DHT_BOOTSTRAP_DAEMON" = "xyes"; then
        PKG_CHECK_MODULES([LIBCONFIG], [libconfig >= 1.4.6],
            [
                LIBCONFIG_FOUND="yes"
            ],
            [
                AC_MSG_WARN([$LIBCONFIG_PKG_ERRORS])
                AC_MSG_WARN([libconfig not available, will not build DHT bootstrap daemon])
                BUILD_DHT_BOOTSTRAP_DAEMON="no"
            ])
    fi

    if test "x$BUILD_NTOX" = "xyes"; then
        PKG_CHECK_MODULES([NCURSES], [ncurses],
            [
                NCURSES_FOUND="yes"
            ],
            [
                AC_MSG_WARN([$NCURSES_PKG_ERRORS])
            ])
    fi
else
    AC_MSG_WARN([pkg-config was not found on your system, will search for libraries manually])
fi

if (test "x$BUILD_NTOX" = "xyes") && (test "x$NCURSES_FOUND" != "xyes"); then
    AC_PATH_PROG([CURSES_CONFIG], [ncurses5-config], [no])
    if test "x$CURSES_CONFIG" != "xno"; then
        AC_MSG_CHECKING(ncurses cflags)
        NCURSES_CFLAGS=`${CURSES_CONFIG} --cflags`
        AC_MSG_RESULT($NCURSES_CFLAGS)

        AC_MSG_CHECKING(ncurses libraries)
        NCURSES_LIBS=`${CURSES_CONFIG} --libs`
        AC_MSG_RESULT($NCURSES_LIBS)

        AC_SUBST(NCURSES_CFLAGS)
        AC_SUBST(NCURSES_LIBS)
        NCURSES_FOUND="yes"
    fi

    if test "x$NCURSES_FOUND" != "xyes"; then
        AC_CHECK_HEADER([curses.h],
            [],
            [
                AC_MSG_WARN([not building nTox client because headers for the curses library were not found on your system])
                BUILD_NTOX="no"
            ]
        )
        if test "x$BUILD_NTOX" = "xyes"; then
            if test "x$WIN32" = "xyes"; then
                AC_CHECK_LIB([pdcurses], [clear],
                    [
                        NCURSES_LIBS="-lpdcurses"
                        AC_SUBST(NCURSES_LIBS)
                    ],
                    [
                        AC_MSG_ERROR([required library pdcurses was not found on your system])
                        BUILD_NTOX="no"
                    ]
                )
            else
                AC_CHECK_LIB([ncurses], [clear],
                    [
                        NCURSES_LIBS="-lncurses"
                        AC_SUBST(NCURSES_LIBS)
                    ],
                    [
                        unset ac_cv_lib_ncurses_clear
                        AC_CHECK_LIB([ncurses], [clear],
                            [
                                NCURSES_LIBS="-lncurses -ltinfo"
                                AC_SUBST(NCURSES_LIBS)
                            ],
                            [
                                AC_MSG_WARN([not building nTox client because required library ncurses was not found on your system])
                                BUILD_NTOX="no"
                            ],
                            [
                                -ltinfo
                            ]
                        )
                    ]
                )
            fi
        fi
    fi
fi

if (test "x$BUILD_DHT_BOOTSTRAP_DAEMON" = "xyes") && \
   (test "x$LIBCONFIG_FOUND" = "xno"); then
    AC_CHECK_HEADER(libconfig.h,
        [],
        [
            AC_MSG_WARN([header files for library libconfig was not found on your system, not building DHT bootstrap daemon])
            BUILD_DHT_BOOTSTRAP_DAEMON="no"
        ]
    )

    if test "x$BUILD_DHT_BOOTSTRAP_DAEMON" = "xyes"; then
        AC_CHECK_LIB(config, config_read,
            [],
            [
                AC_MSG_WARN([library libconfig was not found on the system])
                BUILD_DHT_BOOTSTRAP_DAEMON="no"
            ]
        )
    fi
fi

if (test "x$BUILD_TESTS" = "xyes") && (test "x$LIBCHECK_FOUND" = "xno"); then
    AC_CHECK_HEADER([check.h],
        [],
        [
            AC_MSG_WARN([header file for check library was not found on your system, unit tests will be disabled])
            BUILD_TESTS="no"
        ]
    )

    if test "x$BUILD_TESTS" = "xyes"; then
        AC_CHECK_LIB([check], [suite_create],
            [],
            [
                AC_MSG_WARN([library check was not found on the system, unit tests will be disabled])
                BUILD_TESTS="no"
            ]
       )
    fi
fi

if test "x$WIN32" = "xyes"; then
    AC_CHECK_LIB(ws2_32, main,
        [
            WINSOCK2_LIBS="-lws2_32"
            AC_SUBST(WINSOCK2_LIBS)
        ],
        [
            AC_MSG_ERROR([required library was not found on the system, please check your MinGW installation])
        ]
    )
fi

AM_CONDITIONAL(BUILD_DHT_BOOTSTRAP_DAEMON, test "x$BUILD_DHT_BOOTSTRAP_DAEMON" = "xyes")
AM_CONDITIONAL(BUILD_TESTS, test "x$BUILD_TESTS" = "xyes")
AM_CONDITIONAL(BUILD_NTOX, test "x$BUILD_NTOX" = "xyes")
<<<<<<< HEAD
AM_CONDITIONAL(BUILD_AV, test "x$BUILD_AV" = "xyes")
=======
AM_CONDITIONAL(BUILD_TESTING, test "x$BUILD_TESTING" = "xyes")
>>>>>>> 3658c372

AC_CONFIG_FILES([Makefile
                 build/Makefile
                 libtoxcore.pc
                ])
AC_OUTPUT<|MERGE_RESOLUTION|>--- conflicted
+++ resolved
@@ -38,11 +38,8 @@
 BUILD_DHT_BOOTSTRAP_DAEMON="yes"
 BUILD_NTOX="yes"
 BUILD_TESTS="yes"
-<<<<<<< HEAD
 BUILD_AV="yes"
-=======
 BUILD_TESTING="yes"
->>>>>>> 3658c372
 
 NCURSES_FOUND="no"
 LIBCONFIG_FOUND="no"
@@ -578,11 +575,8 @@
 AM_CONDITIONAL(BUILD_DHT_BOOTSTRAP_DAEMON, test "x$BUILD_DHT_BOOTSTRAP_DAEMON" = "xyes")
 AM_CONDITIONAL(BUILD_TESTS, test "x$BUILD_TESTS" = "xyes")
 AM_CONDITIONAL(BUILD_NTOX, test "x$BUILD_NTOX" = "xyes")
-<<<<<<< HEAD
 AM_CONDITIONAL(BUILD_AV, test "x$BUILD_AV" = "xyes")
-=======
 AM_CONDITIONAL(BUILD_TESTING, test "x$BUILD_TESTING" = "xyes")
->>>>>>> 3658c372
 
 AC_CONFIG_FILES([Makefile
                  build/Makefile
