--- conflicted
+++ resolved
@@ -86,15 +86,9 @@
     [AC_HELP_STRING([--enable-logging], [enable logging (default: auto)]) ],
     [
         if test "x$enableval" = "xyes"; then
-<<<<<<< HEAD
-            LOGGING="yes"
-
-            AC_DEFINE([LOGGING], [], [If logging enabled])
-=======
             TOX_LOGGER="yes"
-            
+
             AC_DEFINE([TOX_LOGGER], [], [If logging enabled])
->>>>>>> 6a494e2c
             AC_DEFINE([LOGGER_LEVEL], [LOG_DEBUG], [LOG_LEVEL value])
             AC_DEFINE_UNQUOTED([LOGGER_OUTPUT_FILE], ["$LOGGING_OUTNAM"], [Output of logger])
         fi
