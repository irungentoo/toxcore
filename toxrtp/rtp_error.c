--- conflicted
+++ resolved
@@ -3,13 +3,8 @@
 
 #include <stdio.h>
 #include <stdarg.h>
-<<<<<<< HEAD
-#include <stdlib.h>
-#include <string.h>
-=======
 #include <string.h>
 #include <malloc.h>
->>>>>>> 55efc448
 
 typedef struct rtp_error_s {
     char* _message;
