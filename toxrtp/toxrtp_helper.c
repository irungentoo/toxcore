--- conflicted
+++ resolved
@@ -121,12 +121,8 @@
 
     size_t _length = t_memlen(_source) + 1; /* make space for null character */
 
-<<<<<<< HEAD
-    uint8_t* _dest = calloc( sizeof ( uint8_t ) * _length,1 );
-=======
     uint8_t* _dest = calloc( sizeof ( uint8_t ), _length );
     assert(_dest);
->>>>>>> 26599c88
 
     t_memcpy(_dest, _source, _length);
 
