/* rtp_impl.c
*
* Rtp implementation includes rtp_session_s struct which is a session identifier.
* It contains session information and it's a must for every session.
* It's best if you don't touch any variable directly but use callbacks to do so. !Red!
*
*
* Copyright (C) 2013 Tox project All Rights Reserved.
*
* This file is part of Tox.
*
* Tox is free software: you can redistribute it and/or modify
* it under the terms of the GNU General Public License as published by
* the Free Software Foundation, either version 3 of the License, or
* (at your option) any later version.
*
* Tox is distributed in the hope that it will be useful,
* but WITHOUT ANY WARRANTY; without even the implied warranty of
* MERCHANTABILITY or FITNESS FOR A PARTICULAR PURPOSE. See the
* GNU General Public License for more details.
*
* You should have received a copy of the GNU General Public License
* along with Tox. If not, see <http://www.gnu.org/licenses/>.
*
*/
#include "rtp_impl.h"
#include "rtp_message.h"
#include "rtp_helper.h"
#include <assert.h>
#include "rtp_allocator.h"
#include "util.h"
#include "network.h"

/* Some defines */

#define PAYLOAD_ID_VALUE_OPUS 1
#define PAYLOAD_ID_VALUE_VP8 2

#define size_32 4
/* End of defines */

#ifdef _USE_ERRORS
#include "rtp_error_id.h"
#endif /* _USE_ERRORS */

static const uint32_t _payload_table[] = /* PAYLOAD TABLE */
{
    8000, 8000, 8000, 8000, 8000, 8000, 16000, 8000, 8000, 8000, /* 0-9 */
    44100, 44100, 0, 0, 90000, 8000, 11025, 22050, 0, 0, /* 10-19 */
    0, 0, 0, 0, 0, 90000, 90000, 0, 90000, 0, /* 20-29 */
    0, 90000, 90000, 90000, 90000, 0, 0, 0, 0, 0, /* 30-39 */
    0, 0, 0, 0, 0, 0, 0, 0, 0, 0, /* 40-49 */
    0, 0, 0, 0, 0, 0, 0, 0, 0, 0, /* 50-59 */
    0, 0, 0, 0, 0, 0, 0, 0, 0, 0, /* 60-69 */
    0, 0, 0, 0, 0, 0, 0, 0, 0, 0, /* 70-79 */
    0, 0, 0, 0, 0, 0, 0, 0, 0, 0, /* 80-89 */
    0, 0, 0, 0, 0, 0, PAYLOAD_ID_VALUE_OPUS, 0, 0, 0, /* 90-99 */
    0, 0, 0, 0, 0, 0, PAYLOAD_ID_VALUE_VP8, 0, 0, 0, /* 100-109 */
    0, 0, 0, 0, 0, 0, 0, 0, 0, 0, /* 110-119 */
    0, 0, 0, 0, 0, 0, 0, 0 /* 120-127 */
};

/* Current compatibility solution */
int m_sendpacket(int sock, tox_IP_Port ip_port, uint8_t *data, uint32_t length)
{
    IP_Port _convert;

    _convert.ip.i = ip_port.ip.i;
    _convert.port = ip_port.port;

    return sendpacket(sock, _convert, data, length);
}

rtp_session_t* rtp_init_session ( int max_users, int _multi_session )
{
#ifdef _USE_ERRORS
    REGISTER_RTP_ERRORS
#endif /* _USE_ERRORS */

    rtp_session_t* _retu;
    ALLOCATOR_S ( _retu, rtp_session_t )

    _retu->_dest_list = _retu->_last_user = NULL;

    _retu->_max_users = max_users;
    _retu->_packets_recv = 0;
    _retu->_packets_sent = 0;
    _retu->_bytes_sent = 0;
    _retu->_bytes_recv = 0;
    _retu->_last_error = NULL;
    _retu->_packet_loss = 0;

    /*
* SET HEADER FIELDS
*/

    _retu->_version = RTP_VERSION; /* It's always 2 */
    _retu->_padding = 0; /* If some additional data is needed about
* the packet */
    _retu->_extension = 0; /* If extension to header is needed */
    _retu->_cc = 1; /* It basically represents amount of contributors */
    _retu->_csrc = NULL; /* Container */
    _retu->_ssrc = t_random ( -1 );
    _retu->_marker = 0;
    _retu->_payload_type = 0; /* You should specify payload type */

    /* Sequence starts at random number and goes to _MAX_SEQU_NUM */
    _retu->_sequence_number = t_random ( _MAX_SEQU_NUM );
    _retu->_last_sequence_number = _retu->_sequence_number; /* Do not touch this variable */

    _retu->_initial_time = _time; /* In seconds */
    assert(_retu->_initial_time);
    _retu->_time_elapsed = 0; /* In seconds */

    _retu->_ext_header = NULL; /* When needed allocate */
    _retu->_exthdr_framerate = -1;
    _retu->_exthdr_resolution = -1;

    ALLOCATOR_S ( _retu->_csrc, uint32_t )
    _retu->_csrc[0] = _retu->_ssrc; /* Set my ssrc to the list receive */

    _retu->_prefix_length = 0;
    _retu->_prefix = NULL;

    _retu->_multi_session = _multi_session;

    /* Initial */
    _retu->_current_framerate = 0;


    _retu->_oldest_msg = _retu->_last_msg = NULL;
    /*
*
*/
    return _retu;
}

int rtp_terminate_session ( rtp_session_t* _session )
{
    if ( !_session )
        return FAILURE;

    if ( _session->_dest_list )
        DEALLOCATOR_LIST_S ( _session->_dest_list, rtp_dest_list_t );

    if ( _session->_ext_header )
        DEALLOCATOR ( _session->_ext_header );

    if ( _session->_csrc )
        DEALLOCATOR ( _session->_csrc );

    if ( _session->_prefix )
        DEALLOCATOR ( _session->_prefix );
                /* And finally free session */
    DEALLOCATOR ( _session );

    return SUCCESS;
}

uint16_t rtp_get_resolution_marking_height ( rtp_ext_header_t* _header, uint32_t _position )
{
    if ( _header->_ext_type & RTP_EXT_TYPE_RESOLUTION )
        return _header->_hd_ext[_position];
    else
        return 0;
}

uint16_t rtp_get_resolution_marking_width ( rtp_ext_header_t* _header, uint32_t _position )
{
    if ( _header->_ext_type & RTP_EXT_TYPE_RESOLUTION )
        return ( _header->_hd_ext[_position] >> 16 );
    else
        return 0;
}

void rtp_free_msg ( rtp_session_t* _session, rtp_msg_t* _message )
{
    free ( _message->_data );

    if ( !_session ){
        free ( _message->_header->_csrc );
        if ( _message->_ext_header ){
            free ( _message->_ext_header->_hd_ext );
            free ( _message->_ext_header );
        }
    } else {
        if ( _session->_csrc != _message->_header->_csrc )
            free ( _message->_header->_csrc );
        if ( _message->_ext_header && _session->_ext_header != _message->_ext_header ) {
            free ( _message->_ext_header->_hd_ext );
            free ( _message->_ext_header );
        }
    }

    free ( _message->_header );
    free ( _message );
}

rtp_header_t* rtp_build_header ( rtp_session_t* _session )
{
    rtp_header_t* _retu;
    _retu = malloc ( sizeof * _retu );

    rtp_header_add_flag_version ( _retu, _session->_version );
    rtp_header_add_flag_padding ( _retu, _session->_padding );
    rtp_header_add_flag_extension ( _retu, _session->_extension );
    rtp_header_add_flag_CSRC_count ( _retu, _session->_cc );
    rtp_header_add_setting_marker ( _retu, _session->_marker );
    rtp_header_add_setting_payload ( _retu, _session->_payload_type );

    _retu->_sequence_number = _session->_sequence_number;
    _session->_time_elapsed = _time - _session->_initial_time;
    _retu->_timestamp = _time;
    _retu->_ssrc = _session->_ssrc;

    if ( _session->_cc > 0 ) {
        ALLOCATOR ( _retu->_csrc, uint32_t, _session->_cc )

        int i;

        for ( i = 0; i < _session->_cc; i++ ) {
            _retu->_csrc[i] = _session->_csrc[i];
        }
    } else {
        _retu->_csrc = NULL;
    }

    _retu->_length = _MIN_HEADER_LENGTH + ( _session->_cc * size_32 );

    return _retu;
}

void rtp_set_payload_type ( rtp_session_t* _session, uint8_t _payload_value )
{
    _session->_payload_type = _payload_value;
}
uint32_t rtp_get_payload_type ( rtp_session_t* _session )
{
    return _payload_table[_session->_payload_type];
}

int rtp_add_receiver ( rtp_session_t* _session, tox_IP_Port* _dest )
{
    if ( !_session )
        return FAILURE;

    rtp_dest_list_t* _new_user;
    ALLOCATOR_LIST_S ( _new_user, rtp_dest_list_t, NULL )

    _new_user->_dest = *_dest;

    if ( _session->_last_user == NULL ) { /* New member */
        _session->_dest_list = _session->_last_user = _new_user;

    } else { /* Append */
        _session->_last_user->next = _new_user;
        _session->_last_user = _new_user;
    }

    return SUCCESS;
}

int rtp_send_msg ( rtp_session_t* _session, rtp_msg_t* _msg, int _socket )
{
<<<<<<< HEAD
    if ( !_msg || _msg->_data == NULL || _msg->_length <= 0 ) {
#ifdef _USE_ERRORS
=======
    if ( !_msg  || _msg->_data == NULL || _msg->_length <= 0 ) {
>>>>>>> eb3382b0
        t_perror ( RTP_ERROR_EMPTY_MESSAGE );
        return FAILURE;
    }

    int _last;
    unsigned long long _total = 0;

    size_t _length = _msg->_length;
    uint8_t _send_data [ MAX_UDP_PACKET_SIZE ];

    uint16_t _prefix_length = _session->_prefix_length;

    _send_data[0] = 70;

    if ( _session->_prefix && _length + _prefix_length < MAX_UDP_PACKET_SIZE ) {
        /*t_memcpy(_send_data, _session->_prefix, _prefix_length);*/
        t_memcpy ( _send_data + 1, _msg->_data, _length );
    } else {
        t_memcpy ( _send_data + 1, _msg->_data, _length );
    }

    /* Set sequ number */
    if ( _session->_sequence_number >= _MAX_SEQU_NUM ) {
        _session->_sequence_number = 0;
    } else {
        _session->_sequence_number++;
    }

    /* Start sending loop */
    rtp_dest_list_t* _it;
    for ( _it = _session->_dest_list; _it != NULL; _it = _it->next ) {

        _last = m_sendpacket ( _socket, _it->_dest, _send_data, _length + 1);

        if ( _last < 0 ) {
            t_perror ( RTP_ERROR_STD_SEND_FAILURE );
            printf("Stderror: %s", strerror(errno));
        } else {
            _session->_packets_sent ++;
            _total += _last;
        }

    }

    rtp_free_msg ( _session, _msg );
    _session->_bytes_sent += _total;
    return SUCCESS;
}

rtp_msg_t* rtp_recv_msg ( rtp_session_t* _session )
{
    if ( !_session )
        return NULL;

    rtp_msg_t* _retu = _session->_oldest_msg;

    if ( _retu )
        _session->_oldest_msg = _retu->_next;

    if ( !_session->_oldest_msg )
        _session->_last_msg = NULL;

    return _retu;
}

int rtp_release_session_recv ( rtp_session_t* _session )
{
    if ( !_session ){
        return FAILURE;
    }

    rtp_msg_t* _tmp,* _it;

    for ( _it = _session->_oldest_msg; _it; _it = _tmp ){
        _tmp = _it->_next;
        rtp_free_msg(_session, _it);
    }

    return SUCCESS;
}

rtp_msg_t* rtp_msg_new ( rtp_session_t* _session, const uint8_t* _data, uint32_t _length )
{
    if ( !_session )
        return NULL;

    uint8_t* _from_pos;
    rtp_msg_t* _retu;
    ALLOCATOR_S ( _retu, rtp_msg_t )

    /* Sets header values and copies the extension header in _retu */
    _retu->_header = rtp_build_header ( _session ); /* It allocates memory and all */
    _retu->_ext_header = _session->_ext_header;

    _length += _retu->_header->_length;

    if ( _retu->_ext_header ) {

        _length += ( _MIN_EXT_HEADER_LENGTH + _retu->_ext_header->_ext_len * size_32 );
        /* Allocate Memory for _retu->_data */
        _retu->_data = malloc ( sizeof _retu->_data * _length );

        /*
* Parses header into _retu->_data starting from 0
* Will need to set this _from to 1 since the 0 byte
* Is used by the messenger to determine that this is rtp.
*/
        _from_pos = rtp_add_header ( _retu->_header, _retu->_data );
        _from_pos = rtp_add_extention_header ( _retu->_ext_header, _from_pos + 1 );
    } else {
        /* Allocate Memory for _retu->_data */
        _retu->_data = malloc ( sizeof _retu->_data * _length );

        /*
* Parses header into _retu->_data starting from 0
* Will need to set this _from to 1 since the 0 byte
* Is used by the messenger to determine that this is rtp.
*/
        _from_pos = rtp_add_header ( _retu->_header, _retu->_data );
    }

    /*
* Parses the extension header into the message
* Of course if any
*/

    /* Appends _data on to _retu->_data */
    t_memcpy ( _from_pos + 1, _data, _length );

    _retu->_length = _length;

    _retu->_next = NULL;

    return _retu;
}

rtp_msg_t* rtp_msg_parse ( rtp_session_t* _session, const uint8_t* _data, uint32_t _length )
{
    rtp_msg_t* _retu;
    ALLOCATOR_S ( _retu, rtp_msg_t )

    _retu->_header = rtp_extract_header ( _data, _length ); /* It allocates memory and all */

    if ( !_retu->_header ){
        DEALLOCATOR(_retu)
        return NULL;
    }

    _retu->_length = _length - _retu->_header->_length;

    uint16_t _from_pos = _retu->_header->_length;


    if ( rtp_header_get_flag_extension ( _retu->_header ) ) {
        _retu->_ext_header = rtp_extract_ext_header ( _data + _from_pos, _length );
        if ( _retu->_ext_header ){
            _retu->_length -= ( _MIN_EXT_HEADER_LENGTH + _retu->_ext_header->_ext_len * size_32 );
            _from_pos += ( _MIN_EXT_HEADER_LENGTH + _retu->_ext_header->_ext_len * size_32 );
        } else {
            DEALLOCATOR(_retu->_ext_header);
            DEALLOCATOR(_retu->_header);
            DEALLOCATOR(_retu);
            return NULL;
        }
    } else {
        _retu->_ext_header = NULL;
    }

    /* Get the payload */
    _retu->_data = malloc ( sizeof ( uint8_t ) * _retu->_length );
    t_memcpy ( _retu->_data, _data + _from_pos, _length - _from_pos );

    _retu->_next = NULL;


    if ( _session && !_session->_multi_session && rtp_check_late_message(_session, _retu) < 0 ){
        rtp_register_msg(_session, _retu);
    }

    return _retu;
}

int rtp_check_late_message (rtp_session_t* _session, rtp_msg_t* _msg)
{
    /*
* Check Sequence number. If this new msg has lesser number then the _session->_last_sequence_number
* it shows that the message came in late
*/
    if ( _msg->_header->_sequence_number < _session->_last_sequence_number &&
         _msg->_header->_timestamp < _session->_current_timestamp
       ) {
        return SUCCESS; /* Drop the packet. You can check if the packet dropped by checking _packet_loss increment. */
    }
    return FAILURE;
}

void rtp_register_msg ( rtp_session_t* _session, rtp_msg_t* _msg )
{
    _session->_last_sequence_number = _msg->_header->_sequence_number;
    _session->_current_timestamp = _msg->_header->_timestamp;
}


int rtp_add_resolution_marking ( rtp_session_t* _session, uint16_t _width, uint16_t _height )
{
    if ( !_session )
        return FAILURE;

    rtp_ext_header_t* _ext_header = _session->_ext_header;
    _session->_exthdr_resolution = 0;

    if ( ! ( _ext_header ) ) {
        ALLOCATOR_S ( _session->_ext_header, rtp_ext_header_t )
        _session->_extension = 1;
        _session->_ext_header->_ext_len = 1;
        _ext_header = _session->_ext_header;
        ALLOCATOR_S ( _session->_ext_header->_hd_ext, uint32_t )
    } else { /* If there is need for more headers this will be needed to change */
        if ( !(_ext_header->_ext_type & RTP_EXT_TYPE_RESOLUTION) ){
            uint32_t _exthdr_framerate = _ext_header->_hd_ext[_session->_exthdr_framerate];
            /* it's position is at 2nd place by default */
            _session->_exthdr_framerate ++;

            /* Allocate the value */
            ADD_ALLOCATE ( _ext_header->_hd_ext, _ext_header->_ext_len )

            /* Update length */
            _ext_header->_ext_len++;

            /* Reset other values */
            _ext_header->_hd_ext[_session->_exthdr_framerate] = _exthdr_framerate;
        }
    }

    /* Add flag */
    _ext_header->_ext_type |= RTP_EXT_TYPE_RESOLUTION;

    _ext_header->_hd_ext[_session->_exthdr_resolution] = _width << 16 | ( uint32_t ) _height;

    return SUCCESS;
}

int rtp_remove_resolution_marking ( rtp_session_t* _session )
{
    if ( _session->_extension == 0 || ! ( _session->_ext_header ) ) {
        t_perror ( RTP_ERROR_INVALID_EXTERNAL_HEADER );
        return FAILURE;
    }

    if ( !( _session->_ext_header->_ext_type & RTP_EXT_TYPE_RESOLUTION ) ) {
        t_perror ( RTP_ERROR_INVALID_EXTERNAL_HEADER );
        return FAILURE;
    }

    _session->_ext_header->_ext_type &= ~RTP_EXT_TYPE_RESOLUTION; /* Remove the flag */
    _session->_exthdr_resolution = -1; /* Remove identifier */

    /* Check if extension is empty */
    if ( _session->_ext_header->_ext_type == 0 ){

        DEALLOCATOR ( _session->_ext_header->_hd_ext )
        DEALLOCATOR ( _session->_ext_header )

        _session->_ext_header = NULL; /* It's very important */
        _session->_extension = 0;

    } else {
        _session->_ext_header->_ext_len --;

        /* this will also be needed to change if there are more than 2 headers */
        if ( _session->_ext_header->_ext_type & RTP_EXT_TYPE_FRAMERATE ){
            memcpy(_session->_ext_header->_hd_ext + 1, _session->_ext_header->_hd_ext, _session->_ext_header->_ext_len);
            _session->_exthdr_framerate = 0;
            SET_ALLOCATE(_session->_ext_header->_hd_ext, _session->_ext_header->_ext_len);
        }
    }

    return SUCCESS;
}

int rtp_add_framerate_marking ( rtp_session_t* _session, uint32_t _value )
{
    if ( !_session )
        return FAILURE;

    rtp_ext_header_t* _ext_header = _session->_ext_header;
    _session->_exthdr_framerate = 0;

    if ( ! ( _ext_header ) ) {
        ALLOCATOR_S ( _session->_ext_header, rtp_ext_header_t )
        _session->_extension = 1;
        _session->_ext_header->_ext_len = 1;
        _ext_header = _session->_ext_header;
        ALLOCATOR_S ( _session->_ext_header->_hd_ext, uint32_t )
    } else { /* If there is need for more headers this will be needed to change */
        if ( !(_ext_header->_ext_type & RTP_EXT_TYPE_FRAMERATE) ){
            /* it's position is at 2nd place by default */
            _session->_exthdr_framerate ++;

            /* Allocate the value */
            ADD_ALLOCATE ( _ext_header->_hd_ext, _ext_header->_ext_len )

            /* Update length */
            _ext_header->_ext_len++;
        }
    }

    /* Add flag */
    _ext_header->_ext_type |= RTP_EXT_TYPE_FRAMERATE;

    _ext_header->_hd_ext[_session->_exthdr_framerate] = _value;

    return SUCCESS;
}


int rtp_remove_framerate_marking ( rtp_session_t* _session )
{
    if ( _session->_extension == 0 || ! ( _session->_ext_header ) ) {
        t_perror ( RTP_ERROR_INVALID_EXTERNAL_HEADER );
        return FAILURE;
    }

    if ( !( _session->_ext_header->_ext_type & RTP_EXT_TYPE_FRAMERATE ) ) {
        t_perror ( RTP_ERROR_INVALID_EXTERNAL_HEADER );
        return FAILURE;
    }

    _session->_ext_header->_ext_type &= ~RTP_EXT_TYPE_FRAMERATE; /* Remove the flag */
    _session->_exthdr_framerate = -1; /* Remove identifier */
    _session->_ext_header->_ext_len --;

    /* Check if extension is empty */
    if ( _session->_ext_header->_ext_type == 0 ){

        DEALLOCATOR ( _session->_ext_header->_hd_ext )
        DEALLOCATOR ( _session->_ext_header )

        _session->_ext_header = NULL; /* It's very important */
        _session->_extension = 0;

    } else if ( !_session->_ext_header->_ext_len ) {

        /* this will also be needed to change if there are more than 2 headers */
        SET_ALLOCATE(_session->_ext_header->_hd_ext, _session->_ext_header->_ext_len);

    }

    return SUCCESS;
}

uint32_t rtp_get_framerate_marking ( rtp_ext_header_t* _header )
{
    if ( _header->_ext_len == 1 ){
        return _header->_hd_ext[0];
    } else {
        return _header->_hd_ext[1];
    }
}

int rtp_set_prefix ( rtp_session_t* _session, uint8_t* _prefix, uint16_t _prefix_length )
{
    if ( !_session )
        return FAILURE;

    if ( _session->_prefix ) {
        free ( _session->_prefix );
    }

    _session->_prefix = malloc ( ( sizeof * _session->_prefix ) * _prefix_length );
    t_memcpy ( _session->_prefix, _prefix, _prefix_length );
    _session->_prefix_length = _prefix_length;

    return SUCCESS;
}
<|MERGE_RESOLUTION|>--- conflicted
+++ resolved
@@ -262,12 +262,7 @@
 
 int rtp_send_msg ( rtp_session_t* _session, rtp_msg_t* _msg, int _socket )
 {
-<<<<<<< HEAD
     if ( !_msg || _msg->_data == NULL || _msg->_length <= 0 ) {
-#ifdef _USE_ERRORS
-=======
-    if ( !_msg  || _msg->_data == NULL || _msg->_length <= 0 ) {
->>>>>>> eb3382b0
         t_perror ( RTP_ERROR_EMPTY_MESSAGE );
         return FAILURE;
     }
@@ -642,4 +637,4 @@
     _session->_prefix_length = _prefix_length;
 
     return SUCCESS;
-}
+}