/*   rtp_impl.c
 *
 *   Rtp implementation includes rtp_session_s struct which is a session identifier.
 *   It contains session information and it's a must for every session.
 *   It's best if you don't touch any variable directly but use callbacks to do so. !Red!
 *
 *
 *   Copyright (C) 2013 Tox project All Rights Reserved.
 *
 *   This file is part of Tox.
 *
 *   Tox is free software: you can redistribute it and/or modify
 *   it under the terms of the GNU General Public License as published by
 *   the Free Software Foundation, either version 3 of the License, or
 *   (at your option) any later version.
 *
 *   Tox is distributed in the hope that it will be useful,
 *   but WITHOUT ANY WARRANTY; without even the implied warranty of
 *   MERCHANTABILITY or FITNESS FOR A PARTICULAR PURPOSE.  See the
 *   GNU General Public License for more details.
 *
 *   You should have received a copy of the GNU General Public License
 *   along with Tox.  If not, see <http://www.gnu.org/licenses/>.
 *
 */
#include "rtp_impl.h"
#include "rtp_message.h"
#include <assert.h>
#include "rtp_allocator.h"
<<<<<<< HEAD
#include "toxcore/util.h"
#include "toxcore/network.h"
=======
#include "util.h"
#include "network.h"
>>>>>>> c4dd60b7

/* Some defines */

#define PAYLOAD_ID_VALUE_OPUS 1
#define PAYLOAD_ID_VALUE_VP8  2

/* End of defines */

data_t LAST_SOCKET_DATA[MAX_UDP_PACKET_SIZE];

#ifdef _USE_ERRORS
#include "rtp_error_id.h"
#endif /* _USE_ERRORS */

static const uint32_t _payload_table[] = /* PAYLOAD TABLE */
{
    8000, 8000, 8000, 8000, 8000, 8000, 16000, 8000, 8000, 8000,    /*    0-9    */
    44100, 44100, 0, 0, 90000, 8000, 11025, 22050, 0, 0,            /*   10-19   */
    0, 0, 0, 0, 0, 90000, 90000, 0, 90000, 0,                       /*   20-29   */
    0, 90000, 90000, 90000, 90000, 0, 0, 0, 0, 0,                   /*   30-39   */
    0, 0, 0, 0, 0, 0, 0, 0, 0, 0,                                   /*   40-49   */
    0, 0, 0, 0, 0, 0, 0, 0, 0, 0,                                   /*   50-59   */
    0, 0, 0, 0, 0, 0, 0, 0, 0, 0,                                   /*   60-69   */
    0, 0, 0, 0, 0, 0, 0, 0, 0, 0,                                   /*   70-79   */
    0, 0, 0, 0, 0, 0, 0, 0, 0, 0,                                   /*   80-89   */
    0, 0, 0, 0, 0, 0, PAYLOAD_ID_VALUE_OPUS, 0, 0, 0,               /*   90-99   */
    0, 0, 0, 0, 0, 0, PAYLOAD_ID_VALUE_VP8, 0, 0, 0,                /*  100-109  */
    0, 0, 0, 0, 0, 0, 0, 0, 0, 0,                                   /*  110-119  */
    0, 0, 0, 0, 0, 0, 0, 0                                          /*  120-127  */
};

/* Current compatibility solution */
int m_sendpacket(int sock, tox_IP_Port ip_port, uint8_t *data, uint32_t length)
{
    IP_Port _convert;

    _convert.ip.i = ip_port.ip.i;
    _convert.port = ip_port.port;

    return sendpacket(sock, _convert, data, length);
}

rtp_session_t* rtp_init_session ( int max_users, int _multi_session )
{
#ifdef _USE_ERRORS
    REGISTER_RTP_ERRORS
#endif /* _USE_ERRORS */

    rtp_session_t* _retu;
    ALLOCATOR_S ( _retu, rtp_session_t )

    _retu->_dest_list = _retu->_last_user = NULL;

    _retu->_max_users = max_users;
    _retu->_packets_recv = 0;
    _retu->_packets_sent = 0;
    _retu->_bytes_sent = 0;
    _retu->_bytes_recv = 0;
    _retu->_last_error = NULL;
    _retu->_packet_loss = 0;

    /*
     * SET HEADER FIELDS
     */

    _retu->_version = RTP_VERSION;   /* It's always 2 */
    _retu->_padding = 0;             /* If some additional data is needed about
                                      * the packet */
    _retu->_extension = 0;           /* If extension to header is needed */
    _retu->_cc        = 1;           /* It basically represents amount of contributors */
    _retu->_csrc      = NULL;        /* Container */
    _retu->_ssrc      = t_random ( -1 );
    _retu->_marker    = 0;
    _retu->_payload_type = 0;        /* You should specify payload type */

    /* Sequence starts at random number and goes to _MAX_SEQU_NUM */
    _retu->_sequence_number = t_random ( _MAX_SEQU_NUM );
    _retu->_last_sequence_number = _retu->_sequence_number; /* Do not touch this variable */

    _retu->_initial_time = now();    /* In seconds */
    _retu->_time_elapsed = 0;        /* In seconds */

    _retu->_ext_header = NULL;       /* When needed allocate */

    ALLOCATOR_S ( _retu->_csrc, uint32_t )
    _retu->_csrc[0] = _retu->_ssrc;  /* Set my ssrc to the list receive */

    _retu->_prefix_length = 0;
    _retu->_prefix = NULL;

    _retu->_multi_session = _multi_session;
    /*
     *
     */
    memset ( LAST_SOCKET_DATA, '\0', MAX_UDP_PACKET_SIZE );
    return _retu;
}

int rtp_terminate_session ( rtp_session_t* _session )
{
    if ( !_session )
        return FAILURE;

    if ( _session->_dest_list )
        DEALLOCATOR_LIST_S ( _session->_dest_list, rtp_dest_list_t );

        if ( _session->_ext_header )
            DEALLOCATOR ( _session->_ext_header );

            if ( _session->_csrc )
                DEALLOCATOR ( _session->_csrc );

                DEALLOCATOR ( _session->_prefix );
                /* And finally free session */
                DEALLOCATOR ( _session );

                return SUCCESS;
}

uint16_t rtp_get_resolution_marking_height ( rtp_ext_header_t* _header )
{
    if ( _header->_ext_type == RTP_EXT_TYPE_RESOLUTION )
        return _header->_hd_ext[_header->_ext_len - 1];
    else
        return 0;
}

uint16_t rtp_get_resolution_marking_width ( rtp_ext_header_t* _header )
{
    if ( _header->_ext_type == RTP_EXT_TYPE_RESOLUTION )
        return ( _header->_hd_ext[_header->_ext_len - 1] >> 16 );
    else
        return 0;
}

void rtp_free_msg ( rtp_session_t* _session, rtp_msg_t* _message )
{
    free ( _message->_data );

    if ( !_session ){
        free ( _message->_header->_csrc );
        if ( _message->_ext_header ){
            free ( _message->_ext_header->_hd_ext );
            free ( _message->_ext_header );
        }
    } else {
        if ( _session->_csrc != _message->_header->_csrc )
            free ( _message->_header->_csrc );
        if ( _message->_ext_header && _session->_ext_header != _message->_ext_header ) {
            free ( _message->_ext_header->_hd_ext );
            free ( _message->_ext_header );
        }
    }

    free ( _message->_header );
    free ( _message );
}

rtp_header_t* rtp_build_header ( rtp_session_t* _session )
{
    rtp_header_t* _retu;
    _retu = malloc ( sizeof * _retu );

    rtp_header_add_flag_version ( _retu, _session->_version );
    rtp_header_add_flag_padding ( _retu, _session->_padding );
    rtp_header_add_flag_extension ( _retu, _session->_extension );
    rtp_header_add_flag_CSRC_count ( _retu, _session->_cc );
    rtp_header_add_setting_marker ( _retu, _session->_marker );
    rtp_header_add_setting_payload ( _retu, _session->_payload_type );

    _retu->_sequence_number = _session->_sequence_number;
    _session->_time_elapsed = now() - _session->_initial_time;
    _retu->_timestamp = _session->_initial_time + _session->_time_elapsed; /* It's equivalent of now() */
    _retu->_ssrc = _session->_ssrc;

    if ( _session->_cc > 0 ) {
        ALLOCATOR ( _retu->_csrc, uint32_t, _session->_cc )

        int i;

        for ( i = 0; i < _session->_cc; i++ ) {
            _retu->_csrc[i] = _session->_csrc[i];
        }
    } else {
        _retu->_csrc = NULL;
    }

    _retu->_length = 8 + ( _session->_cc * 4 );

    return _retu;
}

void rtp_set_payload_type ( rtp_session_t* _session, uint8_t _payload_value )
{
    _session->_payload_type = _payload_value;
}
uint32_t rtp_get_payload_type ( rtp_session_t* _session )
{
    return _payload_table[_session->_payload_type];
}

int rtp_add_receiver ( rtp_session_t* _session, tox_IP_Port* _dest )
{
    if ( !_session )
        return FAILURE;

    rtp_dest_list_t* _new_user;
    ALLOCATOR_LIST_S ( _new_user, rtp_dest_list_t, NULL )

    _new_user->_dest = *_dest;

    if ( _session->_last_user == NULL ) { /* New member */
        _session->_dest_list = _session->_last_user = _new_user;

    } else { /* Append */
        _session->_last_user->next = _new_user;
        _session->_last_user = _new_user;
    }

    return SUCCESS;
}

int rtp_send_msg ( rtp_session_t* _session, rtp_msg_t* _msg, int _socket )
{
    if ( !_msg  || _msg->_data == NULL || _msg->_length <= 0 ) {
#ifdef _USE_ERRORS
        t_perror ( RTP_ERROR_EMPTY_MESSAGE );
#endif /* _USE_ERRORS */
        return FAILURE;
    }

    int _last;
    unsigned long long _total = 0;

    size_t _length = _msg->_length;
    uint8_t _send_data [ MAX_UDP_PACKET_SIZE ];

    uint16_t _prefix_length = _session->_prefix_length;

    if ( _session->_prefix && _msg->_length + _prefix_length < MAX_UDP_PACKET_SIZE ) {
        /*t_memcpy(_send_data, _session->_prefix, _prefix_length);*/
        _send_data[0] = 70;
        _length += _prefix_length;

        t_memcpy ( _send_data + _prefix_length, _msg->_data, _length );
    } else {
        t_memcpy ( _send_data, _msg->_data, _length );
    }

    /* Set sequ number */
    if ( _session->_sequence_number == _MAX_SEQU_NUM ) {
        _session->_sequence_number = 0;
    } else {
        _session->_sequence_number++;
    }

    /* Start sending loop */
    rtp_dest_list_t* _it;
    for ( _it = _session->_dest_list; _it != NULL; _it = _it->next ) {

        _last = m_sendpacket ( _socket, _it->_dest, _send_data, _length );

        if ( _last < 0 ) {
#ifdef _USE_ERRORS
            t_perror ( RTP_ERROR_STD_SEND_FAILURE );
#endif /* _USE_ERRORS */
        } else {
            _session->_packets_sent ++;
            _total += _last;
        }

    }

    rtp_free_msg ( _session, _msg );
    _session->_bytes_sent += _total;
    return SUCCESS;
}

rtp_msg_t* rtp_recv_msg ( rtp_session_t* _session )
{
    /*
        uint32_t  _bytes;
        IP_Port  _from;
        int status = receivepacket ( &_from, LAST_SOCKET_DATA, &_bytes );


        if ( status == FAILURE )  /* nothing recved */ /*
        return NULL;

    LAST_SOCKET_DATA[_bytes] = '\0';

    _session->_bytes_recv += _bytes;
    _session->_packets_recv ++;

    return rtp_msg_parse ( _session, LAST_SOCKET_DATA, _bytes ); */

    rtp_msg_t* _retu = _session->_oldest_msg;

    if ( _retu )
        _session->_oldest_msg = _retu->_next;

    if ( !_session->_oldest_msg )
        _session->_last_msg = NULL;

    return _retu;
}

rtp_msg_t* rtp_msg_new ( rtp_session_t* _session, const data_t* _data, uint32_t _length )
{
    if ( !_session )
        return NULL;

    data_t* _from_pos;
    rtp_msg_t* _retu;
    ALLOCATOR_S ( _retu, rtp_msg_t )

    /* Sets header values and copies the extension header in _retu */
    _retu->_header = rtp_build_header ( _session ); /* It allocates memory and all */
    _retu->_ext_header = _session->_ext_header;

    _length += _retu->_header->_length;

    if ( _retu->_ext_header ) {

        _length += ( 4 + _retu->_ext_header->_ext_len * 4 );
        /* Allocate Memory for _retu->_data */
        _retu->_data = malloc ( sizeof _retu->_data * _length );

        /*
         * Parses header into _retu->_data starting from 0
         * Will need to set this _from to 1 since the 0 byte
         * Is used by the messenger to determine that this is rtp.
         */
        _from_pos = rtp_add_header ( _retu->_header, _retu->_data );
        _from_pos = rtp_add_extention_header ( _retu->_ext_header, _from_pos + 1 );
    } else {
        /* Allocate Memory for _retu->_data */
        _retu->_data = malloc ( sizeof _retu->_data * _length );

        /*
         * Parses header into _retu->_data starting from 0
         * Will need to set this _from to 1 since the 0 byte
         * Is used by the messenger to determine that this is rtp.
         */
        _from_pos = rtp_add_header ( _retu->_header, _retu->_data );
    }

    /*
     * Parses the extension header into the message
     * Of course if any
     */

    /* Appends _data on to _retu->_data */
    t_memcpy ( _from_pos + 1, _data, _length );

    _retu->_length = _length;

    _retu->_next = NULL;

    return _retu;
}

rtp_msg_t* rtp_msg_parse ( rtp_session_t* _session, const data_t* _data, uint32_t _length )
{
    rtp_msg_t* _retu;
    ALLOCATOR_S ( _retu, rtp_msg_t )

    _retu->_header = rtp_extract_header ( _data, _length ); /* It allocates memory and all */

    if ( !_retu->_header ){
        DEALLOCATOR(_retu)
        return NULL;
    }

    if ( _session && !_session->_multi_session && rtp_register_msg(_session, _retu) < 0 ){
        return NULL;
    }

    _retu->_length = _length - _retu->_header->_length;

    uint16_t _from_pos = _retu->_header->_length;


    if ( rtp_header_get_flag_extension ( _retu->_header ) ) {
        _retu->_ext_header = rtp_extract_ext_header ( _data + _from_pos, _length );
        _retu->_length -= ( 4 + _retu->_ext_header->_ext_len * 4 );
        _from_pos += ( 4 + _retu->_ext_header->_ext_len * 4 );
    } else {
        _retu->_ext_header = NULL;
    }

    /* Get the payload */
    _retu->_data = malloc ( sizeof ( data_t ) * _retu->_length );
    t_memcpy ( _retu->_data, _data + _from_pos, _length - _from_pos );

    _retu->_next = NULL;

    return _retu;
}

int rtp_register_msg ( rtp_session_t* _session, rtp_msg_t* _msg )
{
    /*
     * Check Sequence number. If this new msg has lesser number then expected drop it return
     * NULL and add stats _packet_loss into _session. RTP does not specify what you do when the packet is lost.
     * You may for example play previous packet, show black screen etc.
     */


    if ( _msg->_header->_sequence_number < _session->_last_sequence_number &&
         _msg->_header->_timestamp < _session->_current_timestamp
       ) {

        /* Just to check if the sequence number reset */

        _session->_packet_loss++;

        free ( _msg->_header );
        free ( _msg );

#ifdef _USE_ERRORS
        t_perror ( RTP_ERROR_PACKET_DROPED );
#endif /* _USE_ERRORS */

        return FAILURE; /* Drop the packet. You can check if the packet dropped by checking _packet_loss increment. */

    }

    _session->_last_sequence_number = _msg->_header->_sequence_number;
    _session->_current_timestamp = _msg->_header->_timestamp;

    return SUCCESS;
}


int rtp_add_resolution_marking ( rtp_session_t* _session, uint16_t _width, uint16_t _height )
{
    if ( ! ( _session->_ext_header ) ) {
        ALLOCATOR_S ( _session->_ext_header, rtp_ext_header_t )
        _session->_extension = 1;
        _session->_ext_header->_ext_len = 0;
        ALLOCATOR_S ( _session->_ext_header->_hd_ext, uint32_t )
    } else {
        ADD_ALLOCATE ( _session->_ext_header->_hd_ext, _session->_ext_header->_ext_len )
    }

    _session->_ext_header->_ext_len++; /* Just add one */
    _session->_ext_header->_ext_type = RTP_EXT_TYPE_RESOLUTION;


    _session->_ext_header->_hd_ext[_session->_ext_header->_ext_len - 1] = _width << 16 | ( uint32_t ) _height;

    return SUCCESS;
}

int rtp_remove_resolution_marking ( rtp_session_t* _session )
{
    if ( _session->_extension == 0 || ! ( _session->_ext_header ) ) {
#ifdef _USE_ERRORS
        t_perror ( RTP_ERROR_PAYLOAD_INVALID );
#endif /* _USE_ERRORS */
        return FAILURE;
    }

    if ( _session->_ext_header->_ext_type != RTP_EXT_TYPE_RESOLUTION ) {
#ifdef _USE_ERRORS
        t_perror ( RTP_ERROR_INVALID_EXTERNAL_HEADER );
#endif /* _USE_ERRORS */
        return FAILURE;
    }

    DEALLOCATOR ( _session->_ext_header->_hd_ext )
    DEALLOCATOR ( _session->_ext_header )

    _session->_ext_header = NULL; /* It's very important */
    _session->_extension = 0;

    return SUCCESS;
}

int rtp_set_prefix ( rtp_session_t* _session, uint8_t* _prefix, uint16_t _prefix_length )
{
    if ( !_session )
        return FAILURE;

    if ( _session->_prefix ) {
        free ( _session->_prefix );
    }

    _session->_prefix = malloc ( ( sizeof * _session->_prefix ) * _prefix_length );
    t_memcpy ( _session->_prefix, _prefix, _prefix_length );
    _session->_prefix_length = _prefix_length;

    return SUCCESS;
}<|MERGE_RESOLUTION|>--- conflicted
+++ resolved
@@ -27,13 +27,8 @@
 #include "rtp_message.h"
 #include <assert.h>
 #include "rtp_allocator.h"
-<<<<<<< HEAD
-#include "toxcore/util.h"
-#include "toxcore/network.h"
-=======
 #include "util.h"
 #include "network.h"
->>>>>>> c4dd60b7
 
 /* Some defines */
 
