--- conflicted
+++ resolved
@@ -23,12 +23,8 @@
  */
 
 #include "test_helper.h"
-<<<<<<< HEAD
 #include "toxrtp/rtp_impl.h"
-=======
-#include "../rtp_impl.h"
 #include "../rtp_message.h"
->>>>>>> c4dd60b7
 
 #include <stdio.h>
 #include <stdlib.h>
