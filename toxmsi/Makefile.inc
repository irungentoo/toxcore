--- conflicted
+++ resolved
@@ -7,23 +7,15 @@
 
 libtoxmsi_la_includedir = $(includedir)/tox
 
-<<<<<<< HEAD
-libtoxmsi_la_SOURCES =  ../toxmsi/msi_impl.h \
-                        ../toxmsi/msi_impl.c \
-                        ../toxmsi/msi_message.h \
-                        ../toxmsi/msi_message.c \
-                        ../toxmsi/msi_header.h \
-                        ../toxmsi/msi_header.c \
-                        ../toxmsi/msi_event.h \
-                        ../toxmsi/msi_event.c \
-=======
+
 libtoxmsi_la_SOURCES =  ../toxmsi/toxmsi.h \
-                        ../toxmsi/toxmsi_impl.c \
+                        ../toxmsi/toxmsi.c \
                         ../toxmsi/toxmsi_message.h \
                         ../toxmsi/toxmsi_message.c \
                         ../toxmsi/toxmsi_header.h \
                         ../toxmsi/toxmsi_header.c \
->>>>>>> 46a9db8d
+                        ../toxmsi/toxmsi_event.h \
+                        ../toxmsi/toxmsi_event.c \
                                           ../toxrtp/tests/test_helper.h \
                                           ../toxrtp/tests/test_helper.c
 
