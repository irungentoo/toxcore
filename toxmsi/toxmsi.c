--- conflicted
+++ resolved
@@ -244,12 +244,8 @@
 
 msi_session_t* msi_init_session ( void* _core_handler, const uint8_t* _user_agent )
 {
-<<<<<<< HEAD
-    msi_session_t* _session = calloc ( sizeof ( msi_session_t ),1 );
-=======
     msi_session_t* _session = calloc ( sizeof ( msi_session_t ), 1 );
     assert(_session);
->>>>>>> 26599c88
 
     _session->_oldest_msg = _session->_last_msg = NULL;
     _session->_core_handler = _core_handler;
@@ -292,17 +288,12 @@
     if ( !_peers )
         return NULL;
 
-<<<<<<< HEAD
-    msi_call_t* _call = calloc ( sizeof ( msi_call_t ),1 );
-    _call->_type_peer = calloc ( sizeof ( call_type ) * _peers,1 );
-=======
     msi_call_t* _call = calloc ( sizeof ( msi_call_t ), 1 );
     _call->_type_peer = calloc ( sizeof ( call_type ), _peers );
 
     assert(_call);
     assert(_call->_type_peer);
 
->>>>>>> 26599c88
     _call->_participants = _peers;
 
 #ifndef VANILLA_NACL
