/* msi_initiation.h
*
* Has function for session initiation along with session description.
* It follows the Tox API ( http://wiki.tox.im/index.php/Messaging_Protocol ). !Red!
*
*
* Copyright (C) 2013 Tox project All Rights Reserved.
*
* This file is part of Tox.
*
* Tox is free software: you can redistribute it and/or modify
* it under the terms of the GNU General Public License as published by
* the Free Software Foundation, either version 3 of the License, or
* (at your option) any later version.
*
* Tox is distributed in the hope that it will be useful,
* but WITHOUT ANY WARRANTY; without even the implied warranty of
* MERCHANTABILITY or FITNESS FOR A PARTICULAR PURPOSE. See the
* GNU General Public License for more details.
*
* You should have received a copy of the GNU General Public License
* along with Tox. If not, see <http://www.gnu.org/licenses/>.
*
*/


#ifndef _MSI_IMPL_H_
#define _MSI_IMPL_H_

#include <inttypes.h>
<<<<<<< HEAD
#include "toxrtp/rtp_impl.h"
=======
#include "rtp_impl.h"
#include "tox.h"
>>>>>>> c4dd60b7
#include <pthread.h>

#define STATE_CALLBACK_ARGS void
#define STATE_CALLBACK int (*callback) (STATE_CALLBACK_ARGS)

#define MSI_PACKET 69

size_t m_strlen ( uint8_t* str );

typedef enum {
    call_inviting,
    call_active,
    call_hold,
    call_ended

} call_state;

typedef struct media_session_s {
    rtp_session_t* _rtp_audio;
    rtp_session_t* _rtp_video;


    pthread_t _thread_id;

    struct media_msg_s* _oldest_msg;
    struct media_msg_s* _last_msg; /* tail */
    /*int _friend_id;*/
    tox_IP_Port _friend_id;

    int _last_request; /* It determines if state was active */
    int _last_response; /* Same here */

    call_state _call_info;

    int _socket;

    /* Martijnvdc add your media stuff here so this will be used in messenger */

} media_session_t;



media_session_t* msi_init_session ( int _socket );
int msi_terminate_session ( media_session_t* _session );

int msi_start_main_loop ( media_session_t* _session );

/* Registering callbacks */

/*void msi_register_callback_send(int (*callback) ( int, uint8_t*, uint32_t ) );*/
void msi_register_callback_send ( int ( *callback ) ( int _socket, tox_IP_Port,  uint8_t*, uint32_t ) );

/* Callbacks that handle the states */
void msi_register_callback_call_started ( STATE_CALLBACK );
void msi_register_callback_call_canceled ( STATE_CALLBACK );
void msi_register_callback_call_rejected ( STATE_CALLBACK );
void msi_register_callback_call_ended ( STATE_CALLBACK );

void msi_register_callback_recv_invite ( STATE_CALLBACK );
void msi_register_callback_recv_trying ( STATE_CALLBACK );
void msi_register_callback_recv_ringing ( STATE_CALLBACK );
void msi_register_callback_recv_starting ( STATE_CALLBACK );
void msi_register_callback_recv_ending ( STATE_CALLBACK );
/* -------- */


/* Function handling receiving from core */
/*static int msi_handlepacket ( tox_IP_Port ip_port, uint8_t* _data, uint16_t _lenght ); */


int msi_invite ( media_session_t* _session );
int msi_hangup ( media_session_t* _session );

int msi_answer ( media_session_t* _session );
int msi_cancel ( media_session_t* _session );
int msi_reject ( media_session_t* _session );


#endif /* _MSI_IMPL_H_ */<|MERGE_RESOLUTION|>--- conflicted
+++ resolved
@@ -28,12 +28,8 @@
 #define _MSI_IMPL_H_
 
 #include <inttypes.h>
-<<<<<<< HEAD
-#include "toxrtp/rtp_impl.h"
-=======
 #include "rtp_impl.h"
 #include "tox.h"
->>>>>>> c4dd60b7
 #include <pthread.h>
 
 #define STATE_CALLBACK_ARGS void
