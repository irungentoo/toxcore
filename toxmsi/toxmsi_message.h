--- conflicted
+++ resolved
@@ -16,11 +16,7 @@
 
 #define VERSION_STRING "0.2.2"
 
-<<<<<<< HEAD
-#define MSI_MAXMSG_SIZE 65000
-=======
 #define MSI_MAXMSG_SIZE 65535
->>>>>>> 6165e919
 
 typedef enum {
     _invite,
