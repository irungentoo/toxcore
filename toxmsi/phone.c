#ifdef HAVE_CONFIG_H
#include "config.h"
#endif /* HAVE_CONFIG_H */

#define _BSD_SOURCE
#define _GNU_SOURCE

#define _CT_PHONE

#ifdef _CT_PHONE
#include "phone.h"
#include <stdarg.h>
#include <unistd.h>
#include <stdio.h>
#include <string.h>
#include <stdlib.h>
#include <termios.h>
#include <pthread.h>
#include "AV_codec.h"



void INFO (const char* _format, ...)
{
    printf("\r[!] ");
    va_list _arg;
    va_start (_arg, _format);
    vfprintf (stdout, _format, _arg);
    va_end (_arg);
    printf("\n\r >> ");
    fflush(stdout);
}

int rtp_handlepacket ( void* _object, tox_IP_Port ip_port, uint8_t* data, uint32_t length )
{
    phone_t* _phone = _object;
    rtp_msg_t* _msg;
    uint8_t _payload_id;

    if ( _phone->_msi->_call && _phone->_msi->_call->_state == call_active ){

        _msg = rtp_msg_parse ( NULL, data + 1, length - 1 ); /* ignore marker byte */

        if ( !_msg )
            return 0;

        _payload_id = rtp_header_get_setting_payload_type(_msg->_header);

        if ( _payload_id == _PAYLOAD_OPUS && _phone->_rtp_audio )
            rtp_store_msg(_phone->_rtp_audio, _msg);
        else if ( _payload_id == _PAYLOAD_VP8 && _phone->_rtp_video )
            rtp_store_msg(_phone->_rtp_video, _msg);
        else rtp_free_msg( NULL, _msg);
    }

    return SUCCESS;
}
int msi_handlepacket ( void* _object, tox_IP_Port ip_port, uint8_t* data, uint32_t length )
{
    msi_session_t* _session = _object;
    msi_msg_t* _msg;

    _msg = msi_parse_msg ( data + 1 ); /* ignore marker byte */

    if ( _msg ) {
        /* my current solution for "hole punching" */
        _session->_friend_id = ip_port;
    } else {
        return FAILURE;
    }

    /* place message in a session */
    msi_store_msg(_session, _msg);

    return SUCCESS;
}

void* phone_receivepacket ( void* _phone_p )
{
    phone_t* _phone = _phone_p;


<<<<<<< HEAD
    rtp_session_t** _rtp_audio = &_phone->_rtp_audio;
    rtp_session_t** _rtp_video = &_phone->_rtp_video;

    while ( _phone ) {

        int _status = receivepacket ( _m_socket, &_from, _socket_data, &_bytes );

        if ( _status == FAILURE ) { /* nothing recved */
            usleep(10000);
            continue;
        }

        switch ( _socket_data[0] ) {
        case MSI_PACKET:
            msi_handlepacket ( _phone->_msi, _from, _socket_data + 1, _bytes - 1 );
            break;
        case RTP_PACKET:
            if ( _phone->_msi->_call && _phone->_msi->_call->_state == call_active ){
                /* this will parse a data into rtp_message_t form but
                 * it will not be registered into a session. For that
                 * we need to call a rtp_register_msg ()
                 */
                _msg = rtp_msg_parse ( NULL, _socket_data + 1, _bytes - 1 );
                if ( !_msg )
                    break;
                _payload_id = rtp_header_get_setting_payload_type(_msg->_header);
                if ( _payload_id == _PAYLOAD_OPUS && *_rtp_audio )
                    rtp_handlepacket ( *_rtp_audio, _msg );
                else if ( _payload_id == _PAYLOAD_VP8 && *_rtp_video )
                    rtp_handlepacket ( *_rtp_video, _msg );
                else rtp_free_msg( NULL, _msg);
            }
            usleep(1000);

            break;
        default:
            break;
        };

        t_memset(_socket_data, '\0', _bytes);
=======
    networking_registerhandler(_phone->_networking, MSI_PACKET, msi_handlepacket, _phone->_msi);
    networking_registerhandler(_phone->_networking, RTP_PACKET, rtp_handlepacket, _phone);
>>>>>>> 2128224a

    /* Now start main networking loop */
    while ( _phone->_networking ) { /* so not thread safe */
        networking_poll(_phone->_networking);
        usleep(10000);
    }

    pthread_exit ( NULL );
}

/* Media transport callback */
typedef struct hmtc_args_s {
    rtp_session_t** _rtp_audio;
    rtp_session_t** _rtp_video;
    call_type* _local_type_call;
    call_state* _this_call;
    void *_core_handler;
} hmtc_args_t;

void* phone_handle_media_transport_poll ( void* _hmtc_args_p )
{
    rtp_msg_t* _audio_msg, * _video_msg;

    hmtc_args_t* _hmtc_args = _hmtc_args_p;

    rtp_session_t* _rtp_audio = *_hmtc_args->_rtp_audio;
    rtp_session_t* _rtp_video = *_hmtc_args->_rtp_video;

    call_type* _type = _hmtc_args->_local_type_call;
    void* _core_handler = _hmtc_args->_core_handler;


    call_state* _this_call = _hmtc_args->_this_call;

    while ( *_this_call == call_active ) {

       // THREADLOCK()

        _audio_msg = rtp_recv_msg ( _rtp_audio );
        _video_msg = rtp_recv_msg ( _rtp_video );

        if ( _audio_msg ) {
            /* Do whatever with msg */
            puts("audio");
            /* Do whatever with msg
            puts(_audio_msg->_data);*/
            rtp_free_msg ( _rtp_audio, _audio_msg );
        }

        if ( _video_msg ) {
            /* Do whatever with msg */
            puts("video");
            /* Do whatever with msg
            puts(_video_msg->_data); */
            rtp_free_msg ( _rtp_video, _video_msg );
            _video_msg = NULL;
        }
        /* -------------------- */

        _audio_msg = rtp_msg_new ( _rtp_audio, (const uint8_t*)"audio\0", 6 ) ;
        rtp_send_msg ( _rtp_audio, _audio_msg, _core_handler );
        _audio_msg = NULL;

        if ( *_type == type_video ){ /* if local call send video */
            _video_msg = rtp_msg_new ( _rtp_video, (const uint8_t*)"video\0", 6 ) ;
            rtp_send_msg ( _rtp_video, _video_msg, _core_handler );
            _video_msg = NULL;
        }

        //THREADUNLOCK()

        usleep ( 10000 );
        /* -------------------- */
    }

    //THREADLOCK()

    if ( _audio_msg ){
        rtp_free_msg(_rtp_audio, _audio_msg);
    }

    if ( _video_msg ) {
        rtp_free_msg(_rtp_video, _video_msg);
    }

    rtp_release_session_recv(_rtp_video);
    rtp_release_session_recv(_rtp_audio);

    rtp_terminate_session(_rtp_audio);
    rtp_terminate_session(_rtp_video);

    *_hmtc_args->_rtp_audio = NULL;
    *_hmtc_args->_rtp_video = NULL;

    free(_hmtc_args_p);

    //THREADUNLOCK()

    INFO("Media thread finished!");

    pthread_exit ( NULL );
}

pthread_t phone_startmedia_loop ( phone_t* _phone )
{
    if ( !_phone ){
        return 0;
    }

    int _status;

    uint8_t _prefix = RTP_PACKET;

    pthread_t _rtp_tid;
    int _rtp_thread_running = 1;

    _phone->_rtp_audio = rtp_init_session ( -1, 1 );
    rtp_set_prefix ( _phone->_rtp_audio, &_prefix, 1 );
    rtp_add_receiver ( _phone->_rtp_audio, &_phone->_msi->_friend_id );
    rtp_set_payload_type(_phone->_rtp_audio, _PAYLOAD_OPUS);

    _phone->_rtp_video = rtp_init_session ( -1, 1 );
    rtp_set_prefix ( _phone->_rtp_video, &_prefix, 1 );
    rtp_add_receiver ( _phone->_rtp_video, &_phone->_msi->_friend_id );
    rtp_set_payload_type(_phone->_rtp_video, _PAYLOAD_VP8);
    
    

    hmtc_args_t* rtp_targs = malloc(sizeof(hmtc_args_t));


    rtp_targs->_rtp_audio = &_phone->_rtp_audio;
    rtp_targs->_rtp_video = &_phone->_rtp_video;
    rtp_targs->_local_type_call = &_phone->_msi->_call->_type_local;
    rtp_targs->_this_call = &_phone->_msi->_call->_state;
    rtp_targs->_core_handler = _phone->_networking;

    codec_state *cs;
    cs=_phone->cs;
    //_status = pthread_create ( &_rtp_tid, NULL, phone_handle_media_transport_poll, rtp_targs );
    cs->_rtp_audio=_phone->_rtp_audio;
    cs->_rtp_video=_phone->_rtp_video;
    cs->_networking=_phone->_networking;
    cs->socket=_phone->_tox_sock;
    cs->quit = 0;
    
    printf("support: %d %d\n",cs->support_send_audio,cs->support_send_video);
    
    if(cs->support_send_audio&&cs->support_send_video) /* quick fix */
       pthread_create(&_phone->cs->encode_audio_thread, NULL, encode_audio_thread, _phone->cs);
   if(cs->support_receive_audio)
	pthread_create(&_phone->cs->decode_audio_thread, NULL, decode_audio_thread, _phone->cs);

    if(cs->support_send_video)
       pthread_create(&_phone->cs->encode_video_thread, NULL, encode_video_thread, _phone->cs);
    if(cs->support_receive_video)
    	pthread_create(&_phone->cs->decode_video_thread, NULL, decode_video_thread, _phone->cs); 
//     
    return 1;




}


/* Some example callbacks */

MCBTYPE callback_recv_invite ( MCBARGS )
{
    const char* _call_type;

    msi_session_t* _msi = _arg;

    /* Get the last one */
    call_type _type = _msi->_call->_type_peer[_msi->_call->_participants - 1];

    switch ( _type ){
    case type_audio:
        _call_type = "audio";
        break;
    case type_video:
        _call_type = "video";
        break;
    }

    INFO( "Incoming %s call!", _call_type );

}
MCBTYPE callback_recv_trying ( MCBARGS )
{
    INFO ( "Trying...");
}
MCBTYPE callback_recv_ringing ( MCBARGS )
{
    INFO ( "Ringing!" );
}
MCBTYPE callback_recv_starting ( MCBARGS )
{
    msi_session_t* _session = _arg;
    if ( !phone_startmedia_loop(_session->_agent_handler) ){
        INFO("Starting call failed!");
    } else {
        INFO ("Call started! ( press h to hangup )");
    }
}
MCBTYPE callback_recv_ending ( MCBARGS )
{
    msi_session_t* _session = _arg;
    phone_t * _phone = _session->_agent_handler;
    _phone->cs->quit=1;
    if(_phone->cs->encode_video_thread)
	pthread_join(_phone->cs->encode_video_thread,NULL);
    if(_phone->cs->encode_audio_thread)
	pthread_join(_phone->cs->encode_audio_thread,NULL);
    if(_phone->cs->decode_audio_thread)
	pthread_join(_phone->cs->decode_audio_thread,NULL);
    if(_phone->cs->decode_video_thread)
	pthread_join(_phone->cs->decode_video_thread,NULL);    
    SDL_Quit();
    printf("all A/V threads successfully shut down\n");
    
    INFO ( "Call ended!" );
}


MCBTYPE callback_call_started ( MCBARGS )
{
    msi_session_t* _session = _arg;
    if ( !phone_startmedia_loop(_session->_agent_handler) ){
        INFO("Starting call failed!");
    } else {
        INFO ("Call started! ( press h to hangup )");
    }

}
MCBTYPE callback_call_canceled ( MCBARGS )
{
    INFO ( "Call canceled!" );
}
MCBTYPE callback_call_rejected ( MCBARGS )
{
    INFO ( "Call rejected!\n" );
}
MCBTYPE callback_call_ended ( MCBARGS )
{
    
    msi_session_t* _session = _arg;
    phone_t * _phone = _session->_agent_handler;
    _phone->cs->quit=1;
    if(_phone->cs->encode_video_thread)
	pthread_join(_phone->cs->encode_video_thread,NULL);
    if(_phone->cs->encode_audio_thread)
	pthread_join(_phone->cs->encode_audio_thread,NULL);
    if(_phone->cs->decode_audio_thread)
	pthread_join(_phone->cs->decode_audio_thread,NULL);
    if(_phone->cs->decode_video_thread)
	pthread_join(_phone->cs->decode_video_thread,NULL);    
    SDL_Quit();
    printf("all A/V threads successfully shut down\n");
    
    INFO ( "Call ended!" );
}

phone_t* initPhone(uint16_t _listen_port, uint16_t _send_port)
{
    phone_t* _retu = malloc(sizeof(phone_t));
    _retu->cs = av_malloc(sizeof(codec_state));

    /* Initialize our mutex */
    pthread_mutex_init ( &_mutex, NULL );

    IP_Port _local;
    ip_init(&_local.ip, 0);
    _local.ip.ip4.uint32 = htonl ( INADDR_ANY );

    /* Bind local receive port to any address */
    _retu->_networking = new_networking ( _local.ip, _listen_port );

    if ( !_retu->_networking ) {
        fprintf ( stderr, "new_networking() failed!\n" );
        return NULL;
    }

    _retu->_send_port = _send_port;
    _retu->_recv_port = _listen_port;

    _retu->_tox_sock = _retu->_networking->sock;

    _retu->_rtp_audio = NULL;
    _retu->_rtp_video = NULL;


    /* Initialize msi */
    _retu->_msi = msi_init_session ( _retu->_networking, (const uint8_t*)_USERAGENT );

    if ( !_retu->_msi ) {
        fprintf ( stderr, "msi_init_session() failed\n" );
        return NULL;
    }
    
    /* Initiate codecs */
    init_encoder(_retu->cs);
    init_decoder(_retu->cs);

    _retu->_msi->_agent_handler = _retu;
    /* Initiate callbacks */
    msi_register_callback_send ( sendpacket ); /* Using core's send */

    msi_register_callback_call_started ( callback_call_started );
    msi_register_callback_call_canceled ( callback_call_canceled );
    msi_register_callback_call_rejected ( callback_call_rejected );
    msi_register_callback_call_ended ( callback_call_ended );

    msi_register_callback_recv_invite ( callback_recv_invite );
    msi_register_callback_recv_ringing ( callback_recv_ringing );
    msi_register_callback_recv_starting ( callback_recv_starting );
    msi_register_callback_recv_ending ( callback_recv_ending );
    /* ------------------ */

    /* Now start msi main loop. It's a must!
     * Define a frequency in ms; 10 ms is just fine
     */
    msi_start_main_loop ( _retu->_msi, 10 );

    return _retu;
}

pthread_t phone_startmain_loop(phone_t* _phone)
{
    int _status;
    /* Start receive thread */
    pthread_t _recv_thread, _phone_loop_thread;
    _status = pthread_create ( &_recv_thread, NULL, phone_receivepacket, _phone );

    if ( _status < 0 ) {
        printf ( "Error while starting handle call: %d, %s\n", errno, strerror ( errno ) );
        return 0;
    }

    _status = pthread_detach ( _recv_thread );

    if ( _status < 0 ) {
        printf ( "Error while starting handle call: %d, %s\n", errno, strerror ( errno ) );
        return 0;
    }

    _status = pthread_create ( &_phone_loop_thread, NULL, phone_poll, _phone );

    if ( _status < 0 ) {
        printf ( "Error while starting main phone loop: %d, %s\n", errno, strerror ( errno ) );
        return 0;
    }

    _status = pthread_join ( _phone_loop_thread, NULL );

    if ( _status < 0 ) {
        printf ( "Error while starting main phone loop: %d, %s\n", errno, strerror ( errno ) );
        return 0;
    }

    return _phone_loop_thread;
}

void* phone_poll ( void* _p_phone )
{
    phone_t* _phone = _p_phone;

    int _status = SUCCESS;

    char _line[100];
    size_t _len;


    char _dest[17]; /* For parsing destination ip */
    memset(_dest, '\0', 17);

    INFO("Welcome to tox_phone version: " _USERAGENT "\n"
         "Usage: \n"
         "c [a/v] (type) [0.0.0.0] (dest ip) (calls dest ip)\n"
         "h (if call is active hang up)\n"
         "a [a/v] (answer incoming call: a - audio / v - audio + video (audio is default))\n"
         "r (reject incoming call)\n"
         "q (quit)\n"
         "================================================================================"
         );

    while ( 1 )
    {
        fgets(_line, sizeof(_line), stdin);
	int i;
        for (i = 0; i < 100; i++) {
            if (_line[i] == '\n') {
                _line[i] = '\0';
            }
        }
        _len = strlen(_line);
	
        if ( !_len ){
            printf(" >> "); fflush(stdout);
            continue;
        }

        if ( _len > 1 && _line[1] != ' ' && _line[1] != '\n' ){
            INFO("Invalid input!");
            continue;
        }

        switch (_line[0]){

        case 'c':
        {
            if ( _phone->_msi->_call ){
                INFO("Already in a call");
                break;
            }

            call_type _ctype;
            if ( _len < 11 ){
                INFO("Invalid input; usage: c a/v 0.0.0.0");
                break;
            }
            else if ( _line[2] == 'a' || _line[2] != 'v' ){ /* default and audio */
                _ctype = type_audio;
            }
            else { /* video */
                _ctype = type_video;
            }

            strcpy(_dest, _line + 4 );
            _status = t_setipport(_dest, _phone->_send_port, &(_phone->_msi->_friend_id));

            if ( _status < 0 ){
                INFO("Could not resolve address!");
            } else {
                /* Set timeout */
                msi_invite ( _phone->_msi, _ctype, 30 * 1000 );
                INFO("Calling!");
            }

            t_memset((uint8_t*)_dest, '\0', 17);

        } break;
        case 'h':
        {
            if ( !_phone->_msi->_call ){
                break;
            }

            msi_hangup(_phone->_msi);

            INFO("Hung up...");

        } break;
        case 'a':
        {
            if ( _phone->_msi->_call && _phone->_msi->_call->_state != call_starting ) {
                break;
            }

            if ( _len > 1 && _line[2] == 'v' )
                msi_answer(_phone->_msi, type_video);
            else
                msi_answer(_phone->_msi, type_audio);

        } break;
        case 'r':
        {
            if ( _phone->_msi->_call && _phone->_msi->_call->_state != call_starting ){
                break;
            }

            msi_reject(_phone->_msi);

            INFO("Call Rejected...");

        } break;
        case 'q':
        {
            INFO("Quitting!");
            pthread_exit(NULL);
        }
        default:
        {
            INFO("Invalid command!");
        } break;

        }
    usleep(1000);
    }

    pthread_exit(NULL);
}

int quitPhone(phone_t* _phone)
{
    if ( _phone->_msi->_call ){
        msi_hangup(_phone->_msi); /* Hangup the phone first */
    }
    
    msi_terminate_session(_phone->_msi);
    pthread_mutex_destroy ( &_mutex );

    printf("\rQuit!\n");
    return SUCCESS;
}

/* ---------------------- */

int print_help ( const char* _name )
{
    printf ( "Usage: %s -m (mode) -r/s ( for setting the ports on test version )\n", _name );
    return FAILURE;
}

int main ( int argc, char* argv [] )
{
    arg_t* _args = parse_args ( argc, argv );

    const char* _mode = find_arg_duble ( _args, "-m" );
    uint16_t _listen_port;
    uint16_t _send_port;

    if ( !_mode )
        return print_help ( argv[0] );

    if ( _mode[0] == 'r' ) {
        _send_port = 31000;
        _listen_port = 31001;
    } else if ( _mode[0] == 's' ) {
        _send_port = 31001;
        _listen_port = 31000;
    } else return print_help ( argv[0] );

    phone_t* _phone = initPhone(_listen_port, _send_port);

    if ( _phone ){
        phone_startmain_loop(_phone);

        quitPhone(_phone);
    }

    return SUCCESS;
}

#endif /* _CT_PHONE */<|MERGE_RESOLUTION|>--- conflicted
+++ resolved
@@ -80,51 +80,8 @@
     phone_t* _phone = _phone_p;
 
 
-<<<<<<< HEAD
-    rtp_session_t** _rtp_audio = &_phone->_rtp_audio;
-    rtp_session_t** _rtp_video = &_phone->_rtp_video;
-
-    while ( _phone ) {
-
-        int _status = receivepacket ( _m_socket, &_from, _socket_data, &_bytes );
-
-        if ( _status == FAILURE ) { /* nothing recved */
-            usleep(10000);
-            continue;
-        }
-
-        switch ( _socket_data[0] ) {
-        case MSI_PACKET:
-            msi_handlepacket ( _phone->_msi, _from, _socket_data + 1, _bytes - 1 );
-            break;
-        case RTP_PACKET:
-            if ( _phone->_msi->_call && _phone->_msi->_call->_state == call_active ){
-                /* this will parse a data into rtp_message_t form but
-                 * it will not be registered into a session. For that
-                 * we need to call a rtp_register_msg ()
-                 */
-                _msg = rtp_msg_parse ( NULL, _socket_data + 1, _bytes - 1 );
-                if ( !_msg )
-                    break;
-                _payload_id = rtp_header_get_setting_payload_type(_msg->_header);
-                if ( _payload_id == _PAYLOAD_OPUS && *_rtp_audio )
-                    rtp_handlepacket ( *_rtp_audio, _msg );
-                else if ( _payload_id == _PAYLOAD_VP8 && *_rtp_video )
-                    rtp_handlepacket ( *_rtp_video, _msg );
-                else rtp_free_msg( NULL, _msg);
-            }
-            usleep(1000);
-
-            break;
-        default:
-            break;
-        };
-
-        t_memset(_socket_data, '\0', _bytes);
-=======
     networking_registerhandler(_phone->_networking, MSI_PACKET, msi_handlepacket, _phone->_msi);
     networking_registerhandler(_phone->_networking, RTP_PACKET, rtp_handlepacket, _phone);
->>>>>>> 2128224a
 
     /* Now start main networking loop */
     while ( _phone->_networking ) { /* so not thread safe */
