--- conflicted
+++ resolved
@@ -1,13 +1,7 @@
 #include "msi_impl.h"
-<<<<<<< HEAD
-#include "AV_codec.h"
-#include "toxrtp/tests/test_helper.h"
-=======
 #include "msi_message.h"
 #include "rtp_message.h"
 #include "toxrtp/tests/test_helper.h"
-#include <curses.h>
->>>>>>> c4dd60b7
 #include <assert.h>
 
 
@@ -39,12 +33,7 @@
 
     return SUCCESS;
 }
-<<<<<<< HEAD
-
-int msi_handlepacket ( media_session_t* _session, IP_Port ip_port, uint8_t* data, uint32_t length )
-=======
 int msi_handlepacket ( media_session_t* _session, tox_IP_Port ip_port, uint8_t* data, uint32_t length )
->>>>>>> c4dd60b7
 {
     media_msg_t* _msg;
     _msg = msi_parse_msg ( 0, data, length );
@@ -158,31 +147,11 @@
     int* _thread_running;
 } hmtc_args_t;
 
-<<<<<<< HEAD
-=======
-void* handle_media_transport_callback ( void* _hmtc_args_p )
-{
-    rtp_msg_t* _audio_msg, * _video_msg;
-
-    hmtc_args_t* _hmtc_args = _hmtc_args_p;
-
-    rtp_session_t* _rtp_audio = _hmtc_args->_rtp_audio;
     rtp_session_t* _rtp_video = _hmtc_args->_rtp_video;
 
-    int* _thread_running = _hmtc_args->_thread_running;
-
-    int _m_socket = _socket;
-
-    while ( *_thread_running ) {
-        /*
-         * This part checks for received messages and if gotten one
-         * display 'Received msg!' indicator and free message
-         */
         _audio_msg = rtp_recv_msg ( _rtp_audio );
         _video_msg = rtp_recv_msg ( _rtp_video );
-
         if ( _audio_msg ) {
-            /* Do whatever with msg */
             puts("audio");
             rtp_free_msg ( _rtp_audio, _audio_msg );
         }
@@ -191,12 +160,6 @@
             /* Do whatever with msg */
             puts("video");
             rtp_free_msg ( _rtp_video, _video_msg );
-        }
-        /* -------------------- */
-
-        /*
-         * This one makes a test msg and sends that message to the 'remote'
-         */
         _audio_msg = rtp_msg_new ( _rtp_audio, "abcd", 4 ) ;
         rtp_send_msg ( _rtp_audio, _audio_msg, _m_socket );
 
@@ -204,15 +167,6 @@
         rtp_send_msg ( _rtp_video, _video_msg, _m_socket );
 
 
-        usleep ( 10000 );
-        /* -------------------- */
-    }
-
-    _thread_running = -1;
-
-    pthread_exit ( NULL );
-}
->>>>>>> c4dd60b7
 
 /* This is call control callback */
 void* handle_call_callback ( void* _p )
@@ -220,25 +174,26 @@
     int _status;
 
     pthread_t _rtp_tid;
-<<<<<<< HEAD
-    rtp_session_t* _rtp_session = _m_session->_rtp_session = rtp_init_session ( -1 );
-=======
-    int _rtp_thread_running = 1;
     rtp_session_t* _rtp_audio, *_rtp_video;
     _rtp_audio = _m_session->_rtp_audio = rtp_init_session ( -1, 1 );
     _rtp_video = _m_session->_rtp_video = rtp_init_session ( -1, 1 );
 
     rtp_add_receiver ( _rtp_audio, &_m_session->_friend_id );
     rtp_add_receiver ( _rtp_video, &_m_session->_friend_id );
->>>>>>> c4dd60b7
 
     uint8_t _prefix = RTP_PACKET;
-<<<<<<< HEAD
-    rtp_set_prefix ( _rtp_session, &_prefix, 1 );
+    rtp_set_prefix ( _rtp_audio, &_prefix, 1 );
+    rtp_set_prefix ( _rtp_video, &_prefix, 1 );
     
     cs->_m_session=_rtp_session;
     cs->socket=_socket;
     cs->quit = 0;
+    rtp_set_payload_type(_rtp_audio, _PAYLOAD_OPUS);
+    rtp_set_payload_type(_rtp_video, _PAYLOAD_VP8);
+
+    rtp_add_resolution_marking(_rtp_video, 1000, 1000);
+
+    hmtc_args_t rtp_targs = { _rtp_audio, _rtp_video, &_rtp_thread_running };
 
     if(cs->support_send_audio)
 	pthread_create(&cs->encode_audio_thread, NULL, encode_audio_thread, cs);    
@@ -248,32 +203,6 @@
     if(cs->support_receive_video||cs->support_receive_audio) 
 	pthread_create(&cs->decode_thread, NULL, decode_thread, cs);
     
-=======
-    rtp_set_prefix ( _rtp_audio, &_prefix, 1 );
-    rtp_set_prefix ( _rtp_video, &_prefix, 1 );
-
-    rtp_set_payload_type(_rtp_audio, _PAYLOAD_OPUS);
-    rtp_set_payload_type(_rtp_video, _PAYLOAD_VP8);
-
-    rtp_add_resolution_marking(_rtp_video, 1000, 1000);
-
-    hmtc_args_t rtp_targs = { _rtp_audio, _rtp_video, &_rtp_thread_running };
-
-    _status = pthread_create ( &_rtp_tid, NULL, handle_media_transport_callback, &rtp_targs );
-
-    if ( _status < 0 ) {
-        printf ( "Error while starting media transport: %d, %s\n", errno, strerror ( errno ) );
-        return _status;
-    }
-
-    _status = pthread_detach ( _rtp_tid );
-
-    if ( _status < 0 ) {
-        printf ( "Error while starting media transport: %d, %s\n", errno, strerror ( errno ) );
-        return _status;
-    }
-
->>>>>>> c4dd60b7
     _p = NULL;
     char _choice [10];
 
