
#ifdef HAVE_CONFIG_H
#include "config.h"
#endif /* HAVE_CONFIG_H */

#include "toxmsi_message.h"
#include <string.h>
#include "../toxrtp/toxrtp_helper.h"
#include <assert.h>
#include "../toxcore/Lossless_UDP.h"

#define ALLOC_ADD_DATA(_tempval, _hdrlist, _fielddef, _msgvar, _alloctype)    \
_tempval = msi_search_field(_hdrlist, (const uint8_t*)_fielddef);       \
<<<<<<< HEAD
if ( _tempval ){         \
    _msgvar = calloc(sizeof(_alloctype),1);      \
=======
if ( _tempval ){                             \
    _msgvar = calloc(sizeof(_alloctype), 1); \
    assert(_msgvar);                         \
>>>>>>> 26599c88
    _msgvar->_header_value = _tempval;       \
}

uint8_t* msi_search_field ( msi_header_t* _list, const uint8_t* _field )
{
    if ( !_list || !_field ){
        return NULL;
    }

    msi_header_t* _iterator;

    for ( _iterator = _list;
          _iterator && strcmp((const char*)_iterator->_header_field, (const char*)_field) != 0;
          _iterator = _iterator->next );

    if ( _iterator ){
        return t_strallcpy(_iterator->_header_value);
    } else return NULL;
}

int msi_parse_headers ( msi_msg_t* _msg )
{
    if ( !_msg || !(_msg->_headers) )
        return FAILURE;

    msi_header_t* _list = _msg->_headers;
    uint8_t* _field_current;

    /* Start by default order */
    ALLOC_ADD_DATA(_field_current, _list, _VERSION_FIELD, _msg->_version, msi_header_version_t)
    ALLOC_ADD_DATA(_field_current, _list, _REQUEST_FIELD, _msg->_request, msi_header_request_t)
    ALLOC_ADD_DATA(_field_current, _list, _RESPONSE_FIELD, _msg->_response, msi_header_response_t)
    ALLOC_ADD_DATA(_field_current, _list, _FRIENDID_FIELD, _msg->_friend_id, msi_header_friendid_t)
    ALLOC_ADD_DATA(_field_current, _list, _CALLTYPE_FIELD, _msg->_call_type, msi_header_call_type_t)
    ALLOC_ADD_DATA(_field_current, _list, _USERAGENT_FIELD, _msg->_user_agent, msi_header_user_agent_t)
    ALLOC_ADD_DATA(_field_current, _list, _INFO_FIELD, _msg->_info, msi_header_info_t)
    ALLOC_ADD_DATA(_field_current, _list, _REASON_FIELD, _msg->_reason, msi_header_reason_t)
    ALLOC_ADD_DATA(_field_current, _list, _CALL_ID, _msg->_call_id, msi_header_call_id_t)

    /* Since we don't need the raw header anymore remove it */
    msi_header_t* _temp;
    while ( _list ){
        _temp = _list->next;
        free(_list->_header_field);
        free(_list->_header_value);
        free(_list);
        _list = _temp;
    }

    _msg->_headers = NULL;

    return SUCCESS;
}

/*
 * If you find better way of parsing values let me know
 */
msi_header_t* msi_add_new_header ( uint8_t* _value )
{
    if ( !_value )
        return NULL;

    size_t _length = t_memlen(_value);

    if ( !_length ) {
        return NULL;
    }

    size_t _first_len = t_strfind(_value, (const uint8_t*)" ");
    if ( !_first_len ){
        return NULL;
    }

    size_t _second_len = (_length - _first_len);
    if ( !_second_len ){
        return NULL;
    }


<<<<<<< HEAD
    uint8_t* _identifier = calloc(sizeof (uint8_t) * (_first_len + 1),1 );
    uint8_t* _data = calloc(sizeof (uint8_t) * (_second_len + 1),1 );
=======
    uint8_t* _identifier = calloc(sizeof (uint8_t), (_first_len + 1) );
    uint8_t* _data = calloc(sizeof (uint8_t), (_second_len + 1) );

    assert(_identifier);
    assert(_data);
>>>>>>> 26599c88


    uint8_t* _p_it = _value;
    size_t _num_it;

    for ( _num_it = 0; *_p_it != ' '; _num_it++ ){
        _identifier[_num_it] = *_p_it;
        ++_p_it;
    }
    _identifier[_num_it] = '\0';
    ++_p_it;


    for ( _num_it = 0; *_p_it != '\r'; _num_it++ ){
        _data[_num_it] = *_p_it;
        ++_p_it;
    }
    _data[_num_it] = '\r';
    _data[_num_it + 1] = '\0';

<<<<<<< HEAD
    msi_header_t* _retu = calloc(sizeof(msi_header_t),1);
=======
    msi_header_t* _retu = calloc(sizeof(msi_header_t), 1);
    assert(_retu);
>>>>>>> 26599c88

    _retu->_header_field = _identifier;
    _retu->_header_value = _data;
    _retu->next = NULL;

    return _retu;
}

msi_header_t* msi_parse_raw_data ( uint8_t* _data )
{
    if ( !_data ){
        return NULL;
    }

    uint8_t* _header_string;

    _header_string = (uint8_t*) strtok ((char*)_data, _RAW_TERMINATOR);

    msi_header_t* _head = msi_add_new_header(_header_string);
    msi_header_t* _it = _head;

    while ( _header_string && _it ){

        _header_string = (uint8_t*) strtok (NULL, _RAW_TERMINATOR);
        _it->next = msi_add_new_header(_header_string);
        if ( _it->next ){
            _it = _it->next;
        }
    }

    /* Iterate through list and remove all fault headers if any */

    msi_header_t* _tmp = _it;

    for ( _it = _head; _it; _it = _it->next ){

        if ( !_it->_header_value || !_it->_header_field ) {
            _tmp ->next = _it->next;

            if ( _it->_header_field )
                free(_it->_header_field);
            if ( _it->_header_value )
                free(_it->_header_value);

            if ( _it == _head ){
                _head = _head->next;
            }

            free(_it);
            _it = _tmp;
        } else
            _tmp = _it;

    }

    return _head;
}


<|MERGE_RESOLUTION|>--- conflicted
+++ resolved
@@ -11,14 +11,9 @@
 
 #define ALLOC_ADD_DATA(_tempval, _hdrlist, _fielddef, _msgvar, _alloctype)    \
 _tempval = msi_search_field(_hdrlist, (const uint8_t*)_fielddef);       \
-<<<<<<< HEAD
-if ( _tempval ){         \
-    _msgvar = calloc(sizeof(_alloctype),1);      \
-=======
 if ( _tempval ){                             \
     _msgvar = calloc(sizeof(_alloctype), 1); \
     assert(_msgvar);                         \
->>>>>>> 26599c88
     _msgvar->_header_value = _tempval;       \
 }
 
@@ -98,16 +93,11 @@
     }
 
 
-<<<<<<< HEAD
-    uint8_t* _identifier = calloc(sizeof (uint8_t) * (_first_len + 1),1 );
-    uint8_t* _data = calloc(sizeof (uint8_t) * (_second_len + 1),1 );
-=======
     uint8_t* _identifier = calloc(sizeof (uint8_t), (_first_len + 1) );
     uint8_t* _data = calloc(sizeof (uint8_t), (_second_len + 1) );
 
     assert(_identifier);
     assert(_data);
->>>>>>> 26599c88
 
 
     uint8_t* _p_it = _value;
@@ -128,12 +118,8 @@
     _data[_num_it] = '\r';
     _data[_num_it + 1] = '\0';
 
-<<<<<<< HEAD
-    msi_header_t* _retu = calloc(sizeof(msi_header_t),1);
-=======
     msi_header_t* _retu = calloc(sizeof(msi_header_t), 1);
     assert(_retu);
->>>>>>> 26599c88
 
     _retu->_header_field = _identifier;
     _retu->_header_value = _data;
