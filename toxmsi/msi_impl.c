#define _BSD_SOURCE

#include "msi_impl.h"
#include "msi_event.h"
#include "msi_message.h"
#include "../toxrtp/rtp_helper.h"
#include "../toxcore/network.h" /* Dem random bytes */

#include <assert.h>
#include <unistd.h>
#include <string.h>

#ifdef HAVE_CONFIG_H
#include "config.h"
#endif /* HAVE_CONFIG_H */

#define same(x, y) strcmp((const char*) x, (const char*) y) == 0

typedef enum {
    error_deadcall = 10,

} msi_error_t; /* Error codes */


/* ******************* */
/* --------- GLOBAL FUNCTIONS USED BY THIS FILE --------- */

/* CALLBACKS */
/*int (*msi_send_message_callback) ( int, uint8_t*, uint32_t ) = NULL;*/
int ( *msi_send_message_callback ) ( void* _core_handler, tox_IP_Port,  uint8_t*, uint32_t ) = NULL;
int ( *msi_recv_message_callback ) ( tox_IP_Port*, uint8_t*, uint32_t* ) = NULL;

MCBTYPE ( *msi_recv_invite_callback ) ( MCBARGS ) = NULL;
MCBTYPE ( *msi_start_call_callback ) ( MCBARGS ) = NULL;
MCBTYPE ( *msi_reject_call_callback ) ( MCBARGS ) = NULL;
MCBTYPE ( *msi_cancel_call_callback ) ( MCBARGS ) = NULL;
MCBTYPE ( *msi_end_call_callback ) ( MCBARGS ) = NULL;

MCBTYPE ( *msi_ringing_callback ) ( MCBARGS ) = NULL;
MCBTYPE ( *msi_starting_callback ) ( MCBARGS ) = NULL;
MCBTYPE ( *msi_ending_callback ) ( MCBARGS ) = NULL;
MCBTYPE ( *msi_error_callback ) ( MCBARGS ) = NULL;
/* End of CALLBACKS */

/*------------------------*/
/*------------------------*/
/*------------------------*/
/*------------------------*/
/*------------------------*/
/*------------------------*/
/*------------------------*/
/*------------------------*/
/*------------------------*/
/*------------------------*/
/*------------------------*/
/*------------------------*/

/* REGISTER CALLBACKS */
/*void msi_register_callback_send(int (*callback) ( int, uint8_t*, uint32_t ) )*/
void msi_register_callback_send ( int ( *callback ) ( void* _core_handler, tox_IP_Port, uint8_t*, uint32_t ) )
{
    msi_send_message_callback = callback;
}

void msi_register_callback_recv ( int ( *callback ) ( tox_IP_Port*, uint8_t*, uint32_t* ) )
{
    msi_recv_message_callback = callback;
}

/* Function to be called when received invite.
 * This callback is all about what you do with it.
 * Everything else is done internally.
 */
void msi_register_callback_recv_invite ( MCALLBACK )
{
    msi_recv_invite_callback = callback;
}

/* Function to be called when the call is started
 * This callback is all about what you do with it.
 * Everything else is done internally.
 */
void msi_register_callback_call_started ( MCALLBACK )
{
    msi_start_call_callback = callback;
}

/* Function to be called when call is rejected
 * This callback is all about what you do with it.
 * Everything else is done internally.
 */
void msi_register_callback_call_rejected ( MCALLBACK )
{
    msi_reject_call_callback = callback;
}

/* Function to be called when call is canceled
 * This callback is all about what you do with it.
 * Everything else is done internally.
 */
void msi_register_callback_call_canceled ( MCALLBACK )
{
    msi_cancel_call_callback = callback;
}

void msi_register_callback_call_ended ( MCALLBACK )
{
    msi_end_call_callback = callback;
}


/* Functions to be called when gotten x response */

void msi_register_callback_recv_ringing ( MCALLBACK )
{
    msi_ringing_callback = callback;
}
void msi_register_callback_recv_starting ( MCALLBACK )
{
    msi_starting_callback = callback;
}
void msi_register_callback_recv_ending ( MCALLBACK )
{
    msi_ending_callback = callback;
}

void msi_register_callback_recv_error ( MCALLBACK )
{
    msi_ending_callback = callback;
}

/* END REGISTERING */

/*------------------------*/
/*------------------------*/
/*------------------------*/
/*------------------------*/
/*------------------------*/
/*------------------------*/
/*------------------------*/
/*------------------------*/
/*------------------------*/
/*------------------------*/
/*------------------------*/
/*------------------------*/

/* Function for receiving and parsing a message that will be used internally */

msi_msg_t* receive_message ( msi_session_t* _session )
{
    msi_msg_t* _retu = _session->_oldest_msg;
<<<<<<< HEAD
  
  
    if ( _retu ){
	pthread_mutex_lock(&_session->_mutex);
	_session->_oldest_msg = _retu->_next;
    }
    else
	return _retu; /* NULL */
  
  
    if ( !_session->_oldest_msg )
	_session->_last_msg = NULL;
  
    pthread_mutex_unlock(&_session->_mutex);
  
=======

    pthread_mutex_lock ( &_session->_mutex );

    if ( _retu )
        _session->_oldest_msg = _retu->_next;

    if ( !_session->_oldest_msg )
        _session->_last_msg = NULL;

    pthread_mutex_unlock ( &_session->_mutex );

>>>>>>> ff8ac2fa
    return _retu;
}

void msi_store_msg ( msi_session_t* _session, msi_msg_t* _msg )
{
    pthread_mutex_lock ( &_session->_mutex );

    if ( _session->_last_msg ) {
        _session->_last_msg->_next = _msg;
        _session->_last_msg = _msg;
    } else {
        _session->_last_msg = _session->_oldest_msg = _msg;
    }

    pthread_mutex_unlock ( &_session->_mutex );
}

int msi_send_msg ( msi_session_t* _session, msi_msg_t* _msg )
{
    int _status;

    if ( !_session->_call ) /* Which should never happen */
        return FAILURE;

    msi_msg_set_call_id ( _msg, _session->_call->_id );

    uint8_t _msg_string_final [MSI_MAXMSG_SIZE];
    t_memset ( _msg_string_final, '\0', MSI_MAXMSG_SIZE );

    _msg_string_final[0] = 69;

    uint8_t* _msg_string = msi_msg_to_string ( _msg );

    size_t _lenght = t_memlen ( _msg_string );

    memcpy ( _msg_string_final + 1, _msg_string, _lenght );

    _lenght += 1;

    _status = ( *msi_send_message_callback ) ( _session->_core_handler, _session->_friend_id, _msg_string_final, _lenght );

    free ( _msg_string );

    return _status;
}

/* Random stuff */
void flush_peer_type ( msi_session_t* _session, msi_msg_t* _msg, int _peer_id )
{
    if ( _msg->_call_type ) {
        if ( strcmp ( ( const char* ) _msg->_call_type->_header_value, CT_AUDIO_HEADER_VALUE ) == 0 ) {
            _session->_call->_type_peer[_peer_id] = type_audio;

        } else if ( strcmp ( ( const char* ) _msg->_call_type->_header_value, CT_VIDEO_HEADER_VALUE ) == 0 ) {
            _session->_call->_type_peer[_peer_id] = type_video;
        } else {} /* Error */
    } else {} /* Error */
}

/* --------- END OF GLOBAL FUNCTIONS USED BY THIS FILE --------- */

/*------------------------*/
/*------------------------*/
/*------------------------*/
/*------------------------*/
/*------------------------*/
/*------------------------*/
/*------------------------*/
/*------------------------*/
/*------------------------*/
/*------------------------*/
/*------------------------*/
/*------------------------*/

msi_session_t* msi_init_session ( void* _core_handler, const uint8_t* _user_agent )
{
    msi_session_t* _session = malloc ( sizeof ( msi_session_t ) );

    _session->_oldest_msg = _session->_last_msg = NULL;
    _session->_core_handler = _core_handler;

    _session->_user_agent = t_strallcpy ( _user_agent );
    _session->_agent_handler = NULL;

    _session->_key = 0;
    _session->_call = NULL;

    _session->_frequ = 10000; /* default value? */
    _session->_call_timeout = 30000; /* default value? */

    /* Use the same frequency */
    _session->_event_handler = init_event_poll ( _session->_frequ );

    pthread_mutex_init ( &_session->_mutex, NULL );

    return _session;
}

int msi_terminate_session ( msi_session_t* _session )
{
    if ( !_session )
        return FAILURE;

    int _status = 0;

    terminate_event_poll ( _session->_event_handler );
    free ( _session );
    /* TODO: terminate the rest of the session */

    pthread_mutex_destroy ( &_session->_mutex );

    return _status;
}

msi_call_t* msi_init_call ( msi_session_t* _session, int _peers, uint32_t _timeoutms )
{
    if ( !_peers )
        return NULL;

    msi_call_t* _call = malloc ( sizeof ( msi_call_t ) );
    _call->_type_peer = malloc ( sizeof ( call_type ) * _peers );
    _call->_participants = _peers;

    _call->_id = randombytes_random();
    _call->_key = _session->_key;
    _call->_timeoutst = t_time() + _timeoutms;

    return _call;
}

int msi_terminate_call ( msi_session_t* _session )
{
    if ( !_session )
        return FAILURE;

    if ( _session->_call->_type_peer )
        free ( _session->_call->_type_peer );

    free ( _session->_call );

    _session->_call = NULL;

    return SUCCESS;
}
/*------------------------*/
/*------------------------*/
/*------------------------*/
/*------------------------*/
/*------------------------*/
/*------------------------*/
/*------------------------*/
/*------------------------*/
/*------------------------*/
/*------------------------*/
/*------------------------*/
/*------------------------*/

/* STATE HANDLERS */

/* REQUESTS */
int msi_handle_recv_invite ( msi_session_t* _session, msi_msg_t* _msg )
{
    if ( !_session )
        return 0;

    _session->_call = msi_init_call ( _session, 1, _session->_call_timeout );
    _session->_call->_state = call_starting;
    flush_peer_type ( _session, _msg, 0 );

    msi_msg_t* _msg_ringing = msi_msg_new ( TYPE_RESPONSE, stringify_response ( _ringing ) );
    msi_send_msg ( _session, _msg_ringing );
    msi_free_msg ( _msg_ringing );


    if ( !msi_recv_invite_callback )
        return 0;

    throw_event ( _session->_event_handler, msi_recv_invite_callback, _session );

    return 1;
}
int msi_handle_recv_start ( msi_session_t* _session, msi_msg_t* _msg )
{
    _session->_call->_state = call_active;

    if ( !_session->_call || !msi_start_call_callback )
        return 0;

    flush_peer_type ( _session, _msg, 0 );

    throw_event ( _session->_event_handler, msi_start_call_callback, _session );

    return 1;
}
int msi_handle_recv_reject ( msi_session_t* _session, msi_msg_t* _msg )
{
    if ( !_session->_call || !msi_reject_call_callback )
        return 0;

    msi_msg_t* _msg_end = msi_msg_new ( TYPE_REQUEST, stringify_request ( _end ) );
    msi_send_msg ( _session, _msg_end );
    msi_free_msg ( _msg_end );

    throw_event ( _session->_event_handler, msi_reject_call_callback, _session );

    return 1;
}
int msi_handle_recv_cancel ( msi_session_t* _session, msi_msg_t* _msg )
{
    if ( !_session->_call || !msi_cancel_call_callback )
        return 0;

    throw_event ( _session->_event_handler, msi_cancel_call_callback, _session );

    return 1;
}
int msi_handle_recv_end ( msi_session_t* _session, msi_msg_t* _msg )
{
    if ( !_session->_call || !msi_end_call_callback )
        return 0;

    msi_msg_t* _msg_ending = msi_msg_new ( TYPE_RESPONSE, stringify_response ( _ending ) );
    msi_send_msg ( _session, _msg_ending );
    msi_free_msg ( _msg_ending );

    msi_terminate_call ( _session );

    throw_event ( _session->_event_handler, msi_end_call_callback, _session );

    return 1;
}
/*--------*/

/* RESPONSES */
int msi_handle_recv_ringing ( msi_session_t* _session )
{
    if ( !_session->_call || !msi_ringing_callback )
        return 0;

    throw_event ( _session->_event_handler, msi_ringing_callback, _session );

    return 1;
}
int msi_handle_recv_starting ( msi_session_t* _session, msi_msg_t* _msg )
{
    if ( !_session->_call || !msi_send_message_callback || !msi_starting_callback )
        return 0;

    _session->_call->_state = call_active;

    msi_msg_t* _msg_start = msi_msg_new ( TYPE_REQUEST, stringify_request ( _start ) );
    msi_send_msg ( _session, _msg_start );
    msi_free_msg ( _msg_start );

    flush_peer_type ( _session, _msg, 0 );

    throw_event ( _session->_event_handler, msi_starting_callback, _session );

    return 1;
}
int msi_handle_recv_ending ( msi_session_t* _session )
{
    if ( !_session )
        return 0;

    msi_terminate_call ( _session );

    if ( !msi_ending_callback )
        return 0;

    throw_event ( _session->_event_handler, msi_ending_callback, _session );

    return 1;
}
int msi_handle_recv_error ( msi_session_t* _session, msi_msg_t* _msg )
{
    /* Handle error accordingly */
    _session->_last_error = atoi ( _msg->_reason->_header_value );

    if ( !_session->_call || !msi_error_callback )
        return 0;

    throw_event ( _session->_event_handler, msi_error_callback, _session );

    return 1;
}
/* ------------------ */

/*------------------------*/
/*------------------------*/
/*------------------------*/
/*------------------------*/
/*------------------------*/
/*------------------------*/
/*------------------------*/
/*------------------------*/
/*------------------------*/
/*------------------------*/
/*------------------------*/
/*------------------------*/

int msi_invite ( msi_session_t* _session, call_type _call_type, uint32_t _timeoutms )
{
    if ( !msi_send_message_callback )
        return 0;

    msi_msg_t* _msg_invite = msi_msg_new ( TYPE_REQUEST, stringify_request ( _invite ) );

    _session->_call = msi_init_call ( _session, 1, _timeoutms ); /* Just one for now */
    _session->_call->_type_local = _call_type;
    /* Do whatever with message */

    if ( _call_type == type_audio ) {
        msi_msg_set_call_type ( _msg_invite, ( const uint8_t* ) CT_AUDIO_HEADER_VALUE );
    } else {
        msi_msg_set_call_type ( _msg_invite, ( const uint8_t* ) CT_VIDEO_HEADER_VALUE );
    }

    msi_send_msg ( _session, _msg_invite );
    msi_free_msg ( _msg_invite );

    _session->_call->_state = call_inviting;

    return 1;
}
int msi_hangup ( msi_session_t* _session )
{
    if ( !_session->_call || ( !msi_send_message_callback && _session->_call->_state != call_active ) )
        return 0;

    msi_msg_t* _msg_ending = msi_msg_new ( TYPE_REQUEST, stringify_request ( _end ) );
    msi_send_msg ( _session, _msg_ending );
    msi_free_msg ( _msg_ending );

    return 1;
}


int msi_answer ( msi_session_t* _session, call_type _call_type )
{
    if ( !msi_send_message_callback || !_session->_call )
        return 0;

    msi_msg_t* _msg_starting = msi_msg_new ( TYPE_RESPONSE, stringify_response ( _starting ) );
    _session->_call->_type_local = _call_type;

    if ( _call_type == type_audio ) {
        msi_msg_set_call_type ( _msg_starting, ( const uint8_t* ) CT_AUDIO_HEADER_VALUE );
    } else {
        msi_msg_set_call_type ( _msg_starting, ( const uint8_t* ) CT_VIDEO_HEADER_VALUE );
    }

    msi_send_msg ( _session, _msg_starting );
    msi_free_msg ( _msg_starting );

    _session->_call->_state = call_active;
    return 1;
}
int msi_cancel ( msi_session_t* _session )
{
    if ( !_session->_call || !msi_send_message_callback )
        return 0;

    msi_msg_t* _msg_cancel = msi_msg_new ( TYPE_REQUEST, stringify_request ( _cancel ) );
    msi_send_msg ( _session, _msg_cancel );
    msi_free_msg ( _msg_cancel );

    return 1;
}
int msi_reject ( msi_session_t* _session )
{
    if ( !_session->_call || !msi_send_message_callback )
        return 0;

    msi_msg_t* _msg_reject = msi_msg_new ( TYPE_REQUEST, stringify_request ( _reject ) );
    msi_send_msg ( _session, _msg_reject );
    msi_free_msg ( _msg_reject );

    return 1;
}

/*------------------------*/
/*------------------------*/
/*------------------------*/
/*------------------------*/
/*------------------------*/
/*------------------------*/
/*------------------------*/
/*------------------------*/
/*------------------------*/
/*------------------------*/
/*------------------------*/
/*------------------------*/

/* OUR MAIN POOL FUNCTION */
/*
 * Forks it self to other thread and then handles the session initiation.
 *
 * BASIC call flow:
 *
 *    ALICE                    BOB
 *      | invite -->            |
 *      |                       |
 *      |           <-- ringing |
 *      |                       |
 *      |          <-- starting |
 *      |                       |
 *      | start -->             |
 *      |                       |
 *      |  <-- MEDIA TRANS -->  |
 *      |                       |
 *      | end -->               |
 *      |                       |
 *      |            <-- ending |
 *
 * Alice calls Bob by sending invite packet.
 * Bob recvs the packet and sends an ringing packet;
 * which notifies Alice that her invite is acknowledged.
 * Ringing screen shown on both sides.
 * Bob accepts the invite for a call by sending starting packet.
 * Alice recvs the starting packet and sends the started packet to
 * inform Bob that she recved the starting packet.
 * Now the media transmission is established ( i.e. RTP transmission ).
 * Alice hangs up and sends end packet.
 * Bob recves the end packet and sends ending packet
 * as the acknowledgement that the call is ending.
 *
 *
 */


/*
 * Needs a bit more work on the protocol
 */
void* msi_poll_stack ( void* _session_p )
{
    msi_session_t* _session = ( msi_session_t* ) _session_p;
    msi_msg_t*     _msg = NULL;

    uint32_t* _frequ =  &_session->_frequ;
    while ( _session ) {

        /* At this point it's already parsed */
        _msg = receive_message ( _session );

        if ( _msg ) {

            if ( _msg->_request ) { /* Handle request */

                const uint8_t* _request_value = _msg->_request->_header_value;

                if ( same ( _request_value, stringify_request ( _invite ) ) ) {
                    msi_handle_recv_invite ( _session, _msg );

                } else if ( same ( _request_value, stringify_request ( _start ) ) ) {
                    msi_handle_recv_start ( _session, _msg );

                } else if ( same ( _request_value, stringify_request ( _cancel ) ) ) {
                    msi_handle_recv_cancel ( _session, _msg );

                } else if ( same ( _request_value, stringify_request ( _reject ) ) ) {
                    msi_handle_recv_reject ( _session, _msg );

                } else if ( same ( _request_value, stringify_request ( _end ) ) ) {
                    msi_handle_recv_end ( _session, _msg );
                }

            } else if ( _msg->_response ) { /* Handle response */

                const uint8_t* _response_value = _msg->_response->_header_value;

                if ( same ( _response_value, stringify_response ( _ringing ) ) ) {
                    msi_handle_recv_ringing ( _session );

                } else if ( same ( _response_value, stringify_response ( _starting ) ) ) {
                    msi_handle_recv_starting ( _session, _msg );

                } else if ( same ( _response_value, stringify_response ( _ending ) ) ) {
                    msi_handle_recv_ending ( _session );

                } else if ( same ( _response_value, stringify_response ( _error ) ) ) {
                    msi_handle_recv_error ( _session, _msg );
                }

            }

            msi_free_msg ( _msg );

        }
        usleep ( *_frequ );
    }

    return NULL;
}

/*------------------------*/
/*------------------------*/
/*------------------------*/
/*------------------------*/
/*------------------------*/
/*------------------------*/
/*------------------------*/
/*------------------------*/
/*------------------------*/
/*------------------------*/
/*------------------------*/
/*------------------------*/

/* Easy way to start the poll */

pthread_t msi_start_main_loop ( msi_session_t* _session, uint32_t _frequms )
{
    int _status;
    pthread_t _thread_id;

    if ( !_session )
        return 0;

    _session->_frequ = _frequms * 1000;

    _status = pthread_create ( &_thread_id, NULL, msi_poll_stack, _session );

    if ( _status < 0 ) {
        printf ( "Error while starting main loop: %d, %s\n", errno, strerror ( errno ) );
        return _status;
    }

    _status = pthread_detach ( _thread_id );

    if ( _status < 0 ) {
        printf ( "Error while starting main loop: %d, %s\n", errno, strerror ( errno ) );
    }

    return _thread_id;
}<|MERGE_RESOLUTION|>--- conflicted
+++ resolved
@@ -149,23 +149,6 @@
 msi_msg_t* receive_message ( msi_session_t* _session )
 {
     msi_msg_t* _retu = _session->_oldest_msg;
-<<<<<<< HEAD
-  
-  
-    if ( _retu ){
-	pthread_mutex_lock(&_session->_mutex);
-	_session->_oldest_msg = _retu->_next;
-    }
-    else
-	return _retu; /* NULL */
-  
-  
-    if ( !_session->_oldest_msg )
-	_session->_last_msg = NULL;
-  
-    pthread_mutex_unlock(&_session->_mutex);
-  
-=======
 
     pthread_mutex_lock ( &_session->_mutex );
 
@@ -177,7 +160,6 @@
 
     pthread_mutex_unlock ( &_session->_mutex );
 
->>>>>>> ff8ac2fa
     return _retu;
 }
 
