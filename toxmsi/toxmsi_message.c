#ifdef HAVE_CONFIG_H
#include "config.h"
#endif /* HAVE_CONFIG_H */

#include "toxmsi_message.h"
#include <stdlib.h>
#include <string.h>
#include "../toxrtp/toxrtp_helper.h"
#include <assert.h>
#include <stdlib.h>

#define ALLOCATE_HEADER(_header_type, _var, _m_header_value) \
<<<<<<< HEAD
_var = calloc( sizeof(_header_type),1 ); \
=======
_var = calloc( sizeof(_header_type), 1 );                    \
assert(_var);                                                \
>>>>>>> 26599c88
_var->_header_value = t_strallcpy((const uint8_t*)_m_header_value);

#define DEALLOCATE_HEADER(_header)          \
if ( _header && _header->_header_value ) {  \
free( _header->_header_value );             \
free( _header );                            \
}

/* Sets empty message
 * ?or should i use memset?
 */
void set_msg ( msi_msg_t* _msg )
{
    _msg->_call_type = NULL;
    _msg->_version = NULL;
    _msg->_request = NULL;
    _msg->_response = NULL;
    _msg->_friend_id = NULL;
    _msg->_user_agent = NULL;
    _msg->_call_id = NULL;
    _msg->_reason = NULL;
    _msg->_info = NULL;
    _msg->_next = NULL;
    _msg->_headers = NULL;
}

void append_header_to_string ( uint8_t* _dest, const uint8_t* _header_field, const uint8_t* _header_value )
{
    if ( !_header_value || !_header_field ){
        return;
    }
    size_t _dest_len = t_memlen(_dest);

    uint8_t* _storage_iterator = _dest + _dest_len;
    const uint8_t* _header_fit = _header_field;
    const uint8_t* _header_val = _header_value;
    const uint8_t* _term_it    = (const uint8_t*) _RAW_TERMINATOR;

    while ( *_header_fit ){
        *_storage_iterator = *_header_fit;
        ++_header_fit;
        ++_storage_iterator;
    }

    *_storage_iterator = ' '; /* place space */
    ++_storage_iterator;

    while ( *_header_val ){
        *_storage_iterator = *_header_val;
        ++_header_val;
        ++_storage_iterator;
    }

    while ( *_term_it ){
        *_storage_iterator = *_term_it;
        ++_term_it;
        ++_storage_iterator;
    }
}

msi_msg_t* msi_parse_msg ( const uint8_t* _data )
{
    if ( !_data ){
        return NULL;
    }

<<<<<<< HEAD
    msi_msg_t* _retu = calloc ( sizeof ( msi_msg_t ),1 );
=======
    msi_msg_t* _retu = calloc ( sizeof ( msi_msg_t ), 1 );
    assert(_retu);

>>>>>>> 26599c88
    set_msg(_retu);

    _retu->_headers = msi_parse_raw_data ( (uint8_t*)_data );

    if ( msi_parse_headers (_retu) == FAILURE ) {
        msi_free_msg(_retu);
        return NULL;
    }

    if ( !_retu->_version || strcmp((const char*)_retu->_version->_header_value, VERSION_STRING) != 0 ){
        msi_free_msg(_retu);
        return NULL;
    }

    return _retu;
}

msi_msg_t* msi_msg_new ( uint8_t _type, const uint8_t* _typeid )
{
<<<<<<< HEAD
    msi_msg_t* _retu = calloc ( sizeof ( msi_msg_t ),1 );
=======
    msi_msg_t* _retu = calloc ( sizeof ( msi_msg_t ), 1 );
    assert(_retu);

>>>>>>> 26599c88
    set_msg(_retu);

    if ( _type == TYPE_REQUEST ){
        ALLOCATE_HEADER( msi_header_request_t, _retu->_request, _typeid )
        _retu->_response = NULL;

    } else if ( _type == TYPE_RESPONSE ) {
        ALLOCATE_HEADER( msi_header_response_t, _retu->_response, _typeid )
        _retu->_request = NULL;

    } else {
        msi_free_msg(_retu);
        return NULL;
    }


    ALLOCATE_HEADER( msi_header_version_t, _retu->_version, VERSION_STRING)

    _retu->_friend_id = NULL;
    _retu->_call_type = NULL;
    _retu->_user_agent = NULL;
    _retu->_info = NULL;

    _retu->_next = NULL;

    return _retu;
}

int msi_msg_set_call_type  ( msi_msg_t* _msg, const uint8_t* _header_field )
{
    if ( !_msg || !_header_field )
        return FAILURE;

    if ( _msg->_call_type ){ /* already there */
        free(_msg->_call_type->_header_value);
        free(_msg->_call_type);
    }
    ALLOCATE_HEADER( msi_header_call_type_t, _msg->_call_type, _header_field )


    return SUCCESS;
}
int msi_msg_set_user_agent ( msi_msg_t* _msg, const uint8_t* _header_field )
{
    if ( !_msg || !_header_field  )
        return FAILURE;

    if ( _msg->_user_agent ){ /* already there */
        free(_msg->_call_type->_header_value);
        free(_msg->_call_type);
    }
    ALLOCATE_HEADER( msi_header_call_type_t, _msg->_call_type, _header_field )

    return SUCCESS;
}
int msi_msg_set_friend_id  ( msi_msg_t* _msg, const uint8_t* _header_field )
{
    if ( !_msg || !_header_field  )
        return FAILURE;

    if ( _msg->_friend_id ){ /* already there */
        free(_msg->_call_type->_header_value);
        free(_msg->_call_type);
    }
    ALLOCATE_HEADER( msi_header_call_type_t, _msg->_call_type, _header_field )

    return SUCCESS;
}
int msi_msg_set_info ( msi_msg_t* _msg, const uint8_t* _header_field )
{
    return 0;
}
int msi_msg_set_reason ( msi_msg_t* _msg, const uint8_t* _header_field )
{
    return 0;
}
int msi_msg_set_call_id ( msi_msg_t* _msg, const uint32_t _value )
{
    if ( !_msg )
        return FAILURE;

    if ( _msg->_call_id ) { /* Already there */
        free(_msg->_call_id->_header_value);
        free(_msg->_call_id);
    }

    uint8_t _header_value [5];
    snprintf((char*)_header_value, 5, "%d", _value);

    ALLOCATE_HEADER(msi_header_call_id_t, _msg->_call_id, _header_value)

    return SUCCESS;
}

uint32_t msi_msg_get_call_id ( msi_msg_t* _msg )
{
    if ( !_msg )
        return 0;

    return atoi((const char*)_msg->_call_id->_header_value);
}

uint8_t* msi_msg_to_string ( msi_msg_t* _msg )
{
    if ( !_msg ){
        return NULL;
    }

    /* got tired of allocating everything dynamically dammit
     * this will do it
     */
<<<<<<< HEAD
    uint8_t* _retu = calloc(sizeof(uint8_t) * MSI_MAXMSG_SIZE,1 );
=======
    uint8_t* _retu = calloc(sizeof(uint8_t), MSI_MAXMSG_SIZE );
    assert(_retu);

>>>>>>> 26599c88
    t_memset(_retu, '\0', MSI_MAXMSG_SIZE);
    /* So bloody easy... */


    if ( _msg->_version ){
        append_header_to_string(_retu, (const uint8_t*)_VERSION_FIELD,      _msg->_version->_header_value);
    }

    if ( _msg->_request ){
        append_header_to_string(_retu, (const uint8_t*)_REQUEST_FIELD,      _msg->_request->_header_value);
    }

    if ( _msg->_response ){
        append_header_to_string(_retu, (const uint8_t*)_RESPONSE_FIELD,     _msg->_response->_header_value);
    }

    if ( _msg->_friend_id ){
        append_header_to_string(_retu, (const uint8_t*)_FRIENDID_FIELD,     _msg->_friend_id->_header_value);
    }

    if ( _msg->_call_type ){
        append_header_to_string(_retu, (const uint8_t*)_CALLTYPE_FIELD,     _msg->_call_type->_header_value);
    }

    if ( _msg->_user_agent ){
        append_header_to_string(_retu, (const uint8_t*)_USERAGENT_FIELD,    _msg->_user_agent->_header_value);
    }

    if ( _msg->_info ){
        append_header_to_string(_retu, (const uint8_t*)_INFO_FIELD,         _msg->_info->_header_value);
    }

    return _retu;
}

void msi_free_msg ( msi_msg_t* _msg )
{
    if ( _msg ){
        DEALLOCATE_HEADER(_msg->_call_type);
        DEALLOCATE_HEADER(_msg->_friend_id);
        DEALLOCATE_HEADER(_msg->_request);
        DEALLOCATE_HEADER(_msg->_response);
        DEALLOCATE_HEADER(_msg->_user_agent);
        DEALLOCATE_HEADER(_msg->_version);
        DEALLOCATE_HEADER(_msg->_info);
        free(_msg);
    }
}












<|MERGE_RESOLUTION|>--- conflicted
+++ resolved
@@ -10,12 +10,8 @@
 #include <stdlib.h>
 
 #define ALLOCATE_HEADER(_header_type, _var, _m_header_value) \
-<<<<<<< HEAD
-_var = calloc( sizeof(_header_type),1 ); \
-=======
 _var = calloc( sizeof(_header_type), 1 );                    \
 assert(_var);                                                \
->>>>>>> 26599c88
 _var->_header_value = t_strallcpy((const uint8_t*)_m_header_value);
 
 #define DEALLOCATE_HEADER(_header)          \
@@ -82,13 +78,9 @@
         return NULL;
     }
 
-<<<<<<< HEAD
-    msi_msg_t* _retu = calloc ( sizeof ( msi_msg_t ),1 );
-=======
     msi_msg_t* _retu = calloc ( sizeof ( msi_msg_t ), 1 );
     assert(_retu);
 
->>>>>>> 26599c88
     set_msg(_retu);
 
     _retu->_headers = msi_parse_raw_data ( (uint8_t*)_data );
@@ -108,13 +100,9 @@
 
 msi_msg_t* msi_msg_new ( uint8_t _type, const uint8_t* _typeid )
 {
-<<<<<<< HEAD
-    msi_msg_t* _retu = calloc ( sizeof ( msi_msg_t ),1 );
-=======
     msi_msg_t* _retu = calloc ( sizeof ( msi_msg_t ), 1 );
     assert(_retu);
 
->>>>>>> 26599c88
     set_msg(_retu);
 
     if ( _type == TYPE_REQUEST ){
@@ -226,13 +214,9 @@
     /* got tired of allocating everything dynamically dammit
      * this will do it
      */
-<<<<<<< HEAD
-    uint8_t* _retu = calloc(sizeof(uint8_t) * MSI_MAXMSG_SIZE,1 );
-=======
     uint8_t* _retu = calloc(sizeof(uint8_t), MSI_MAXMSG_SIZE );
     assert(_retu);
 
->>>>>>> 26599c88
     t_memset(_retu, '\0', MSI_MAXMSG_SIZE);
     /* So bloody easy... */
 
