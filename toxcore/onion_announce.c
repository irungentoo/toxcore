/*
* onion_announce.c -- Implementation of the announce part of docs/Prevent_Tracking.txt
*
*  Copyright (C) 2013 Tox project All Rights Reserved.
*
*  This file is part of Tox.
*
*  Tox is free software: you can redistribute it and/or modify
*  it under the terms of the GNU General Public License as published by
*  the Free Software Foundation, either version 3 of the License, or
*  (at your option) any later version.
*
*  Tox is distributed in the hope that it will be useful,
*  but WITHOUT ANY WARRANTY; without even the implied warranty of
*  MERCHANTABILITY or FITNESS FOR A PARTICULAR PURPOSE.  See the
*  GNU General Public License for more details.
*
*  You should have received a copy of the GNU General Public License
*  along with Tox.  If not, see <http://www.gnu.org/licenses/>.
*
*/
#ifdef HAVE_CONFIG_H
#include "config.h"
#endif

#include "onion_announce.h"
#include "LAN_discovery.h"
#include "util.h"

#define PING_ID_TIMEOUT 20

#define ANNOUNCE_REQUEST_SIZE (1 + crypto_box_NONCEBYTES + crypto_box_PUBLICKEYBYTES + ONION_PING_ID_SIZE + crypto_box_PUBLICKEYBYTES + crypto_box_PUBLICKEYBYTES + ONION_ANNOUNCE_SENDBACK_DATA_LENGTH + crypto_box_MACBYTES)
#define ANNOUNCE_REQUEST_SIZE_RECV (ANNOUNCE_REQUEST_SIZE + ONION_RETURN_3)

#define DATA_REQUEST_MIN_SIZE ONION_DATA_REQUEST_MIN_SIZE
#define DATA_REQUEST_MIN_SIZE_RECV (DATA_REQUEST_MIN_SIZE + ONION_RETURN_3)

/* Create an onion announce request packet in packet of max_packet_length (recommended size ONION_MAX_PACKET_SIZE).
 *
 * path is the path the request will take before it is sent to dest.
 *
 * public_key and secret_key is the kepair which will be used to encrypt the request.
 * ping_id is the ping id that will be sent in the request.
 * client_id is the client id of the node we are searching for.
 * data_public_key is the public key we want others to encrypt their data packets with.
 * sendback_data is the data of ONION_ANNOUNCE_SENDBACK_DATA_LENGTH length that we expect to
 * receive back in the response.
 *
 * return -1 on failure.
 * return packet length on success.
 */
int create_announce_request(uint8_t *packet, uint16_t max_packet_length, Onion_Path *path, Node_format dest,
                            uint8_t *public_key, uint8_t *secret_key, uint8_t *ping_id, uint8_t *client_id, uint8_t *data_public_key,
                            uint64_t sendback_data)
{
    uint8_t plain[ONION_PING_ID_SIZE + crypto_box_PUBLICKEYBYTES + crypto_box_PUBLICKEYBYTES +
                  ONION_ANNOUNCE_SENDBACK_DATA_LENGTH];
    memcpy(plain, ping_id, ONION_PING_ID_SIZE);
    memcpy(plain + ONION_PING_ID_SIZE, client_id, crypto_box_PUBLICKEYBYTES);
    memcpy(plain + ONION_PING_ID_SIZE + crypto_box_PUBLICKEYBYTES, data_public_key, crypto_box_PUBLICKEYBYTES);
    memcpy(plain + ONION_PING_ID_SIZE + crypto_box_PUBLICKEYBYTES + crypto_box_PUBLICKEYBYTES, &sendback_data,
           sizeof(sendback_data));
<<<<<<< HEAD
    uint8_t packet[ANNOUNCE_REQUEST_SIZE];
    packet[0] = NET_PACKET_ONION_ANNOUNCE_REQUEST;
    random_nonce(packet + 1);
=======
    uint8_t temp[ANNOUNCE_REQUEST_SIZE];
    temp[0] = NET_PACKET_ANNOUNCE_REQUEST;
    random_nonce(temp + 1);
>>>>>>> f4330658

    int len = encrypt_data(dest.client_id, secret_key, temp + 1, plain, sizeof(plain),
                           temp + 1 + crypto_box_NONCEBYTES + crypto_box_PUBLICKEYBYTES);

    if ((uint32_t)len + 1 + crypto_box_NONCEBYTES + crypto_box_PUBLICKEYBYTES != ANNOUNCE_REQUEST_SIZE)
        return -1;

    memcpy(temp + 1 + crypto_box_NONCEBYTES, public_key, crypto_box_PUBLICKEYBYTES);

    return create_onion_packet(packet, max_packet_length, path, dest.ip_port, temp, sizeof(temp));
}

/* Create an onion data request packet in packet of max_packet_length (recommended size ONION_MAX_PACKET_SIZE).
 *
 * path is the path the request will take before it is sent to dest.
 * (if dest knows the person with the public_key they should
 * send the packet to that person in the form of a response)
 *
 * public_key is the real public key of the node which we want to send the data of length length to.
 * encrypt_public_key is the public key used to encrypt the data packet.
 *
 * nonce is the nonce to encrypt this packet with
 *
 * return -1 on failure.
 * return 0 on success.
 */
int create_data_request(uint8_t *packet, uint16_t max_packet_length, Onion_Path *path, IP_Port dest,
                        uint8_t *public_key, uint8_t *encrypt_public_key, uint8_t *nonce, uint8_t *data, uint16_t length)
{
    if ((unsigned int)DATA_REQUEST_MIN_SIZE + length > ONION_MAX_DATA_SIZE)
        return -1;

    uint8_t temp[DATA_REQUEST_MIN_SIZE + length];
    temp[0] = NET_PACKET_ONION_DATA_REQUEST;
    memcpy(temp + 1, public_key, crypto_box_PUBLICKEYBYTES);
    memcpy(temp + 1 + crypto_box_PUBLICKEYBYTES, nonce, crypto_box_NONCEBYTES);

    uint8_t random_public_key[crypto_box_PUBLICKEYBYTES];
    uint8_t random_secret_key[crypto_box_SECRETKEYBYTES];
    crypto_box_keypair(random_public_key, random_secret_key);

    memcpy(temp + 1 + crypto_box_PUBLICKEYBYTES + crypto_box_NONCEBYTES, random_public_key, crypto_box_PUBLICKEYBYTES);

    int len = encrypt_data(encrypt_public_key, random_secret_key, temp + 1 + crypto_box_PUBLICKEYBYTES,
                           data, length, temp + 1 + crypto_box_PUBLICKEYBYTES + crypto_box_NONCEBYTES + crypto_box_PUBLICKEYBYTES);

    if (1 + crypto_box_PUBLICKEYBYTES + crypto_box_NONCEBYTES + crypto_box_PUBLICKEYBYTES + (uint32_t)len != sizeof(temp))
        return -1;

    return create_onion_packet(packet, max_packet_length, path, dest, temp, sizeof(temp));
}

/* Create and send an onion announce request packet.
 *
 * path is the path the request will take before it is sent to dest.
 *
 * public_key and secret_key is the kepair which will be used to encrypt the request.
 * ping_id is the ping id that will be sent in the request.
 * client_id is the client id of the node we are searching for.
 * data_public_key is the public key we want others to encrypt their data packets with.
 * sendback_data is the data of ONION_ANNOUNCE_SENDBACK_DATA_LENGTH length that we expect to
 * receive back in the response.
 *
 * return -1 on failure.
 * return 0 on success.
 */
int send_announce_request(Networking_Core *net, Onion_Path *path, Node_format dest, uint8_t *public_key,
                          uint8_t *secret_key, uint8_t *ping_id, uint8_t *client_id, uint8_t *data_public_key, uint64_t sendback_data)
{
    uint8_t packet[ONION_MAX_PACKET_SIZE];
    int len = create_announce_request(packet, sizeof(packet), path, dest, public_key, secret_key, ping_id, client_id,
                                      data_public_key, sendback_data);

    if (len == -1)
        return -1;

    if (sendpacket(net, path->ip_port1, packet, len) != len)
        return -1;

    return 0;
}

/* Create and send an onion data request packet.
 *
 * path is the path the request will take before it is sent to dest.
 * (if dest knows the person with the public_key they should
 * send the packet to that person in the form of a response)
 *
 * public_key is the real public key of the node which we want to send the data of length length to.
 * encrypt_public_key is the public key used to encrypt the data packet.
 *
 * nonce is the nonce to encrypt this packet with
 *
 * return -1 on failure.
 * return 0 on success.
 */
int send_data_request(Networking_Core *net, Onion_Path *path, IP_Port dest, uint8_t *public_key,
                      uint8_t *encrypt_public_key, uint8_t *nonce, uint8_t *data, uint16_t length)
{
    uint8_t packet[ONION_MAX_PACKET_SIZE];
    int len = create_data_request(packet, sizeof(packet), path, dest, public_key, encrypt_public_key, nonce, data, length);

    if (len == -1)
        return -1;

    if (sendpacket(net, path->ip_port1, packet, len) != len)
        return -1;

    return 0;
}

/* Generate a ping_id and put it in ping_id */
static void generate_ping_id(Onion_Announce *onion_a, uint64_t time, const uint8_t *public_key, IP_Port ret_ip_port,
                             uint8_t *ping_id)
{
    time /= PING_ID_TIMEOUT;
    uint8_t data[crypto_box_KEYBYTES + sizeof(time) + crypto_box_PUBLICKEYBYTES + sizeof(ret_ip_port)];
    memcpy(data, onion_a->secret_bytes, crypto_box_KEYBYTES);
    memcpy(data + crypto_box_KEYBYTES, &time, sizeof(time));
    memcpy(data + crypto_box_KEYBYTES + sizeof(time), public_key, crypto_box_PUBLICKEYBYTES);
    memcpy(data + crypto_box_KEYBYTES + sizeof(time) + crypto_box_PUBLICKEYBYTES, &ret_ip_port, sizeof(ret_ip_port));
    crypto_hash_sha256(ping_id, data, sizeof(data));
}

/* check if public key is in entries list
 *
 * return -1 if no
 * return position in list if yes
 */
static int in_entries(const Onion_Announce *onion_a, const uint8_t *public_key)
{
    uint32_t i;

    for (i = 0; i < ONION_ANNOUNCE_MAX_ENTRIES; ++i) {
        if (!is_timeout(onion_a->entries[i].time, ONION_ANNOUNCE_TIMEOUT)
                && memcmp(onion_a->entries[i].public_key, public_key, crypto_box_PUBLICKEYBYTES) == 0)
            return i;
    }

    return -1;
}

static uint8_t cmp_public_key[crypto_box_PUBLICKEYBYTES];
static int cmp_entry(const void *a, const void *b)
{
    Onion_Announce_Entry entry1, entry2;
    memcpy(&entry1, a, sizeof(Onion_Announce_Entry));
    memcpy(&entry2, b, sizeof(Onion_Announce_Entry));
    int t1 = is_timeout(entry1.time, ONION_ANNOUNCE_TIMEOUT);
    int t2 = is_timeout(entry2.time, ONION_ANNOUNCE_TIMEOUT);

    if (t1 && t2)
        return 0;

    if (t1)
        return -1;

    if (t2)
        return 1;

    int close = id_closest(cmp_public_key, entry1.public_key, entry2.public_key);

    if (close == 1)
        return 1;

    if (close == 2)
        return -1;

    return 0;
}

/* add entry to entries list
 *
 * return -1 if failure
 * return position if added
 */
static int add_to_entries(Onion_Announce *onion_a, IP_Port ret_ip_port, const uint8_t *public_key,
                          const uint8_t *data_public_key, const uint8_t *ret)
{

    int pos = in_entries(onion_a, public_key);

    uint32_t i;

    if (pos == -1) {
        for (i = 0; i < ONION_ANNOUNCE_MAX_ENTRIES; ++i) {
            if (is_timeout(onion_a->entries[i].time, ONION_ANNOUNCE_TIMEOUT))
                pos = i;
        }
    }

    if (pos == -1) {
        if (id_closest(onion_a->dht->self_public_key, public_key, onion_a->entries[0].public_key) == 1)
            pos = 0;
    }

    if (pos == -1)
        return -1;

    memcpy(onion_a->entries[pos].public_key, public_key, crypto_box_PUBLICKEYBYTES);
    onion_a->entries[pos].ret_ip_port = ret_ip_port;
    memcpy(onion_a->entries[pos].ret, ret, ONION_RETURN_3);
    memcpy(onion_a->entries[pos].data_public_key, data_public_key, crypto_box_PUBLICKEYBYTES);
    onion_a->entries[pos].time = unix_time();

    memcpy(cmp_public_key, onion_a->dht->self_public_key, crypto_box_PUBLICKEYBYTES);
    qsort(onion_a->entries, ONION_ANNOUNCE_MAX_ENTRIES, sizeof(Onion_Announce_Entry), cmp_entry);
    return in_entries(onion_a, public_key);
}

static int handle_announce_request(void *object, IP_Port source, const uint8_t *packet, uint32_t length)
{
    Onion_Announce *onion_a = object;

    if (length != ANNOUNCE_REQUEST_SIZE_RECV)
        return 1;

    const uint8_t *packet_public_key = packet + 1 + crypto_box_NONCEBYTES;
    uint8_t shared_key[crypto_box_BEFORENMBYTES];
    get_shared_key(&onion_a->shared_keys_recv, shared_key, onion_a->dht->self_secret_key, packet_public_key);

    uint8_t plain[ONION_PING_ID_SIZE + crypto_box_PUBLICKEYBYTES + crypto_box_PUBLICKEYBYTES +
                  ONION_ANNOUNCE_SENDBACK_DATA_LENGTH];
    int len = decrypt_data_symmetric(shared_key, packet + 1, packet + 1 + crypto_box_NONCEBYTES + crypto_box_PUBLICKEYBYTES,
                                     ONION_PING_ID_SIZE + crypto_box_PUBLICKEYBYTES + crypto_box_PUBLICKEYBYTES + ONION_ANNOUNCE_SENDBACK_DATA_LENGTH +
                                     crypto_box_MACBYTES, plain);

    if ((uint32_t)len != sizeof(plain))
        return 1;

    uint8_t ping_id1[ONION_PING_ID_SIZE];
    generate_ping_id(onion_a, unix_time(), packet_public_key, source, ping_id1);

    uint8_t ping_id2[ONION_PING_ID_SIZE];
    generate_ping_id(onion_a, unix_time() + PING_ID_TIMEOUT, packet_public_key, source, ping_id2);

    int index = -1;

    uint8_t *data_public_key = plain + ONION_PING_ID_SIZE + crypto_box_PUBLICKEYBYTES;

    if (memcmp(ping_id1, plain, ONION_PING_ID_SIZE) == 0 || memcmp(ping_id2, plain, ONION_PING_ID_SIZE) == 0) {
        index = add_to_entries(onion_a, source, packet_public_key, data_public_key,
                               packet + (ANNOUNCE_REQUEST_SIZE_RECV - ONION_RETURN_3));
    } else {
        index = in_entries(onion_a, plain + ONION_PING_ID_SIZE);
    }

    /*Respond with a announce response packet*/
    Node_format nodes_list[MAX_SENT_NODES];
    uint32_t num_nodes = get_close_nodes(onion_a->dht, plain + ONION_PING_ID_SIZE, nodes_list, 0, LAN_ip(source.ip) == 0,
                                         1);
    uint8_t nonce[crypto_box_NONCEBYTES];
    random_nonce(nonce);

    uint8_t pl[1 + ONION_PING_ID_SIZE + sizeof(nodes_list)];

    if (index == -1) {
        pl[0] = 0;
        memcpy(pl + 1, ping_id2, ONION_PING_ID_SIZE);
    } else {
        if (memcmp(onion_a->entries[index].public_key, packet_public_key, crypto_box_PUBLICKEYBYTES) == 0
                && memcmp(onion_a->entries[index].data_public_key, data_public_key, crypto_box_PUBLICKEYBYTES) != 0) {
            pl[0] = 0;
            memcpy(pl + 1, ping_id2, ONION_PING_ID_SIZE);
        } else {
            pl[0] = 1;
            memcpy(pl + 1, onion_a->entries[index].data_public_key, crypto_box_PUBLICKEYBYTES);
        }
    }

    int nodes_length = 0;

    if (num_nodes != 0) {
        nodes_length = pack_nodes(pl + 1 + ONION_PING_ID_SIZE, sizeof(nodes_list), nodes_list, num_nodes);

        if (nodes_length <= 0)
            return 1;
    }

    uint8_t data[ONION_ANNOUNCE_RESPONSE_MAX_SIZE];
    len = encrypt_data_symmetric(shared_key, nonce, pl, 1 + ONION_PING_ID_SIZE + nodes_length,
                                 data + 1 + ONION_ANNOUNCE_SENDBACK_DATA_LENGTH + crypto_box_NONCEBYTES);

    if (len != 1 + ONION_PING_ID_SIZE + nodes_length + crypto_box_MACBYTES)
        return 1;

    data[0] = NET_PACKET_ONION_ANNOUNCE_RESPONSE;
    memcpy(data + 1, plain + ONION_PING_ID_SIZE + crypto_box_PUBLICKEYBYTES + crypto_box_PUBLICKEYBYTES,
           ONION_ANNOUNCE_SENDBACK_DATA_LENGTH);
    memcpy(data + 1 + ONION_ANNOUNCE_SENDBACK_DATA_LENGTH, nonce, crypto_box_NONCEBYTES);

    if (send_onion_response(onion_a->net, source, data,
                            1 + ONION_ANNOUNCE_SENDBACK_DATA_LENGTH + crypto_box_NONCEBYTES + len,
                            packet + (ANNOUNCE_REQUEST_SIZE_RECV - ONION_RETURN_3)) == -1)
        return 1;

    return 0;
}

static int handle_data_request(void *object, IP_Port source, const uint8_t *packet, uint32_t length)
{
    Onion_Announce *onion_a = object;

    if (length <= DATA_REQUEST_MIN_SIZE_RECV)
        return 1;

    if (length > ONION_MAX_PACKET_SIZE)
        return 1;

    int index = in_entries(onion_a, packet + 1);

    if (index == -1)
        return 1;

    uint8_t data[length - (crypto_box_PUBLICKEYBYTES + ONION_RETURN_3)];
    data[0] = NET_PACKET_ONION_DATA_RESPONSE;
    memcpy(data + 1, packet + 1 + crypto_box_PUBLICKEYBYTES, length - (1 + crypto_box_PUBLICKEYBYTES + ONION_RETURN_3));

    if (send_onion_response(onion_a->net, onion_a->entries[index].ret_ip_port, data, sizeof(data),
                            onion_a->entries[index].ret) == -1)
        return 1;

    return 0;
}

Onion_Announce *new_onion_announce(DHT *dht)
{
    if (dht == NULL)
        return NULL;

    Onion_Announce *onion_a = calloc(1, sizeof(Onion_Announce));

    if (onion_a == NULL)
        return NULL;

    onion_a->dht = dht;
    onion_a->net = dht->net;
    new_symmetric_key(onion_a->secret_bytes);

    networking_registerhandler(onion_a->net, NET_PACKET_ONION_ANNOUNCE_REQUEST, &handle_announce_request, onion_a);
    networking_registerhandler(onion_a->net, NET_PACKET_ONION_DATA_REQUEST, &handle_data_request, onion_a);

    return onion_a;
}

void kill_onion_announce(Onion_Announce *onion_a)
{
    if (onion_a == NULL)
        return;

    networking_registerhandler(onion_a->net, NET_PACKET_ONION_ANNOUNCE_REQUEST, NULL, NULL);
    networking_registerhandler(onion_a->net, NET_PACKET_ONION_DATA_REQUEST, NULL, NULL);
    free(onion_a);
}<|MERGE_RESOLUTION|>--- conflicted
+++ resolved
@@ -60,15 +60,9 @@
     memcpy(plain + ONION_PING_ID_SIZE + crypto_box_PUBLICKEYBYTES, data_public_key, crypto_box_PUBLICKEYBYTES);
     memcpy(plain + ONION_PING_ID_SIZE + crypto_box_PUBLICKEYBYTES + crypto_box_PUBLICKEYBYTES, &sendback_data,
            sizeof(sendback_data));
-<<<<<<< HEAD
-    uint8_t packet[ANNOUNCE_REQUEST_SIZE];
-    packet[0] = NET_PACKET_ONION_ANNOUNCE_REQUEST;
-    random_nonce(packet + 1);
-=======
     uint8_t temp[ANNOUNCE_REQUEST_SIZE];
-    temp[0] = NET_PACKET_ANNOUNCE_REQUEST;
+    temp[0] = NET_PACKET_ONION_ANNOUNCE_REQUEST;
     random_nonce(temp + 1);
->>>>>>> f4330658
 
     int len = encrypt_data(dest.client_id, secret_key, temp + 1, plain, sizeof(plain),
                            temp + 1 + crypto_box_NONCEBYTES + crypto_box_PUBLICKEYBYTES);
