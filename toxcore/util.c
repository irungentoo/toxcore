/*
 * util.c -- Utilities.
 *
 * This file is donated to the Tox Project.
 * Copyright 2013  plutooo
 */

#ifdef HAVE_CONFIG_H
#include "config.h"
#endif

#include <time.h>

/* for CLIENT_ID_SIZE */
#include "DHT.h"
#include "util.h"

#include "util.h"

uint64_t now()
{
    return time(NULL);
}

uint64_t random_64b()
{
    uint64_t r;

    // This is probably not random enough?
    r = random_int();
    r <<= 32;
    r |= random_int();

    return r;
}

bool id_eq(uint8_t *dest, uint8_t *src)
{
    return memcmp(dest, src, CLIENT_ID_SIZE) == 0;
}

void id_cpy(uint8_t *dest, uint8_t *src)
{
    memcpy(dest, src, CLIENT_ID_SIZE);
}

<<<<<<< HEAD
int load_state(load_state_callback_func load_state_callback, void *outer,
        uint8_t *data, uint32_t length, uint16_t cookie_inner)
{
    if (!load_state_callback || !data) {
        fprintf(stderr, "load_state() called with invalid args.\n");
        return -1;
    }


    uint16_t type;
    uint32_t length_sub, cookie_type;
    uint32_t size32 = sizeof(uint32_t), size_head = size32 * 2;
    while (length > size_head) {
        length_sub = *(uint32_t *)data;
        cookie_type = *(uint32_t *)(data + size32);
        data += size_head;
        length -= size_head;

        if (length < length_sub) {
            /* file truncated */
            fprintf(stderr, "state file too short: %u < %u\n", length, length_sub);
            return -1;
        }

        if ((cookie_type >> 16) != cookie_inner) {
            /* something is not matching up in a bad way, give up */
            fprintf(stderr, "state file garbeled: %04hx != %04hx\n", (cookie_type >> 16), cookie_inner);
            return -1;
        }

        type = cookie_type & 0xFFFF;
        if (-1 == load_state_callback(outer, data, length_sub, type))
            return -1;

        data += length_sub;
        length -= length_sub;
    }

    return length == 0 ? 0 : - 1;
};
=======
#ifdef LOGGING
time_t starttime = 0;
char logbuffer[512];
static FILE *logfile = NULL;
void loginit(uint16_t port)
{
    if (logfile)
        fclose(logfile);

    sprintf(logbuffer, "%u-%u.log", ntohs(port), now());
    logfile = fopen(logbuffer, "w");
    starttime = now();
};
void loglog(char *text)
{
    if (logfile) {
        fprintf(logfile, "%4u ", now() - starttime);
        fprintf(logfile, text);
        fflush(logfile);
    }
};
void logexit()
{
    if (logfile) {
        fclose(logfile);
        logfile = NULL;
    }
};
#endif
>>>>>>> 7a69f2de
<|MERGE_RESOLUTION|>--- conflicted
+++ resolved
@@ -13,8 +13,6 @@
 
 /* for CLIENT_ID_SIZE */
 #include "DHT.h"
-#include "util.h"
-
 #include "util.h"
 
 uint64_t now()
@@ -44,7 +42,6 @@
     memcpy(dest, src, CLIENT_ID_SIZE);
 }
 
-<<<<<<< HEAD
 int load_state(load_state_callback_func load_state_callback, void *outer,
         uint8_t *data, uint32_t length, uint16_t cookie_inner)
 {
@@ -85,7 +82,7 @@
 
     return length == 0 ? 0 : - 1;
 };
-=======
+
 #ifdef LOGGING
 time_t starttime = 0;
 char logbuffer[512];
@@ -114,5 +111,4 @@
         logfile = NULL;
     }
 };
-#endif
->>>>>>> 7a69f2de
+#endif