/*
 * util.c -- Utilities.
 *
 * This file is donated to the Tox Project.
 * Copyright 2013  plutooo
 *
 *  Copyright (C) 2013 Tox project All Rights Reserved.
 *
 *  This file is part of Tox.
 *
 *  Tox is free software: you can redistribute it and/or modify
 *  it under the terms of the GNU General Public License as published by
 *  the Free Software Foundation, either version 3 of the License, or
 *  (at your option) any later version.
 *
 *  Tox is distributed in the hope that it will be useful,
 *  but WITHOUT ANY WARRANTY; without even the implied warranty of
 *  MERCHANTABILITY or FITNESS FOR A PARTICULAR PURPOSE.  See the
 *  GNU General Public License for more details.
 *
 *  You should have received a copy of the GNU General Public License
 *  along with Tox.  If not, see <http://www.gnu.org/licenses/>.
 */

#ifdef HAVE_CONFIG_H
#include "config.h"
#endif

#include <time.h>

/* for CLIENT_ID_SIZE */
#include "DHT.h"

#include "util.h"


/* don't call into system billions of times for no reason */
static uint64_t unix_time_value;
static uint64_t unix_base_time_value;

void unix_time_update()
{
    if (unix_base_time_value == 0)
        unix_base_time_value = ((uint64_t)time(NULL) - (current_time_monotonic() / 1000ULL));

    unix_time_value = (current_time_monotonic() / 1000ULL) + unix_base_time_value;
}

uint64_t unix_time()
{
    return unix_time_value;
}

int is_timeout(uint64_t timestamp, uint64_t timeout)
{
    return timestamp + timeout <= unix_time();
}


/* id functions */
bool id_equal(const uint8_t *dest, const uint8_t *src)
{
    return memcmp(dest, src, CLIENT_ID_SIZE) == 0;
}

bool id_long_equal(const uint8_t *dest, const uint8_t *src)
{
    return memcmp(dest, src, EXT_PUBLIC_KEY) == 0;
}

uint32_t id_copy(uint8_t *dest, const uint8_t *src)
{
    memcpy(dest, src, CLIENT_ID_SIZE);
    return CLIENT_ID_SIZE;
}

STATIC_BUFFER_DEFINE(idtoa, CLIENT_ID_SIZE*2+1);

char *id_toa(const uint8_t *id)
{
    int i;
    char *str=STATIC_BUFFER_GETBUF(idtoa, CLIENT_ID_SIZE*2+1);
    
    str[CLIENT_ID_SIZE*2]=0;
    for (i=0;i<CLIENT_ID_SIZE;i++)
        sprintf(str+2*i,"%02x",id[i]);
    
    return str;
}

void host_to_net(uint8_t *num, uint16_t numbytes)
{
#ifndef WORDS_BIGENDIAN
    uint32_t i;
    uint8_t buff[numbytes];

    for (i = 0; i < numbytes; ++i) {
        buff[i] = num[numbytes - i - 1];
    }

    memcpy(num, buff, numbytes);
#endif
    return;
}

uint16_t lendian_to_host16(uint16_t lendian)
{
#ifdef WORDS_BIGENDIAN
    return  (lendian << 8) | (lendian >> 8 );
#else
    return lendian;
#endif
}

void host_to_lendian32(uint8_t *dest,  uint32_t num)
{
#ifdef WORDS_BIGENDIAN
    num = ((num << 8) & 0xFF00FF00 ) | ((num >> 8) & 0xFF00FF );
    num = (num << 16) | (num >> 16);
#endif
    memcpy(dest, &num, sizeof(uint32_t));
}

void lendian_to_host32(uint32_t *dest, const uint8_t *lendian)
{
    uint32_t d;
    memcpy(&d, lendian, sizeof(uint32_t));
#ifdef WORDS_BIGENDIAN
    d = ((d << 8) & 0xFF00FF00 ) | ((d >> 8) & 0xFF00FF );
    d = (d << 16) | (d >> 16);
#endif
    *dest = d;
}

/* state load/save */
int load_state(load_state_callback_func load_state_callback, void *outer,
               const uint8_t *data, uint32_t length, uint16_t cookie_inner)
{
    if (!load_state_callback || !data) {
#ifdef DEBUG
        fprintf(stderr, "load_state() called with invalid args.\n");
#endif
        return -1;
    }


    uint16_t type;
    uint32_t length_sub, cookie_type;
    uint32_t size_head = sizeof(uint32_t) * 2;

    while (length >= size_head) {
        lendian_to_host32(&length_sub, data);
        lendian_to_host32(&cookie_type, data + sizeof(length_sub));
        data += size_head;
        length -= size_head;

        if (length < length_sub) {
            /* file truncated */
#ifdef DEBUG
            fprintf(stderr, "state file too short: %u < %u\n", length, length_sub);
#endif
            return -1;
        }

        if (lendian_to_host16((cookie_type >> 16)) != cookie_inner) {
            /* something is not matching up in a bad way, give up */
#ifdef DEBUG
            fprintf(stderr, "state file garbeled: %04hx != %04hx\n", (cookie_type >> 16), cookie_inner);
#endif
            return -1;
        }

        type = lendian_to_host16(cookie_type & 0xFFFF);

        if (-1 == load_state_callback(outer, data, length_sub, type))
            return -1;

        data += length_sub;
        length -= length_sub;
    }

    return length == 0 ? 0 : -1;
};

<<<<<<< HEAD
/* Converts 8 bytes to uint64_t */
inline__ void bytes_to_U64(uint64_t *dest, const uint8_t *bytes)
{
    *dest =
#ifdef WORDS_BIGENDIAN
        ( ( uint64_t ) *  bytes )              |
        ( ( uint64_t ) * ( bytes + 1 ) << 8 )  |
        ( ( uint64_t ) * ( bytes + 2 ) << 16 ) |
        ( ( uint64_t ) * ( bytes + 3 ) << 24 )  |
        ( ( uint64_t ) * ( bytes + 4 ) << 32 ) |
        ( ( uint64_t ) * ( bytes + 5 ) << 40 )  |
        ( ( uint64_t ) * ( bytes + 6 ) << 48 ) |
        ( ( uint64_t ) * ( bytes + 7 ) << 56 ) ;
#else
        ( ( uint64_t ) *  bytes        << 56 ) |
        ( ( uint64_t ) * ( bytes + 1 ) << 48 ) |
        ( ( uint64_t ) * ( bytes + 2 ) << 40 )  |
        ( ( uint64_t ) * ( bytes + 3 ) << 32 ) |
        ( ( uint64_t ) * ( bytes + 4 ) << 24 )  |
        ( ( uint64_t ) * ( bytes + 5 ) << 16 ) |
        ( ( uint64_t ) * ( bytes + 6 ) << 8 )  |
        ( ( uint64_t ) * ( bytes + 7 ) ) ;
#endif
}

/* Converts 4 bytes to uint32_t */
inline__ void bytes_to_U32(uint32_t *dest, const uint8_t *bytes)
{
    *dest =
#ifdef WORDS_BIGENDIAN
        ( ( uint32_t ) *  bytes )              |
        ( ( uint32_t ) * ( bytes + 1 ) << 8 )  |
        ( ( uint32_t ) * ( bytes + 2 ) << 16 ) |
        ( ( uint32_t ) * ( bytes + 3 ) << 24 ) ;
#else
        ( ( uint32_t ) *  bytes        << 24 ) |
        ( ( uint32_t ) * ( bytes + 1 ) << 16 ) |
        ( ( uint32_t ) * ( bytes + 2 ) << 8 )  |
        ( ( uint32_t ) * ( bytes + 3 ) ) ;
#endif
}

/* Convert uint64_t to byte string of size 8 */
inline__ void U64_to_bytes(uint8_t *dest, uint64_t value)
{
#ifdef WORDS_BIGENDIAN
    *(dest)     = ( value );
    *(dest + 1) = ( value >> 8 );
    *(dest + 2) = ( value >> 16 );
    *(dest + 3) = ( value >> 24 );
    *(dest + 4) = ( value >> 32 );
    *(dest + 5) = ( value >> 40 );
    *(dest + 6) = ( value >> 48 );
    *(dest + 7) = ( value >> 56 );
#else
    *(dest)     = ( value >> 56 );
    *(dest + 1) = ( value >> 48 );
    *(dest + 2) = ( value >> 40 );    
    *(dest + 3) = ( value >> 32 );
    *(dest + 4) = ( value >> 24 );
    *(dest + 5) = ( value >> 16 );
    *(dest + 6) = ( value >> 8 );
    *(dest + 7) = ( value );
#endif
}

/* Convert uint32_t to byte string of size 4 */
inline__ void U32_to_bytes(uint8_t *dest, uint32_t value)
{
#ifdef WORDS_BIGENDIAN
    *(dest)     = ( value );
    *(dest + 1) = ( value >> 8 );
    *(dest + 2) = ( value >> 16 );
    *(dest + 3) = ( value >> 24 );
#else
    *(dest)     = ( value >> 24 );
    *(dest + 1) = ( value >> 16 );
    *(dest + 2) = ( value >> 8 );
    *(dest + 3) = ( value );
#endif
}
=======
int create_recursive_mutex(pthread_mutex_t *mutex)
{
    pthread_mutexattr_t attr;

    if (pthread_mutexattr_init(&attr) != 0)
        return -1;

    if (pthread_mutexattr_settype(&attr, PTHREAD_MUTEX_RECURSIVE) != 0) {
        pthread_mutexattr_destroy(&attr);
        return -1;
    }

    /* Create queue mutex */
    if (pthread_mutex_init(mutex, &attr) != 0) {
        pthread_mutexattr_destroy(&attr);
        return -1;
    }

    pthread_mutexattr_destroy(&attr);

    return 0;
}
>>>>>>> ee0f0693
<|MERGE_RESOLUTION|>--- conflicted
+++ resolved
@@ -182,7 +182,6 @@
     return length == 0 ? 0 : -1;
 };
 
-<<<<<<< HEAD
 /* Converts 8 bytes to uint64_t */
 inline__ void bytes_to_U64(uint64_t *dest, const uint8_t *bytes)
 {
@@ -264,7 +263,7 @@
     *(dest + 3) = ( value );
 #endif
 }
-=======
+
 int create_recursive_mutex(pthread_mutex_t *mutex)
 {
     pthread_mutexattr_t attr;
@@ -286,5 +285,4 @@
     pthread_mutexattr_destroy(&attr);
 
     return 0;
-}
->>>>>>> ee0f0693
+}