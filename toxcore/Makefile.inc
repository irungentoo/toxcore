lib_LTLIBRARIES += libtoxcore.la

libtoxcore_la_include_HEADERS = \
                        ../toxcore/tox.h

libtoxcore_la_includedir = $(includedir)/tox

libtoxcore_la_SOURCES = ../toxcore/DHT.h \
                        ../toxcore/DHT.c \
                        ../toxcore/network.h \
                        ../toxcore/network.c \
                        ../toxcore/crypto_core.h \
                        ../toxcore/crypto_core.c \
                        ../toxcore/ping_array.h \
                        ../toxcore/ping_array.c \
                        ../toxcore/net_crypto.h \
                        ../toxcore/net_crypto.c \
                        ../toxcore/friend_requests.h \
                        ../toxcore/friend_requests.c \
                        ../toxcore/LAN_discovery.h \
                        ../toxcore/LAN_discovery.c \
                        ../toxcore/friend_connection.h \
                        ../toxcore/friend_connection.c \
                        ../toxcore/Messenger.h \
                        ../toxcore/Messenger.c \
                        ../toxcore/ping.h \
                        ../toxcore/ping.c \
                        ../toxcore/tox.h \
                        ../toxcore/tox.c \
                        ../toxcore/util.h \
                        ../toxcore/util.c \
                        ../toxcore/group_chats.h \
                        ../toxcore/group_chats.c \
                        ../toxcore/group_announce.h \
                        ../toxcore/group_announce.c \
<<<<<<< HEAD
                        ../toxcore/group.h \
                        ../toxcore/group.c \
=======
>>>>>>> f7416ace
                        ../toxcore/assoc.h \
                        ../toxcore/assoc.c \
                        ../toxcore/onion.h \
                        ../toxcore/onion.c \
                        ../toxcore/logger.h \
                        ../toxcore/logger.c \
                        ../toxcore/onion_announce.h \
                        ../toxcore/onion_announce.c \
                        ../toxcore/onion_client.h \
                        ../toxcore/onion_client.c \
                        ../toxcore/TCP_client.h \
                        ../toxcore/TCP_client.c \
                        ../toxcore/TCP_server.h \
                        ../toxcore/TCP_server.c \
                        ../toxcore/list.c \
                        ../toxcore/list.h \
                        ../toxcore/misc_tools.h

libtoxcore_la_CFLAGS =  -I$(top_srcdir) \
                        -I$(top_srcdir)/toxcore \
                        $(LIBSODIUM_CFLAGS) \
                        $(NACL_CFLAGS) \
                        $(PTHREAD_CFLAGS)

libtoxcore_la_LDFLAGS = $(TOXCORE_LT_LDFLAGS) \
                        $(EXTRA_LT_LDFLAGS) \
                        $(LIBSODIUM_LDFLAGS) \
                        $(NACL_LDFLAGS) \
                        $(MATH_LDFLAGS) \
                        $(RT_LIBS) \
                        $(WINSOCK2_LIBS)

libtoxcore_la_LIBADD =  $(LIBSODIUM_LIBS) \
                        $(NACL_OBJECTS) \
                        $(NAC_LIBS) \
                        $(PTHREAD_LIBS)<|MERGE_RESOLUTION|>--- conflicted
+++ resolved
@@ -33,11 +33,6 @@
                         ../toxcore/group_chats.c \
                         ../toxcore/group_announce.h \
                         ../toxcore/group_announce.c \
-<<<<<<< HEAD
-                        ../toxcore/group.h \
-                        ../toxcore/group.c \
-=======
->>>>>>> f7416ace
                         ../toxcore/assoc.h \
                         ../toxcore/assoc.c \
                         ../toxcore/onion.h \
