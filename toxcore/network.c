/* network.h
 *
 * Functions for the core networking.
 *
 *  Copyright (C) 2013 Tox project All Rights Reserved.
 *
 *  This file is part of Tox.
 *
 *  Tox is free software: you can redistribute it and/or modify
 *  it under the terms of the GNU General Public License as published by
 *  the Free Software Foundation, either version 3 of the License, or
 *  (at your option) any later version.
 *
 *  Tox is distributed in the hope that it will be useful,
 *  but WITHOUT ANY WARRANTY; without even the implied warranty of
 *  MERCHANTABILITY or FITNESS FOR A PARTICULAR PURPOSE.  See the
 *  GNU General Public License for more details.
 *
 *  You should have received a copy of the GNU General Public License
 *  along with Tox.  If not, see <http://www.gnu.org/licenses/>.
 *
 */

#ifdef HAVE_CONFIG_H
#include "config.h"
#endif

#include "network.h"
#include "util.h"

#ifndef IPV6_V6ONLY
#define IPV6_V6ONLY 27
#endif

/*  return current UNIX time in microseconds (us). */
uint64_t current_time(void)
{
    uint64_t time;
#ifdef WIN32
    /* This probably works fine */
    FILETIME ft;
    GetSystemTimeAsFileTime(&ft);
    time = ft.dwHighDateTime;
    time <<= 32;
    time |= ft.dwLowDateTime;
    time -= 116444736000000000UL;
    return time / 10;
#else
    struct timeval a;
    gettimeofday(&a, NULL);
    time = 1000000UL * a.tv_sec + a.tv_usec;
    return time;
#endif
}

/*  return a random number.
 */
uint32_t random_int(void)
{
#ifndef VANILLA_NACL
    /* NOTE: this function comes from libsodium. */
    return randombytes_random();
#else
    uint32_t randnum;
    randombytes((uint8_t *)&randnum , sizeof(randnum));
    return randnum;
#endif
}

#ifdef LOGGING
static void loglogdata(char *message, uint8_t *buffer, size_t buflen, IP_Port *ip_port, ssize_t res);
#endif

/* Basic network functions:
 * Function to send packet(data) of length length to ip_port.
 */
int sendpacket(Networking_Core *net, IP_Port ip_port, uint8_t *data, uint32_t length)
{
#ifdef TOX_ENABLE_IPV6

    /* socket AF_INET, but target IP NOT: can't send */
    if ((net->family == AF_INET) && (ip_port.ip.family != AF_INET))
        return -1;

#endif

    struct sockaddr_storage addr;
    size_t addrsize = 0;

#ifdef TOX_ENABLE_IPV6

    if (ip_port.ip.family == AF_INET) {
        if (net->family == AF_INET6) {
            /* must convert to IPV4-in-IPV6 address */
            addrsize = sizeof(struct sockaddr_in6);
            struct sockaddr_in6 *addr6 = (struct sockaddr_in6 *)&addr;
            addr6->sin6_family = AF_INET6;
            addr6->sin6_port = ip_port.port;

            /* there should be a macro for this in a standards compliant
             * environment, not found */
            IP6 ip6;

            ip6.uint32[0] = 0;
            ip6.uint32[1] = 0;
            ip6.uint32[2] = htonl(0xFFFF);
            ip6.uint32[3] = ip_port.ip.ip4.uint32;
            addr6->sin6_addr = ip6.in6_addr;

            addr6->sin6_flowinfo = 0;
            addr6->sin6_scope_id = 0;
        } else {
            IP4 ip4 = ip_port.ip.ip4;
#else
    IP4 ip4 = ip_port.ip;
#endif
            addrsize = sizeof(struct sockaddr_in);
            struct sockaddr_in *addr4 = (struct sockaddr_in *)&addr;
            addr4->sin_family = AF_INET;
            addr4->sin_addr = ip4.in_addr;
            addr4->sin_port = ip_port.port;
#ifdef TOX_ENABLE_IPV6
        }
    } else if (ip_port.ip.family == AF_INET6)
    {
        addrsize = sizeof(struct sockaddr_in6);
        struct sockaddr_in6 *addr6 = (struct sockaddr_in6 *)&addr;
        addr6->sin6_family = AF_INET6;
        addr6->sin6_port = ip_port.port;
        addr6->sin6_addr = ip_port.ip.ip6.in6_addr;

        addr6->sin6_flowinfo = 0;
        addr6->sin6_scope_id = 0;
    } else
    {
        /* unknown address type*/
        return -1;
    }

#endif

    int res = sendto(net->sock, (char *) data, length, 0, (struct sockaddr *)&addr, addrsize);
#ifdef LOGGING
    loglogdata("O=>", data, length, &ip_port, res);
#endif
    return res;
}

<<<<<<< HEAD
/* Function to receive data, ip and port of sender is put into ip_port
   the packet data into data
   the packet length into length.
   dump all empty packets. */
=======
/* Function to receive data
 *  ip and port of sender is put into ip_port.
 *  Packet data is put into data.
 *  Packet length is put into length.
 *  Dump all empty packets.
 */
>>>>>>> 61353cf7
int receivepacket(sock_t sock, IP_Port *ip_port, uint8_t *data, uint32_t *length)
{
    struct sockaddr_storage addr;
#ifdef WIN32
    int addrlen = sizeof(addr);
#else
    socklen_t addrlen = sizeof(addr);
#endif
    *length = 0;
    int fail_or_len = recvfrom(sock, (char *) data, MAX_UDP_PACKET_SIZE, 0, (struct sockaddr *)&addr, &addrlen);

    if (fail_or_len <= 0) {
#ifdef LOGGING

        if ((fail_or_len < 0) && (errno != EWOULDBLOCK)) {
            sprintf(logbuffer, "Unexpected error reading from socket: %u, %s\n", errno, strerror(errno));
            loglog(logbuffer);
        }

#endif
        return -1; /* Nothing received or empty packet. */
    }

    *length = (uint32_t)fail_or_len;

#ifdef TOX_ENABLE_IPV6

    if (addr.ss_family == AF_INET) {
        struct sockaddr_in *addr_in = (struct sockaddr_in *)&addr;
        ip_port->ip.family = addr_in->sin_family;
        ip_port->ip.ip4.in_addr = addr_in->sin_addr;
        ip_port->port = addr_in->sin_port;
    } else if (addr.ss_family == AF_INET6) {
        struct sockaddr_in6 *addr_in6 = (struct sockaddr_in6 *)&addr;
        ip_port->ip.family = addr_in6->sin6_family;
        ip_port->ip.ip6.in6_addr = addr_in6->sin6_addr;
        ip_port->port = addr_in6->sin6_port;
    } else
        return -1;

#else

    if (addr.ss_family == AF_INET) {
        struct sockaddr_in *addr_in = (struct sockaddr_in *)&addr;
        ip_port->ip.in_addr = addr_in->sin_addr;
        ip_port->port = addr_in->sin_port;
    } else
        return -1;

#endif

#ifdef LOGGING
    loglogdata("=>O", data, MAX_UDP_PACKET_SIZE, ip_port, *length);
#endif

    return 0;
}

void networking_registerhandler(Networking_Core *net, uint8_t byte, packet_handler_callback cb, void *object)
{
    net->packethandlers[byte].function = cb;
    net->packethandlers[byte].object = object;
}

void networking_poll(Networking_Core *net)
{
    IP_Port ip_port;
    uint8_t data[MAX_UDP_PACKET_SIZE];
    uint32_t length;

    while (receivepacket(net->sock, &ip_port, data, &length) != -1) {
        if (length < 1) continue;

        if (!(net->packethandlers[data[0]].function)) {
#ifdef LOGGING
            sprintf(logbuffer, "[%02u] -- Packet has no handler.\n", data[0]);
            loglog(logbuffer);
#endif
            continue;
        }

        net->packethandlers[data[0]].function(net->packethandlers[data[0]].object, ip_port, data, length);
    }
}


uint8_t at_startup_ran = 0;
static int at_startup(void)
{
    if (at_startup_ran != 0)
        return 0;

#ifdef WIN32
    WSADATA wsaData;

    if (WSAStartup(MAKEWORD(2, 2), &wsaData) != NO_ERROR)
        return -1;

#else
    srandom((uint32_t)current_time());
#endif
    srand((uint32_t)current_time());
    at_startup_ran = 1;
    return 0;
}

/* TODO: Put this somewhere
static void at_shutdown(void)
{
#ifdef WIN32
    WSACleanup();
#endif
}
*/

/* Initialize networking.
 * Bind to ip and port.
 * ip must be in network order EX: 127.0.0.1 = (7F000001).
 * port is in host byte order (this means don't worry about it).
 *
 *  return Networking_Core object if no problems
 *  return NULL if there are problems.
 */
Networking_Core *new_networking(IP ip, uint16_t port)
{
#ifdef TOX_ENABLE_IPV6

    /* maybe check for invalid IPs like 224+.x.y.z? if there is any IP set ever */
    if (ip.family != AF_INET && ip.family != AF_INET6) {
#ifdef DEBUG
        fprintf(stderr, "Invalid address family: %u\n", ip.family);
#endif
        return NULL;
    }

#endif

    if (at_startup() != 0)
        return NULL;

    Networking_Core *temp = calloc(1, sizeof(Networking_Core));

    if (temp == NULL)
        return NULL;

#ifdef TOX_ENABLE_IPV6
    temp->family = ip.family;
#else
    temp->family = AF_INET;
#endif
    temp->port = 0;

    /* Initialize our socket. */
    /* add log message what we're creating */
    temp->sock = socket(temp->family, SOCK_DGRAM, IPPROTO_UDP);

    /* Check for socket error. */
#ifdef WIN32

    if (temp->sock == INVALID_SOCKET) { /* MSDN recommends this. */
        free(temp);
        return NULL;
    }

#else

    if (temp->sock < 0) {
#ifdef DEBUG
        fprintf(stderr, "Failed to get a socket?! %u, %s\n", errno, strerror(errno));
#endif
        free(temp);
        return NULL;
    }

#endif

    /* Functions to increase the size of the send and receive UDP buffers.
     */
    int n = 1024 * 1024 * 2;
    setsockopt(temp->sock, SOL_SOCKET, SO_RCVBUF, (char *)&n, sizeof(n));
    setsockopt(temp->sock, SOL_SOCKET, SO_SNDBUF, (char *)&n, sizeof(n));

    /* Enable broadcast on socket */
    int broadcast = 1;
    setsockopt(temp->sock, SOL_SOCKET, SO_BROADCAST, (char *)&broadcast, sizeof(broadcast));

    /* Set socket nonblocking. */
#ifdef WIN32
    /* I think this works for Windows. */
    u_long mode = 1;
    /* ioctl(sock, FIONBIO, &mode); */
    ioctlsocket(temp->sock, FIONBIO, &mode);
#else
    fcntl(temp->sock, F_SETFL, O_NONBLOCK, 1);
#endif

    /* Bind our socket to port PORT and the given IP address (usually 0.0.0.0 or ::) */
    uint16_t *portptr = NULL;
    struct sockaddr_storage addr;
    size_t addrsize;
#ifdef TOX_ENABLE_IPV6

    if (temp->family == AF_INET) {
        IP4 ip4 = ip.ip4;
#else
    IP4 ip4 = ip;
#endif
        addrsize = sizeof(struct sockaddr_in);
        struct sockaddr_in *addr4 = (struct sockaddr_in *)&addr;
        addr4->sin_family = AF_INET;
        addr4->sin_port = 0;
        addr4->sin_addr = ip4.in_addr;

        portptr = &addr4->sin_port;
#ifdef TOX_ENABLE_IPV6
    } else if (temp->family == AF_INET6)
    {
        addrsize = sizeof(struct sockaddr_in6);
        struct sockaddr_in6 *addr6 = (struct sockaddr_in6 *)&addr;
        addr6->sin6_family = AF_INET6;
        addr6->sin6_port = 0;
        addr6->sin6_addr = ip.ip6.in6_addr;

        addr6->sin6_flowinfo = 0;
        addr6->sin6_scope_id = 0;

        portptr = &addr6->sin6_port;
    } else
        return NULL;

    if (ip.family == AF_INET6)
    {
        char ipv6only = 0;
#ifdef LOGGING
        int res =
#endif
            setsockopt(temp->sock, IPPROTO_IPV6, IPV6_V6ONLY, (char *)&ipv6only, sizeof(ipv6only));
#ifdef LOGGING

        if (res < 0) {
            sprintf(logbuffer,
                    "Failed to enable dual-stack on IPv6 socket, won't be able to receive from/send to IPv4 addresses. (%u, %s)\n",
                    errno, strerror(errno));
            loglog(logbuffer);
        } else
            loglog("Embedded IPv4 addresses enabled successfully.\n");

#endif

        /* multicast local nodes */
        struct ipv6_mreq mreq;
        memset(&mreq, 0, sizeof(mreq));
        mreq.ipv6mr_multiaddr.s6_addr[ 0] = 0xFF;
        mreq.ipv6mr_multiaddr.s6_addr[ 1] = 0x02;
        mreq.ipv6mr_multiaddr.s6_addr[15] = 0x01;
        mreq.ipv6mr_interface = 0;
#ifdef LOGGING
        res =
#endif
            setsockopt(temp->sock, IPPROTO_IPV6, IPV6_ADD_MEMBERSHIP, (char*)&mreq, sizeof(mreq));
#ifdef LOGGING

        if (res < 0) {
            sprintf(logbuffer, "Failed to activate local multicast membership. (%u, %s)\n",
                    errno, strerror(errno));
            loglog(logbuffer);
        } else
            loglog("Local multicast group FF02::1 joined successfully.\n");

#endif
    }

#endif

    /* a hanging program or a different user might block the standard port;
     * as long as it isn't a parameter coming from the commandline,
     * try a few ports after it, to see if we can find a "free" one
     *
     * if we go on without binding, the first sendto() automatically binds to
     * a free port chosen by the system (i.e. anything from 1024 to 65535)
     *
     * returning NULL after bind fails has both advantages and disadvantages:
     * advantage:
     *   we can rely on getting the port in the range 33445..33450, which
     *   enables us to tell joe user to open their firewall to a small range
     *
     * disadvantage:
     *   some clients might not test return of tox_new(), blindly assuming that
     *   it worked ok (which it did previously without a successful bind)
     */
    uint16_t port_to_try = port;
    *portptr = htons(port_to_try);
    int tries, res;

    for (tries = TOX_PORTRANGE_FROM; tries <= TOX_PORTRANGE_TO; tries++)
    {
        res = bind(temp->sock, (struct sockaddr *)&addr, addrsize);

        if (!res) {
            temp->port = *portptr;
#ifdef LOGGING
            loginit(temp->port);

            sprintf(logbuffer, "Bound successfully to %s:%u.\n", ip_ntoa(&ip), ntohs(temp->port));
            loglog(logbuffer);
#endif

            /* errno isn't reset on success, only set on failure, the failed
             * binds with parallel clients yield a -EPERM to the outside if
             * errno isn't cleared here */
            if (tries > 0)
                errno = 0;

            return temp;
        }

        port_to_try++;

        if (port_to_try > TOX_PORTRANGE_TO)
            port_to_try = TOX_PORTRANGE_FROM;

        *portptr = htons(port_to_try);
    }

#ifdef DEBUG
    fprintf(stderr, "Failed to bind socket: %u, %s (IP/Port: %s:%u\n", errno,
            strerror(errno), ip_ntoa(&ip), port);
#endif
    kill_networking(temp);
    return NULL;
}

/* Function to cleanup networking stuff. */
void kill_networking(Networking_Core *net)
{
#ifdef WIN32
    closesocket(net->sock);
#else
    close(net->sock);
#endif
    free(net);
    return;
}


/* ip_equal
 *  compares two IPAny structures
 *  unset means unequal
 *
 * returns 0 when not equal or when uninitialized
 */
int ip_equal(IP *a, IP *b)
{
    if (!a || !b)
        return 0;

#ifdef TOX_ENABLE_IPV6

    /* same family */
    if (a->family == b->family) {
        if (a->family == AF_INET)
            return (a->ip4.in_addr.s_addr == b->ip4.in_addr.s_addr);
        else if (a->family == AF_INET6)
            return IN6_ARE_ADDR_EQUAL(&a->ip6.in6_addr, &b->ip6.in6_addr);
        else
            return 0;
    }

    /* different family: check on the IPv6 one if it is the IPv4 one embedded */
    if ((a->family == AF_INET) && (b->family == AF_INET6)) {
        if (IN6_IS_ADDR_V4MAPPED(&b->ip6.in6_addr))
            return (a->ip4.in_addr.s_addr == b->ip6.uint32[3]);
    } else if ((a->family == AF_INET6)  && (b->family == AF_INET)) {
        if (IN6_IS_ADDR_V4MAPPED(&a->ip6.in6_addr))
            return (a->ip6.uint32[3] == b->ip4.in_addr.s_addr);
    }

    return 0;
#else
    return (a->uint32 == b->uint32);
#endif
};

/* ipport_equal
 *  compares two IPAny_Port structures
 *  unset means unequal
 *
 * returns 0 when not equal or when uninitialized
 */
int ipport_equal(IP_Port *a, IP_Port *b)
{
    if (!a || !b)
        return 0;

    if (!a->port || (a->port != b->port))
        return 0;

    return ip_equal(&a->ip, &b->ip);
};

/* nulls out ip */
void ip_reset(IP *ip)
{
    if (!ip)
        return;

#ifdef TOX_ENABLE_IPV6
    memset(ip, 0, sizeof(IP));
#else
    ip->uint32 = 0;
#endif
};

/* nulls out ip, sets family according to flag */
void ip_init(IP *ip, uint8_t ipv6enabled)
{
    if (!ip)
        return;

#ifdef TOX_ENABLE_IPV6
    memset(ip, 0, sizeof(IP));
    ip->family = ipv6enabled ? AF_INET6 : AF_INET;
#else
    ip->uint32 = 0;
#endif
};

/* checks if ip is valid */
int ip_isset(IP *ip)
{
    if (!ip)
        return 0;

#ifdef TOX_ENABLE_IPV6
    return (ip->family != 0);
#else
    return (ip->uint32 != 0);
#endif
};

/* checks if ip is valid */
int ipport_isset(IP_Port *ipport)
{
    if (!ipport)
        return 0;

    if (!ipport->port)
        return 0;

    return ip_isset(&ipport->ip);
};

/* copies an ip structure (careful about direction!) */
void ip_copy(IP *target, IP *source)
{
    if (!source || !target)
        return;

    memcpy(target, source, sizeof(IP));
};

/* copies an ip_port structure (careful about direction!) */
void ipport_copy(IP_Port *target, IP_Port *source)
{
    if (!source || !target)
        return;

    memcpy(target, source, sizeof(IP_Port));
};

/* ip_ntoa
 *   converts ip into a string
 *   uses a static buffer, so mustn't used multiple times in the same output
 */
/* there would be INET6_ADDRSTRLEN, but it might be too short for the error message */
static char addresstext[96];
const char *ip_ntoa(IP *ip)
{
    if (ip) {
#ifdef TOX_ENABLE_IPV6

        if (ip->family == AF_INET) {
            addresstext[0] = 0;
            struct in_addr *addr = (struct in_addr *)&ip->ip4;
            inet_ntop(ip->family, addr, addresstext, sizeof(addresstext));
        } else if (ip->family == AF_INET6) {
            addresstext[0] = '[';
            struct in6_addr *addr = (struct in6_addr *)&ip->ip6;
            inet_ntop(ip->family, addr, &addresstext[1], sizeof(addresstext) - 3);
            size_t len = strlen(addresstext);
            addresstext[len] = ']';
            addresstext[len + 1] = 0;
        } else
            snprintf(addresstext, sizeof(addresstext), "(IP invalid, family %u)", ip->family);

#else
        addresstext[0] = 0;
        struct in_addr *addr = (struct in_addr *)&ip;
        inet_ntop(AF_INET, addr, addresstext, sizeof(addresstext));
#endif
    } else
        snprintf(addresstext, sizeof(addresstext), "(IP invalid: NULL)");

    /* brute force protection against lacking termination */
    addresstext[sizeof(addresstext) - 1] = 0;
    return addresstext;
};

/*
 * addr_parse_ip
 *  directly parses the input into an IP structure
 *  tries IPv4 first, then IPv6
 *
 * input
 *  address: dotted notation (IPv4: quad, IPv6: 16) or colon notation (IPv6)
 *
 * output
 *  IP: family and the value is set on success
 *
 * returns 1 on success, 0 on failure
 */

int addr_parse_ip(const char *address, IP *to)
{
    if (!address || !to)
        return 0;

#ifdef TOX_ENABLE_IPV6
    struct in_addr addr4;

    if (1 == inet_pton(AF_INET, address, &addr4)) {
        to->family = AF_INET;
        to->ip4.in_addr = addr4;
        return 1;
    };

    struct in6_addr addr6;

    if (1 == inet_pton(AF_INET6, address, &addr6)) {
        to->family = AF_INET6;
        to->ip6.in6_addr = addr6;
        return 1;
    };

#else
    struct in_addr addr4;

    if (1 == inet_pton(AF_INET, address, &addr4)) {
        to->in_addr = addr4;
        return 1;
    };

#endif

    return 0;
};

/*
 * addr_resolve():
 *  uses getaddrinfo to resolve an address into an IP address
 *  uses the first IPv4/IPv6 addresses returned by getaddrinfo
 *
 * input
 *  address: a hostname (or something parseable to an IP address)
 *  to: to.family MUST be initialized, either set to a specific IP version
 *     (AF_INET/AF_INET6) or to the unspecified AF_UNSPEC (= 0), if both
 *     IP versions are acceptable
 *  extra can be NULL and is only set in special circumstances, see returns
 *
 * returns in *to a valid IPAny (v4/v6),
 *     prefers v6 if ip.family was AF_UNSPEC and both available
 * returns in *extra an IPv4 address, if family was AF_UNSPEC and *to is AF_INET6
 * returns 0 on failure
 */

int addr_resolve(const char *address, IP *to, IP *extra)
{
    if (!address || !to)
        return 0;

    sa_family_t family;
#ifdef TOX_ENABLE_IPV6
    family = to->family;
#else
    family = AF_INET;
#endif

    struct addrinfo *server = NULL;
    struct addrinfo *walker = NULL;
    struct addrinfo  hints;
    int              rc;

    memset(&hints, 0, sizeof(hints));
    hints.ai_family   = family;
    hints.ai_socktype = SOCK_DGRAM; // type of socket Tox uses.

    if (at_startup() != 0)
        return 0;

    rc = getaddrinfo(address, NULL, &hints, &server);

    // Lookup failed.
    if (rc != 0) {
        return 0;
    }

#ifdef TOX_ENABLE_IPV6
    IP4 ip4;
    memset(&ip4, 0, sizeof(ip4));
    IP6 ip6;
    memset(&ip6, 0, sizeof(ip6));
#endif

    for (walker = server; (walker != NULL) && (rc != 3); walker = walker->ai_next) {
        switch (walker->ai_family) {
            case AF_INET:
                if (walker->ai_family == family) { /* AF_INET requested, done */
                    struct sockaddr_in *addr = (struct sockaddr_in *)walker->ai_addr;
#ifdef TOX_ENABLE_IPV6
                    to->ip4.in_addr = addr->sin_addr;
#else
                    to->in_addr = addr->sin_addr;
#endif
                    rc = 3;
                }

#ifdef TOX_ENABLE_IPV6
                else if (!(rc & 1)) { /* AF_UNSPEC requested, store away */
                    struct sockaddr_in *addr = (struct sockaddr_in *)walker->ai_addr;
                    ip4.in_addr = addr->sin_addr;
                    rc |= 1;
                }

#endif
                break; /* switch */
#ifdef TOX_ENABLE_IPV6

            case AF_INET6:
                if (walker->ai_family == family) { /* AF_INET6 requested, done */
                    if (walker->ai_addrlen == sizeof(struct sockaddr_in6)) {
                        struct sockaddr_in6 *addr = (struct sockaddr_in6 *)walker->ai_addr;
                        to->ip6.in6_addr = addr->sin6_addr;
                        rc = 3;
                    }
                } else if (!(rc & 2)) { /* AF_UNSPEC requested, store away */
                    if (walker->ai_addrlen == sizeof(struct sockaddr_in6)) {
                        struct sockaddr_in6 *addr = (struct sockaddr_in6 *)walker->ai_addr;
                        ip6.in6_addr = addr->sin6_addr;
                        rc |= 2;
                    }
                }

                break; /* switch */
#endif
        }
    }

#ifdef TOX_ENABLE_IPV6

    if (to->family == AF_UNSPEC) {
        if (rc & 2) {
            to->family = AF_INET6;
            to->ip6 = ip6;

            if ((rc & 1) && (extra != NULL)) {
                extra->family = AF_INET;
                extra->ip4 = ip4;
            }
        } else if (rc & 1) {
            to->family = AF_INET;
            to->ip4 = ip4;
        } else
            rc = 0;
    }

#endif


    freeaddrinfo(server);
    return rc;
}

/*
 * addr_resolve_or_parse_ip
 *  resolves string into an IP address
 *
 *  address: a hostname (or something parseable to an IP address)
 *  to: to.family MUST be initialized, either set to a specific IP version
 *     (AF_INET/AF_INET6) or to the unspecified AF_UNSPEC (= 0), if both
 *     IP versions are acceptable
 *  extra can be NULL and is only set in special circumstances, see returns
 *
 *  returns in *tro a matching address (IPv6 or IPv4)
 *  returns in *extra, if not NULL, an IPv4 address, if to->family was AF_UNSPEC
 *  returns 1 on success
 *  returns 0 on failure
 */
int addr_resolve_or_parse_ip(const char *address, IP *to, IP *extra)
{
    if (!addr_resolve(address, to, extra))
        if (!addr_parse_ip(address, to))
            return 0;

    return 1;
};

#ifdef LOGGING
static void loglogdata(char *message, uint8_t *buffer, size_t buflen, IP_Port *ip_port, ssize_t res)
{
    if (res < 0)
        snprintf(logbuffer, sizeof(logbuffer), "[%2u] %s %3u%c %s:%u (%u: %s) | %04x%04x\n",
                 buffer[0], message, buflen < 999 ? buflen : 999, 'E',
                 ip_ntoa(&ip_port->ip), ntohs(ip_port->port), errno,
                 strerror(errno), buflen > 4 ? ntohl(*(uint32_t *)&buffer[1]) : 0,
                 buflen > 7 ? ntohl(*(uint32_t *)(&buffer[5])) : 0);
    else if ((res > 0) && ((size_t)res <= buflen))
        snprintf(logbuffer, sizeof(logbuffer), "[%2u] %s %3u%c %s:%u (%u: %s) | %04x%04x\n",
                 buffer[0], message, res < 999 ? res : 999, (size_t)res < buflen ? '<' : '=',
                 ip_ntoa(&ip_port->ip), ntohs(ip_port->port), 0,
                 "OK", buflen > 4 ? ntohl(*(uint32_t *)&buffer[1]) : 0,
                 buflen > 7 ? ntohl(*(uint32_t *)(&buffer[5])) : 0);
    else /* empty or overwrite */
        snprintf(logbuffer, sizeof(logbuffer), "[%2u] %s %u%c%u %s:%u (%u: %s) | %04x%04x\n",
                 buffer[0], message, res, !res ? '!' : '>', buflen,
                 ip_ntoa(&ip_port->ip), ntohs(ip_port->port), 0,
                 "OK", buflen > 4 ? ntohl(*(uint32_t *)&buffer[1]) : 0,
                 buflen > 7 ? ntohl(*(uint32_t *)(&buffer[5])) : 0);

    logbuffer[sizeof(logbuffer) - 1] = 0;
    loglog(logbuffer);
}
#endif<|MERGE_RESOLUTION|>--- conflicted
+++ resolved
@@ -146,19 +146,12 @@
     return res;
 }
 
-<<<<<<< HEAD
-/* Function to receive data, ip and port of sender is put into ip_port
-   the packet data into data
-   the packet length into length.
-   dump all empty packets. */
-=======
 /* Function to receive data
  *  ip and port of sender is put into ip_port.
  *  Packet data is put into data.
  *  Packet length is put into length.
  *  Dump all empty packets.
  */
->>>>>>> 61353cf7
 int receivepacket(sock_t sock, IP_Port *ip_port, uint8_t *data, uint32_t *length)
 {
     struct sockaddr_storage addr;
