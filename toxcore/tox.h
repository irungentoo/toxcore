/* tox.h
 *
 * The Tox public API.
 *
 *  Copyright (C) 2013 Tox project All Rights Reserved.
 *
 *  This file is part of Tox.
 *
 *  Tox is free software: you can redistribute it and/or modify
 *  it under the terms of the GNU General Public License as published by
 *  the Free Software Foundation, either version 3 of the License, or
 *  (at your option) any later version.
 *
 *  Tox is distributed in the hope that it will be useful,
 *  but WITHOUT ANY WARRANTY; without even the implied warranty of
 *  MERCHANTABILITY or FITNESS FOR A PARTICULAR PURPOSE.  See the
 *  GNU General Public License for more details.
 *
 *  You should have received a copy of the GNU General Public License
 *  along with Tox.  If not, see <http://www.gnu.org/licenses/>.
 *
 */

#ifndef TOX_H
#define TOX_H

#include <stdbool.h>
#include <stddef.h>
#include <stdint.h>

#ifdef __cplusplus
extern "C" {
#endif

/** \page core Public core API for Tox clients.
 *
 * Every function that can fail takes a function-specific error code pointer
 * that can be used to diagnose problems with the Tox state or the function
 * arguments. The error code pointer can be NULL, which does not influence the
 * function's behaviour, but can be done if the reason for failure is irrelevant
 * to the client.
 *
 * The exception to this rule are simple allocation functions whose only failure
 * mode is allocation failure. They return NULL in that case, and do not set an
 * error code.
 *
 * Every error code type has an OK value to which functions will set their error
 * code value on success. Clients can keep their error code uninitialised before
 * passing it to a function. The library guarantees that after returning, the
 * value pointed to by the error code pointer has been initialised.
 *
 * Functions with pointer parameters often have a NULL error code, meaning they
 * could not perform any operation, because one of the required parameters was
 * NULL. Some functions operate correctly or are defined as effectless on NULL.
 *
 * Some functions additionally return a value outside their
 * return type domain, or a bool containing true on success and false on
 * failure.
 *
 * All functions that take a Tox instance pointer will cause undefined behaviour
 * when passed a NULL Tox pointer.
 *
 * All integer values are expected in host byte order.
 *
 * Functions with parameters with enum types cause unspecified behaviour if the
 * enumeration value is outside the valid range of the type. If possible, the
 * function will try to use a sane default, but there will be no error code,
 * and one possible action for the function to take is to have no effect.
 */
/** \subsection events Events and callbacks
 *
 * Events are handled by callbacks. One callback can be registered per event.
 * All events have a callback function type named `tox_{event}_cb` and a
 * function to register it named `tox_callback_{event}`. Passing a NULL
 * callback will result in no callback being registered for that event. Only
 * one callback per event can be registered, so if a client needs multiple
 * event listeners, it needs to implement the dispatch functionality itself.
 */
/** \subsection threading Threading implications
 *
 * It is possible to run multiple concurrent threads with a Tox instance for
 * each thread. It is also possible to run all Tox instances in the same thread.
 * A common way to run Tox (multiple or single instance) is to have one thread
 * running a simple tox_iterate loop, sleeping for tox_iteration_interval
 * milliseconds on each iteration.
 *
 * If you want to access a single Tox instance from multiple threads, access
 * to the instance must be synchronised. While multiple threads can concurrently
 * access multiple different Tox instances, no more than one API function can
 * operate on a single instance at any given time.
 *
 * Functions that write to variable length byte arrays will always have a size
 * function associated with them. The result of this size function is only valid
 * until another mutating function (one that takes a pointer to non-const Tox)
 * is called. Thus, clients must ensure that no other thread calls a mutating
 * function between the call to the size function and the call to the retrieval
 * function.
 *
 * E.g. to get the current nickname, one would write
 *
 * \code
 * size_t length = tox_self_get_name_size(tox);
 * uint8_t *name = malloc(length);
 * if (!name) abort();
 * tox_self_get_name(tox, name);
 * \endcode
 *
 * If any other thread calls tox_self_set_name while this thread is allocating
 * memory, the length may have become invalid, and the call to
 * tox_self_get_name may cause undefined behaviour.
 */
<<<<<<< HEAD

// Start. Check this section.
#define TOX_MAX_GROUP_TOPIC_LENGTH 512
#define TOX_MAX_GROUP_PART_LENGTH 128
#define TOX_MAX_GROUP_NAME_LENGTH 48
#define TOX_GROUP_CHAT_ID_SIZE 32
// End

#ifndef TOX_DEFINED
#define TOX_DEFINED
=======
>>>>>>> b5d71250
/**
 * The Tox instance type. All the state associated with a connection is held
 * within the instance. Multiple instances can exist and operate concurrently.
 * The maximum number of Tox instances that can exist on a single network
 * device is limited. Note that this is not just a per-process limit, since the
 * limiting factor is the number of usable ports on a device.
 */
#ifndef TOX_DEFINED
#define TOX_DEFINED
typedef struct Tox Tox;
#endif /* TOX_DEFINED */

/*******************************************************************************
 *
 * :: API version
 *
 ******************************************************************************/



/**
 * The major version number. Incremented when the API or ABI changes in an
 * incompatible way.
 */
#define TOX_VERSION_MAJOR               0u

/**
 * The minor version number. Incremented when functionality is added without
 * breaking the API or ABI. Set to 0 when the major version number is
 * incremented.
 */
#define TOX_VERSION_MINOR               0u

/**
 * The patch or revision number. Incremented when bugfixes are applied without
 * changing any functionality or API or ABI.
 */
#define TOX_VERSION_PATCH               0u

/**
 * A macro to check at preprocessing time whether the client code is compatible
 * with the installed version of Tox.
 */
#define TOX_VERSION_IS_API_COMPATIBLE(MAJOR, MINOR, PATCH)      \
  (TOX_VERSION_MAJOR == MAJOR &&                                \
   (TOX_VERSION_MINOR > MINOR ||                                \
    (TOX_VERSION_MINOR == MINOR &&                              \
     TOX_VERSION_PATCH >= PATCH)))

/**
 * A macro to make compilation fail if the client code is not compatible with
 * the installed version of Tox.
 */
#define TOX_VERSION_REQUIRE(MAJOR, MINOR, PATCH)                \
  typedef char tox_required_version[TOX_IS_COMPATIBLE(MAJOR, MINOR, PATCH) ? 1 : -1]

/**
 * Return the major version number of the library. Can be used to display the
 * Tox library version or to check whether the client is compatible with the
 * dynamically linked version of Tox.
 */
uint32_t tox_version_major(void);

/**
 * Return the minor version number of the library.
 */
uint32_t tox_version_minor(void);

/**
 * Return the patch number of the library.
 */
uint32_t tox_version_patch(void);

/**
 * Return whether the compiled library version is compatible with the passed
 * version numbers.
 */
bool tox_version_is_compatible(uint32_t major, uint32_t minor, uint32_t patch);

/**
 * A convenience macro to call tox_version_is_compatible with the currently
 * compiling API version.
 */
#define TOX_VERSION_IS_ABI_COMPATIBLE()                         \
  tox_version_is_compatible(TOX_VERSION_MAJOR, TOX_VERSION_MINOR, TOX_VERSION_PATCH)


/*******************************************************************************
 *
 * :: Numeric constants
 *
 ******************************************************************************/



/**
 * The size of a Tox Public Key in bytes.
 */
#define TOX_PUBLIC_KEY_SIZE            32

/**
 * The size of a Tox Secret Key in bytes.
 */
#define TOX_SECRET_KEY_SIZE            32

/**
 * The size of a Tox address in bytes. Tox addresses are in the format
 * [Public Key (TOX_PUBLIC_KEY_SIZE bytes)][nospam (4 bytes)][checksum (2 bytes)].
 *
 * The checksum is computed over the Public Key and the nospam value. The first
 * byte is an XOR of all the even bytes (0, 2, 4, ...), the second byte is an
 * XOR of all the odd bytes (1, 3, 5, ...) of the Public Key and nospam.
 */
#define TOX_ADDRESS_SIZE               (TOX_PUBLIC_KEY_SIZE + sizeof(uint32_t) + sizeof(uint16_t))

/**
 * Maximum length of a nickname in bytes.
 */
#define TOX_MAX_NAME_LENGTH            128

/**
 * Maximum length of a status message in bytes.
 */
#define TOX_MAX_STATUS_MESSAGE_LENGTH  1007

/**
 * Maximum length of a friend request message in bytes.
 */
#define TOX_MAX_FRIEND_REQUEST_LENGTH  1016

/**
 * Maximum length of a single message after which it should be split.
 */
#define TOX_MAX_MESSAGE_LENGTH         1372

/**
 * Maximum size of custom packets. TODO: should be LENGTH?
 */
#define TOX_MAX_CUSTOM_PACKET_SIZE     1373

/**
 * The number of bytes in a hash generated by tox_hash.
 */
#define TOX_HASH_LENGTH                32

/**
 * The number of bytes in a file id.
 */
#define TOX_FILE_ID_LENGTH             32

/**
 * Maximum file name length for file transfers.
 */
#define TOX_MAX_FILENAME_LENGTH        255


/*******************************************************************************
 *
 * :: Global enumerations
 *
 ******************************************************************************/



/**
 * Represents the possible statuses a client can have.
 */
typedef enum TOX_USER_STATUS {

    /**
     * User is online and available.
     */
    TOX_USER_STATUS_NONE,

    /**
     * User is away. Clients can set this e.g. after a user defined
     * inactivity time.
     */
    TOX_USER_STATUS_AWAY,

    /**
     * User is busy. Signals to other clients that this client does not
     * currently wish to communicate.
     */
    TOX_USER_STATUS_BUSY,

} TOX_USER_STATUS;


/**
 * Represents message types for tox_friend_send_message and group chat
 * messages.
 */
typedef enum TOX_MESSAGE_TYPE {

    /**
     * Normal text message. Similar to PRIVMSG on IRC.
     */
    TOX_MESSAGE_TYPE_NORMAL,

    /**
     * A message describing an user action. This is similar to /me (CTCP ACTION)
     * on IRC.
     */
    TOX_MESSAGE_TYPE_ACTION,

} TOX_MESSAGE_TYPE;



/*******************************************************************************
 *
 * :: Startup options
 *
 ******************************************************************************/



/**
 * Type of proxy used to connect to TCP relays.
 */
typedef enum TOX_PROXY_TYPE {

    /**
     * Don't use a proxy.
     */
    TOX_PROXY_TYPE_NONE,

    /**
     * HTTP proxy using CONNECT.
     */
    TOX_PROXY_TYPE_HTTP,

    /**
     * SOCKS proxy for simple socket pipes.
     */
    TOX_PROXY_TYPE_SOCKS5,

} TOX_PROXY_TYPE;


/**
 * This struct contains all the startup options for Tox. You can either allocate
 * this object yourself, and pass it to tox_options_default, or call
 * tox_options_new to get a new default options object.
 */
struct Tox_Options {

    /**
     * The type of socket to create.
     *
     * If this is set to false, an IPv4 socket is created, which subsequently
     * only allows IPv4 communication.
     * If it is set to true, an IPv6 socket is created, allowing both IPv4 and
     * IPv6 communication.
     */
    bool ipv6_enabled;


    /**
     * Enable the use of UDP communication when available.
     *
     * Setting this to false will force Tox to use TCP only. Communications will
     * need to be relayed through a TCP relay node, potentially slowing them down.
     * Disabling UDP support is necessary when using anonymous proxies or Tor.
     */
    bool udp_enabled;


    /**
     * Pass communications through a proxy.
     */
    TOX_PROXY_TYPE proxy_type;


    /**
     * The IP address or DNS name of the proxy to be used.
     *
     * If used, this must be non-NULL and be a valid DNS name. The name must not
     * exceed 255 characters, and be in a NUL-terminated C string format
     * (255 chars + 1 NUL byte).
     *
     * This member is ignored (it can be NULL) if proxy_type is TOX_PROXY_TYPE_NONE.
     */
    const char *proxy_host;


    /**
     * The port to use to connect to the proxy server.
     *
     * Ports must be in the range (1, 65535). The value is ignored if
     * proxy_type is TOX_PROXY_TYPE_NONE.
     */
    uint16_t proxy_port;


    /**
     * The start port of the inclusive port range to attempt to use.
     *
     * If both start_port and end_port are 0, the default port range will be
     * used: [33445, 33545].
     *
     * If either start_port or end_port is 0 while the other is non-zero, the
     * non-zero port will be the only port in the range.
     *
     * Having start_port > end_port will yield the same behavior as if start_port
     * and end_port were swapped.
     */
    uint16_t start_port;


    /**
     * The end port of the inclusive port range to attempt to use.
     */
    uint16_t end_port;

};


/**
 * Initialises a Tox_Options object with the default options.
 *
 * The result of this function is independent of the original options. All
 * values will be overwritten, no values will be read (so it is permissible
 * to pass an uninitialised object).
 *
 * If options is NULL, this function has no effect.
 *
 * @param options An options object to be filled with default options.
 */
void tox_options_default(struct Tox_Options *options);

typedef enum TOX_ERR_OPTIONS_NEW {

    /**
     * The function returned successfully.
     */
    TOX_ERR_OPTIONS_NEW_OK,

    /**
     * The function failed to allocate enough memory for the options struct.
     */
    TOX_ERR_OPTIONS_NEW_MALLOC,

} TOX_ERR_OPTIONS_NEW;


/**
 * Allocates a new Tox_Options object and initialises it with the default
 * options. This function can be used to preserve long term ABI compatibility by
 * giving the responsibility of allocation and deallocation to the Tox library.
 *
 * Objects returned from this function must be freed using the tox_options_free
 * function.
 *
 * @return A new Tox_Options object with default options or NULL on failure.
 */
struct Tox_Options *tox_options_new(TOX_ERR_OPTIONS_NEW *error);

/**
 * Releases all resources associated with an options objects.
 *
 * Passing a pointer that was not returned by tox_options_new results in
 * undefined behaviour.
 */
void tox_options_free(struct Tox_Options *options);


/*******************************************************************************
 *
 * :: Creation and destruction
 *
 ******************************************************************************/



typedef enum TOX_ERR_NEW {

    /**
     * The function returned successfully.
     */
    TOX_ERR_NEW_OK,

    /**
     * One of the arguments to the function was NULL when it was not expected.
     */
    TOX_ERR_NEW_NULL,

    /**
     * The function was unable to allocate enough memory to store the internal
     * structures for the Tox object.
     */
    TOX_ERR_NEW_MALLOC,

    /**
     * The function was unable to bind to a port. This may mean that all ports
     * have already been bound, e.g. by other Tox instances, or it may mean
     * a permission error. You may be able to gather more information from errno.
     */
    TOX_ERR_NEW_PORT_ALLOC,

    /**
     * proxy_type was invalid.
     */
    TOX_ERR_NEW_PROXY_BAD_TYPE,

    /**
     * proxy_type was valid but the proxy_host passed had an invalid format
     * or was NULL.
     */
    TOX_ERR_NEW_PROXY_BAD_HOST,

    /**
     * proxy_type was valid, but the proxy_port was invalid.
     */
    TOX_ERR_NEW_PROXY_BAD_PORT,

    /**
     * The proxy address passed could not be resolved.
     */
    TOX_ERR_NEW_PROXY_NOT_FOUND,

    /**
     * The byte array to be loaded contained an encrypted save.
     */
    TOX_ERR_NEW_LOAD_ENCRYPTED,

    /**
     * The data format was invalid. This can happen when loading data that was
     * saved by an older version of Tox, or when the data has been corrupted.
     * When loading from badly formatted data, some data may have been loaded,
     * and the rest is discarded. Passing an invalid length parameter also
     * causes this error.
     */
    TOX_ERR_NEW_LOAD_BAD_FORMAT,

} TOX_ERR_NEW;


/**
 * @brief Creates and initialises a new Tox instance with the options passed.
 *
 * This function will bring the instance into a valid state. Running the event
 * loop with a new instance will operate correctly.
 *
 * If the data parameter is not NULL, this function will load the Tox instance
 * from a byte array previously filled by tox_get_savedata.
 *
 * If loading failed or succeeded only partially, the new or partially loaded
 * instance is returned and an error code is set.
 *
 * @param options An options object as described above. If this parameter is
 *   NULL, the default options are used.
 * @param data A byte array containing data previously stored by tox_get_savedata.
 * @param length The length of the byte array data. If this parameter is 0, the
 *   data parameter is ignored.
 *
 * @see tox_iterate for the event loop.
 */
Tox *tox_new(const struct Tox_Options *options, const uint8_t *data, size_t length, TOX_ERR_NEW *error);

/**
 * Releases all resources associated with the Tox instance and disconnects from
 * the network.
 *
 * After calling this function, the Tox pointer becomes invalid. No other
 * functions can be called, and the pointer value can no longer be read.
 */
void tox_kill(Tox *tox);

/**
 * Calculates the number of bytes required to store the tox instance with
 * tox_get_savedata. This function cannot fail. The result is always greater than 0.
 *
 * @see threading for concurrency implications.
 */
size_t tox_get_savedata_size(const Tox *tox);

/**
 * Store all information associated with the tox instance to a byte array.
 *
 * @param data A memory region large enough to store the tox instance data.
 *   Call tox_get_savedata_size to find the number of bytes required. If this parameter
 *   is NULL, this function has no effect.
 */
void tox_get_savedata(const Tox *tox, uint8_t *savedata);


/*******************************************************************************
 *
 * :: Connection lifecycle and event loop
 *
 ******************************************************************************/



typedef enum TOX_ERR_BOOTSTRAP {

    /**
     * The function returned successfully.
     */
    TOX_ERR_BOOTSTRAP_OK,

    /**
     * One of the arguments to the function was NULL when it was not expected.
     */
    TOX_ERR_BOOTSTRAP_NULL,

    /**
     * The address could not be resolved to an IP address, or the IP address
     * passed was invalid.
     */
    TOX_ERR_BOOTSTRAP_BAD_HOST,

    /**
     * The port passed was invalid. The valid port range is (1, 65535).
     */
    TOX_ERR_BOOTSTRAP_BAD_PORT,

} TOX_ERR_BOOTSTRAP;


/**
 * Sends a "get nodes" request to the given bootstrap node with IP, port, and
 * public key to setup connections.
 *
 * This function will attempt to connect to the node using UDP and TCP at the
 * same time.
 *
 * Tox will use the node as a TCP relay in case Tox_Options.udp_enabled was
 * false, and also to connect to friends that are in TCP-only mode. Tox will
 * also use the TCP connection when NAT hole punching is slow, and later switch
 * to UDP if hole punching succeeds.
 *
 * @param address The hostname or IP address (IPv4 or IPv6) of the node.
 * @param port The port on the host on which the bootstrap Tox instance is
 *   listening.
 * @param public_key The long term public key of the bootstrap node
 *   (TOX_PUBLIC_KEY_SIZE bytes).
 * @return true on success.
 */
bool tox_bootstrap(Tox *tox, const char *address, uint16_t port, const uint8_t *public_key, TOX_ERR_BOOTSTRAP *error);

/**
 * Adds additional host:port pair as TCP relay.
 *
 * This function can be used to initiate TCP connections to different ports on
 * the same bootstrap node, or to add TCP relays without using them as
 * bootstrap nodes.
 *
 * @param address The hostname or IP address (IPv4 or IPv6) of the TCP relay.
 * @param port The port on the host on which the TCP relay is listening.
 * @param public_key The long term public key of the TCP relay
 *   (TOX_PUBLIC_KEY_SIZE bytes).
 * @return true on success.
 */
bool tox_add_tcp_relay(Tox *tox, const char *address, uint16_t port, const uint8_t *public_key,
                       TOX_ERR_BOOTSTRAP *error);

/**
 * Protocols that can be used to connect to the network or friends.
 */
typedef enum TOX_CONNECTION {

    /**
     * There is no connection. This instance, or the friend the state change is
     * about, is now offline.
     */
    TOX_CONNECTION_NONE,

    /**
     * A TCP connection has been established. For the own instance, this means it
     * is connected through a TCP relay, only. For a friend, this means that the
     * connection to that particular friend goes through a TCP relay.
     */
    TOX_CONNECTION_TCP,

    /**
     * A UDP connection has been established. For the own instance, this means it
     * is able to send UDP packets to DHT nodes, but may still be connected to
     * a TCP relay. For a friend, this means that the connection to that
     * particular friend was built using direct UDP packets.
     */
    TOX_CONNECTION_UDP,

} TOX_CONNECTION;


/**
 * Return whether we are connected to the DHT. The return value is equal to the
 * last value received through the `self_connection_status` callback.
 */
TOX_CONNECTION tox_self_get_connection_status(const Tox *tox);

/**
 * @param connection_status Whether we are connected to the DHT.
 */
typedef void tox_self_connection_status_cb(Tox *tox, TOX_CONNECTION connection_status, void *user_data);


/**
 * Set the callback for the `self_connection_status` event. Pass NULL to unset.
 *
 * This event is triggered whenever there is a change in the DHT connection
 * state. When disconnected, a client may choose to call tox_bootstrap again, to
 * reconnect to the DHT. Note that this state may frequently change for short
 * amounts of time. Clients should therefore not immediately bootstrap on
 * receiving a disconnect.
 *
 * TODO: how long should a client wait before bootstrapping again?
 */
void tox_callback_self_connection_status(Tox *tox, tox_self_connection_status_cb *callback, void *user_data);

/**
 * Return the time in milliseconds before tox_iterate() should be called again
 * for optimal performance.
 */
uint32_t tox_iteration_interval(const Tox *tox);

/**
 * The main loop that needs to be run in intervals of tox_iteration_interval()
 * milliseconds.
 */
void tox_iterate(Tox *tox);


/*******************************************************************************
 *
 * :: Internal client information (Tox address/id)
 *
 ******************************************************************************/



/**
 * Writes the Tox friend address of the client to a byte array. The address is
 * not in human-readable format. If a client wants to display the address,
 * formatting is required.
 *
 * @param address A memory region of at least TOX_ADDRESS_SIZE bytes. If this
 *   parameter is NULL, this function has no effect.
 * @see TOX_ADDRESS_SIZE for the address format.
 */
void tox_self_get_address(const Tox *tox, uint8_t *address);

/**
 * Set the 4-byte nospam part of the address.
 *
 * @param nospam Any 32 bit unsigned integer.
 */
void tox_self_set_nospam(Tox *tox, uint32_t nospam);

/**
 * Get the 4-byte nospam part of the address.
 */
uint32_t tox_self_get_nospam(const Tox *tox);

/**
 * Copy the Tox Public Key (long term) from the Tox object.
 *
 * @param public_key A memory region of at least TOX_PUBLIC_KEY_SIZE bytes. If
 *   this parameter is NULL, this function has no effect.
 */
void tox_self_get_public_key(const Tox *tox, uint8_t *public_key);

/**
 * Copy the Tox Secret Key from the Tox object.
 *
 * @param secret_key A memory region of at least TOX_SECRET_KEY_SIZE bytes. If
 *   this parameter is NULL, this function has no effect.
 */
void tox_self_get_secret_key(const Tox *tox, uint8_t *secret_key);


/*******************************************************************************
 *
 * :: User-visible client information (nickname/status)
 *
 ******************************************************************************/



/**
 * Common error codes for all functions that set a piece of user-visible
 * client information.
 */
typedef enum TOX_ERR_SET_INFO {

    /**
     * The function returned successfully.
     */
    TOX_ERR_SET_INFO_OK,

    /**
     * One of the arguments to the function was NULL when it was not expected.
     */
    TOX_ERR_SET_INFO_NULL,

    /**
     * Information length exceeded maximum permissible size.
     */
    TOX_ERR_SET_INFO_TOO_LONG,

} TOX_ERR_SET_INFO;


/**
 * Set the nickname for the Tox client.
 *
 * Nickname length cannot exceed TOX_MAX_NAME_LENGTH. If length is 0, the name
 * parameter is ignored (it can be NULL), and the nickname is set back to empty.
 *
 * @param name A byte array containing the new nickname.
 * @param length The size of the name byte array.
 *
 * @return true on success.
 */
bool tox_self_set_name(Tox *tox, const uint8_t *name, size_t length, TOX_ERR_SET_INFO *error);

/**
 * Return the length of the current nickname as passed to tox_self_set_name.
 *
 * If no nickname was set before calling this function, the name is empty,
 * and this function returns 0.
 *
 * @see threading for concurrency implications.
 */
size_t tox_self_get_name_size(const Tox *tox);

/**
 * Write the nickname set by tox_self_set_name to a byte array.
 *
 * If no nickname was set before calling this function, the name is empty,
 * and this function has no effect.
 *
 * Call tox_self_get_name_size to find out how much memory to allocate for
 * the result.
 *
 * @param name A valid memory location large enough to hold the nickname.
 *   If this parameter is NULL, the function has no effect.
 */
void tox_self_get_name(const Tox *tox, uint8_t *name);

/**
 * Set the client's status message.
 *
 * Status message length cannot exceed TOX_MAX_STATUS_MESSAGE_LENGTH. If
 * length is 0, the status parameter is ignored (it can be NULL), and the
 * user status is set back to empty.
 */
bool tox_self_set_status_message(Tox *tox, const uint8_t *status_message, size_t length, TOX_ERR_SET_INFO *error);

/**
 * Return the length of the current status message as passed to tox_self_set_status_message.
 *
 * If no status message was set before calling this function, the status
 * is empty, and this function returns 0.
 *
 * @see threading for concurrency implications.
 */
size_t tox_self_get_status_message_size(const Tox *tox);

/**
 * Write the status message set by tox_self_set_status_message to a byte array.
 *
 * If no status message was set before calling this function, the status is
 * empty, and this function has no effect.
 *
 * Call tox_self_get_status_message_size to find out how much memory to allocate for
 * the result.
 *
 * @param status A valid memory location large enough to hold the status message.
 *   If this parameter is NULL, the function has no effect.
 */
void tox_self_get_status_message(const Tox *tox, uint8_t *status_message);

/**
 * Set the client's user status.
 *
 * @param user_status One of the user statuses listed in the enumeration above.
 */
void tox_self_set_status(Tox *tox, TOX_USER_STATUS status);

/**
 * Returns the client's user status.
 */
TOX_USER_STATUS tox_self_get_status(const Tox *tox);


/*******************************************************************************
 *
 * :: Friend list management
 *
 ******************************************************************************/



typedef enum TOX_ERR_FRIEND_ADD {

    /**
     * The function returned successfully.
     */
    TOX_ERR_FRIEND_ADD_OK,

    /**
     * One of the arguments to the function was NULL when it was not expected.
     */
    TOX_ERR_FRIEND_ADD_NULL,

    /**
     * The length of the friend request message exceeded
     * TOX_MAX_FRIEND_REQUEST_LENGTH.
     */
    TOX_ERR_FRIEND_ADD_TOO_LONG,

    /**
     * The friend request message was empty. This, and the TOO_LONG code will
     * never be returned from tox_friend_add_norequest.
     */
    TOX_ERR_FRIEND_ADD_NO_MESSAGE,

    /**
     * The friend address belongs to the sending client.
     */
    TOX_ERR_FRIEND_ADD_OWN_KEY,

    /**
     * A friend request has already been sent, or the address belongs to a friend
     * that is already on the friend list.
     */
    TOX_ERR_FRIEND_ADD_ALREADY_SENT,

    /**
     * The friend address checksum failed.
     */
    TOX_ERR_FRIEND_ADD_BAD_CHECKSUM,

    /**
     * The friend was already there, but the nospam value was different.
     */
    TOX_ERR_FRIEND_ADD_SET_NEW_NOSPAM,

    /**
     * A memory allocation failed when trying to increase the friend list size.
     */
    TOX_ERR_FRIEND_ADD_MALLOC,

} TOX_ERR_FRIEND_ADD;


/**
 * Add a friend to the friend list and send a friend request.
 *
 * A friend request message must be at least 1 byte long and at most
 * TOX_MAX_FRIEND_REQUEST_LENGTH.
 *
 * Friend numbers are unique identifiers used in all functions that operate on
 * friends. Once added, a friend number is stable for the lifetime of the Tox
 * object. After saving the state and reloading it, the friend numbers may not
 * be the same as before. Deleting a friend creates a gap in the friend number
 * set, which is filled by the next adding of a friend. Any pattern in friend
 * numbers should not be relied on.
 *
 * If more than INT32_MAX friends are added, this function causes undefined
 * behaviour.
 *
 * @param address The address of the friend (returned by tox_self_get_address of
 *   the friend you wish to add) it must be TOX_ADDRESS_SIZE bytes.
 * @param message The message that will be sent along with the friend request.
 * @param length The length of the data byte array.
 *
 * @return the friend number on success, UINT32_MAX on failure.
 */
uint32_t tox_friend_add(Tox *tox, const uint8_t *address, const uint8_t *message, size_t length,
                        TOX_ERR_FRIEND_ADD *error);

/**
 * Add a friend without sending a friend request.
 *
 * This function is used to add a friend in response to a friend request. If the
 * client receives a friend request, it can be reasonably sure that the other
 * client added this client as a friend, eliminating the need for a friend
 * request.
 *
 * This function is also useful in a situation where both instances are
 * controlled by the same entity, so that this entity can perform the mutual
 * friend adding. In this case, there is no need for a friend request, either.
 *
 * @param public_key A byte array of length TOX_PUBLIC_KEY_SIZE containing the
 *   Public Key (not the Address) of the friend to add.
 *
 * @return the friend number on success, UINT32_MAX on failure.
 * @see tox_friend_add for a more detailed description of friend numbers.
 */
uint32_t tox_friend_add_norequest(Tox *tox, const uint8_t *public_key, TOX_ERR_FRIEND_ADD *error);

typedef enum TOX_ERR_FRIEND_DELETE {

    /**
     * The function returned successfully.
     */
    TOX_ERR_FRIEND_DELETE_OK,

    /**
     * There was no friend with the given friend number. No friends were deleted.
     */
    TOX_ERR_FRIEND_DELETE_FRIEND_NOT_FOUND,

} TOX_ERR_FRIEND_DELETE;


/**
 * Remove a friend from the friend list.
 *
 * This does not notify the friend of their deletion. After calling this
 * function, this client will appear offline to the friend and no communication
 * can occur between the two.
 *
 * @param friend_number Friend number for the friend to be deleted.
 *
 * @return true on success.
 */
bool tox_friend_delete(Tox *tox, uint32_t friend_number, TOX_ERR_FRIEND_DELETE *error);


/*******************************************************************************
 *
 * :: Friend list queries
 *
 ******************************************************************************/



typedef enum TOX_ERR_FRIEND_BY_PUBLIC_KEY {

    /**
     * The function returned successfully.
     */
    TOX_ERR_FRIEND_BY_PUBLIC_KEY_OK,

    /**
     * One of the arguments to the function was NULL when it was not expected.
     */
    TOX_ERR_FRIEND_BY_PUBLIC_KEY_NULL,

    /**
     * No friend with the given Public Key exists on the friend list.
     */
    TOX_ERR_FRIEND_BY_PUBLIC_KEY_NOT_FOUND,

} TOX_ERR_FRIEND_BY_PUBLIC_KEY;


/**
 * Return the friend number associated with that Public Key.
 *
 * @return the friend number on success, UINT32_MAX on failure.
 * @param public_key A byte array containing the Public Key.
 */
uint32_t tox_friend_by_public_key(const Tox *tox, const uint8_t *public_key, TOX_ERR_FRIEND_BY_PUBLIC_KEY *error);

/**
 * Checks if a friend with the given friend number exists and returns true if
 * it does.
 */
bool tox_friend_exists(const Tox *tox, uint32_t friend_number);

/**
 * Return the number of friends on the friend list.
 *
 * This function can be used to determine how much memory to allocate for
 * tox_self_get_friend_list.
 */
size_t tox_self_get_friend_list_size(const Tox *tox);

/**
 * Copy a list of valid friend numbers into an array.
 *
 * Call tox_self_get_friend_list_size to determine the number of elements to allocate.
 *
 * @param list A memory region with enough space to hold the friend list. If
 *   this parameter is NULL, this function has no effect.
 */
void tox_self_get_friend_list(const Tox *tox, uint32_t *friend_list);

typedef enum TOX_ERR_FRIEND_GET_PUBLIC_KEY {

    /**
     * The function returned successfully.
     */
    TOX_ERR_FRIEND_GET_PUBLIC_KEY_OK,

    /**
     * No friend with the given number exists on the friend list.
     */
    TOX_ERR_FRIEND_GET_PUBLIC_KEY_FRIEND_NOT_FOUND,

} TOX_ERR_FRIEND_GET_PUBLIC_KEY;


/**
 * Copies the Public Key associated with a given friend number to a byte array.
 *
 * @param friend_number The friend number you want the Public Key of.
 * @param public_key A memory region of at least TOX_PUBLIC_KEY_SIZE bytes. If
 *   this parameter is NULL, this function has no effect.
 *
 * @return true on success.
 */
bool tox_friend_get_public_key(const Tox *tox, uint32_t friend_number, uint8_t *public_key,
                               TOX_ERR_FRIEND_GET_PUBLIC_KEY *error);

typedef enum TOX_ERR_FRIEND_GET_LAST_ONLINE {

    /**
     * The function returned successfully.
     */
    TOX_ERR_FRIEND_GET_LAST_ONLINE_OK,

    /**
     * No friend with the given number exists on the friend list.
     */
    TOX_ERR_FRIEND_GET_LAST_ONLINE_FRIEND_NOT_FOUND,

} TOX_ERR_FRIEND_GET_LAST_ONLINE;


/**
 * Return a unix-time timestamp of the last time the friend associated with a given
 * friend number was seen online. This function will return UINT64_MAX on error.
 *
 * @param friend_number The friend number you want to query.
 */
uint64_t tox_friend_get_last_online(const Tox *tox, uint32_t friend_number, TOX_ERR_FRIEND_GET_LAST_ONLINE *error);


/*******************************************************************************
 *
 * :: Friend-specific state queries (can also be received through callbacks)
 *
 ******************************************************************************/



/**
 * Common error codes for friend state query functions.
 */
typedef enum TOX_ERR_FRIEND_QUERY {

    /**
     * The function returned successfully.
     */
    TOX_ERR_FRIEND_QUERY_OK,

    /**
     * The pointer parameter for storing the query result (name, message) was
     * NULL. Unlike the `_self_` variants of these functions, which have no effect
     * when a parameter is NULL, these functions return an error in that case.
     */
    TOX_ERR_FRIEND_QUERY_NULL,

    /**
     * The friend_number did not designate a valid friend.
     */
    TOX_ERR_FRIEND_QUERY_FRIEND_NOT_FOUND,

} TOX_ERR_FRIEND_QUERY;


/**
 * Return the length of the friend's name. If the friend number is invalid, the
 * return value is unspecified.
 *
 * The return value is equal to the `length` argument received by the last
 * `friend_name` callback.
 */
size_t tox_friend_get_name_size(const Tox *tox, uint32_t friend_number, TOX_ERR_FRIEND_QUERY *error);

/**
 * Write the name of the friend designated by the given friend number to a byte
 * array.
 *
 * Call tox_friend_get_name_size to determine the allocation size for the `name`
 * parameter.
 *
 * The data written to `name` is equal to the data received by the last
 * `friend_name` callback.
 *
 * @param name A valid memory region large enough to store the friend's name.
 *
 * @return true on success.
 */
bool tox_friend_get_name(const Tox *tox, uint32_t friend_number, uint8_t *name, TOX_ERR_FRIEND_QUERY *error);

/**
 * @param friend_number The friend number of the friend whose name changed.
 * @param name A byte array containing the same data as
 *   tox_friend_get_name would write to its `name` parameter.
 * @param length A value equal to the return value of
 *   tox_friend_get_name_size.
 */
typedef void tox_friend_name_cb(Tox *tox, uint32_t friend_number, const uint8_t *name, size_t length, void *user_data);


/**
 * Set the callback for the `friend_name` event. Pass NULL to unset.
 *
 * This event is triggered when a friend changes their name.
 */
void tox_callback_friend_name(Tox *tox, tox_friend_name_cb *callback, void *user_data);

/**
 * Return the length of the friend's status message. If the friend number is
 * invalid, the return value is SIZE_MAX.
 */
size_t tox_friend_get_status_message_size(const Tox *tox, uint32_t friend_number, TOX_ERR_FRIEND_QUERY *error);

/**
 * Write the name of the friend designated by the given friend number to a byte
 * array.
 *
 * Call tox_friend_get_status_message_size to determine the allocation size for the `status_name`
 * parameter.
 *
 * The data written to `status_message` is equal to the data received by the last
 * `friend_status_message` callback.
 *
 * @param name A valid memory region large enough to store the friend's name.
 */
bool tox_friend_get_status_message(const Tox *tox, uint32_t friend_number, uint8_t *status_message,
                                   TOX_ERR_FRIEND_QUERY *error);

/**
 * @param friend_number The friend number of the friend whose status message
 *   changed.
 * @param message A byte array containing the same data as
 *   tox_friend_get_status_message would write to its `status_message` parameter.
 * @param length A value equal to the return value of
 *   tox_friend_get_status_message_size.
 */
typedef void tox_friend_status_message_cb(Tox *tox, uint32_t friend_number, const uint8_t *message, size_t length,
        void *user_data);


/**
 * Set the callback for the `friend_status_message` event. Pass NULL to unset.
 *
 * This event is triggered when a friend changes their status message.
 */
void tox_callback_friend_status_message(Tox *tox, tox_friend_status_message_cb *callback, void *user_data);

/**
 * Return the friend's user status (away/busy/...). If the friend number is
 * invalid, the return value is unspecified.
 *
 * The status returned is equal to the last status received through the
 * `friend_status` callback.
 */
TOX_USER_STATUS tox_friend_get_status(const Tox *tox, uint32_t friend_number, TOX_ERR_FRIEND_QUERY *error);

/**
 * @param friend_number The friend number of the friend whose user status
 *   changed.
 * @param status The new user status.
 */
typedef void tox_friend_status_cb(Tox *tox, uint32_t friend_number, TOX_USER_STATUS status, void *user_data);


/**
 * Set the callback for the `friend_status` event. Pass NULL to unset.
 *
 * This event is triggered when a friend changes their user status.
 */
void tox_callback_friend_status(Tox *tox, tox_friend_status_cb *callback, void *user_data);

/**
 * Check whether a friend is currently connected to this client.
 *
 * The result of this function is equal to the last value received by the
 * `friend_connection_status` callback.
 *
 * @param friend_number The friend number for which to query the connection
 *   status.
 *
 * @return the friend's connection status as it was received through the
 *   `friend_connection_status` event.
 */
TOX_CONNECTION tox_friend_get_connection_status(const Tox *tox, uint32_t friend_number, TOX_ERR_FRIEND_QUERY *error);

/**
 * @param friend_number The friend number of the friend whose connection status
 *   changed.
 * @param connection_status The result of calling
 *   tox_friend_get_connection_status on the passed friend_number.
 */
typedef void tox_friend_connection_status_cb(Tox *tox, uint32_t friend_number, TOX_CONNECTION connection_status,
        void *user_data);


/**
 * Set the callback for the `friend_connection_status` event. Pass NULL to unset.
 *
 * This event is triggered when a friend goes offline after having been online,
 * or when a friend goes online.
 *
 * This callback is not called when adding friends. It is assumed that when
 * adding friends, their connection status is initially offline.
 */
void tox_callback_friend_connection_status(Tox *tox, tox_friend_connection_status_cb *callback, void *user_data);

/**
 * Check whether a friend is currently typing a message.
 *
 * @param friend_number The friend number for which to query the typing status.
 *
 * @return true if the friend is typing.
 * @return false if the friend is not typing, or the friend number was
 *   invalid. Inspect the error code to determine which case it is.
 */
bool tox_friend_get_typing(const Tox *tox, uint32_t friend_number, TOX_ERR_FRIEND_QUERY *error);

/**
 * @param friend_number The friend number of the friend who started or stopped
 *   typing.
 * @param is_typing The result of calling tox_friend_get_typing on the passed
 *   friend_number.
 */
typedef void tox_friend_typing_cb(Tox *tox, uint32_t friend_number, bool is_typing, void *user_data);


/**
 * Set the callback for the `friend_typing` event. Pass NULL to unset.
 *
 * This event is triggered when a friend starts or stops typing.
 */
void tox_callback_friend_typing(Tox *tox, tox_friend_typing_cb *callback, void *user_data);


/*******************************************************************************
 *
 * :: Sending private messages
 *
 ******************************************************************************/



typedef enum TOX_ERR_SET_TYPING {

    /**
     * The function returned successfully.
     */
    TOX_ERR_SET_TYPING_OK,

    /**
     * The friend number did not designate a valid friend.
     */
    TOX_ERR_SET_TYPING_FRIEND_NOT_FOUND,

} TOX_ERR_SET_TYPING;


/**
 * Set the client's typing status for a friend.
 *
 * The client is responsible for turning it on or off.
 *
 * @param friend_number The friend to which the client is typing a message.
 * @param typing The typing status. True means the client is typing.
 *
 * @return true on success.
 */
bool tox_self_set_typing(Tox *tox, uint32_t friend_number, bool typing, TOX_ERR_SET_TYPING *error);

typedef enum TOX_ERR_FRIEND_SEND_MESSAGE {

    /**
     * The function returned successfully.
     */
    TOX_ERR_FRIEND_SEND_MESSAGE_OK,

    /**
     * One of the arguments to the function was NULL when it was not expected.
     */
    TOX_ERR_FRIEND_SEND_MESSAGE_NULL,

    /**
     * The friend number did not designate a valid friend.
     */
    TOX_ERR_FRIEND_SEND_MESSAGE_FRIEND_NOT_FOUND,

    /**
     * This client is currently not connected to the friend.
     */
    TOX_ERR_FRIEND_SEND_MESSAGE_FRIEND_NOT_CONNECTED,

    /**
     * An allocation error occurred while increasing the send queue size.
     */
    TOX_ERR_FRIEND_SEND_MESSAGE_SENDQ,

    /**
     * Message length exceeded TOX_MAX_MESSAGE_LENGTH.
     */
    TOX_ERR_FRIEND_SEND_MESSAGE_TOO_LONG,

    /**
     * Attempted to send a zero-length message.
     */
    TOX_ERR_FRIEND_SEND_MESSAGE_EMPTY,

} TOX_ERR_FRIEND_SEND_MESSAGE;


/**
 * Send a text chat message to an online friend.
 *
 * This function creates a chat message packet and pushes it into the send
 * queue.
 *
 * The message length may not exceed TOX_MAX_MESSAGE_LENGTH. Larger messages
 * must be split by the client and sent as separate messages. Other clients can
 * then reassemble the fragments. Messages may not be empty.
 *
 * The return value of this function is the message ID. If a read receipt is
 * received, the triggered `friend_read_receipt` event will be passed this message ID.
 *
 * Message IDs are unique per friend. The first message ID is 0. Message IDs are
 * incremented by 1 each time a message is sent. If UINT32_MAX messages were
 * sent, the next message ID is 0.
 *
 * @param type Message type (normal, action, ...).
 * @param friend_number The friend number of the friend to send the message to.
 * @param message A non-NULL pointer to the first element of a byte array
 *   containing the message text.
 * @param length Length of the message to be sent.
 */
uint32_t tox_friend_send_message(Tox *tox, uint32_t friend_number, TOX_MESSAGE_TYPE type, const uint8_t *message,
                                 size_t length, TOX_ERR_FRIEND_SEND_MESSAGE *error);

/**
 * @param friend_number The friend number of the friend who received the message.
 * @param message_id The message ID as returned from tox_friend_send_message
 *   corresponding to the message sent.
 */
typedef void tox_friend_read_receipt_cb(Tox *tox, uint32_t friend_number, uint32_t message_id, void *user_data);


/**
 * Set the callback for the `friend_read_receipt` event. Pass NULL to unset.
 *
 * This event is triggered when the friend receives the message sent with
 * tox_friend_send_message with the corresponding message ID.
 */
void tox_callback_friend_read_receipt(Tox *tox, tox_friend_read_receipt_cb *callback, void *user_data);


/*******************************************************************************
 *
 * :: Receiving private messages and friend requests
 *
 ******************************************************************************/



/**
 * @param public_key The Public Key of the user who sent the friend request.
 * @param time_delta A delta in seconds between when the message was composed
 *   and when it is being transmitted. For messages that are sent immediately,
 *   it will be 0. If a message was written and couldn't be sent immediately
 *   (due to a connection failure, for example), the time_delta is an
 *   approximation of when it was composed.
 * @param message The message they sent along with the request.
 * @param length The size of the message byte array.
 */
typedef void tox_friend_request_cb(Tox *tox, const uint8_t *public_key, const uint8_t *message, size_t length,
                                   void *user_data);


/**
 * Set the callback for the `friend_request` event. Pass NULL to unset.
 *
 * This event is triggered when a friend request is received.
 */
void tox_callback_friend_request(Tox *tox, tox_friend_request_cb *callback, void *user_data);

/**
 * @param friend_number The friend number of the friend who sent the message.
 * @param time_delta Time between composition and sending.
 * @param message The message data they sent.
 * @param length The size of the message byte array.
 *
 * @see friend_request for more information on time_delta.
 */
typedef void tox_friend_message_cb(Tox *tox, uint32_t friend_number, TOX_MESSAGE_TYPE type, const uint8_t *message,
                                   size_t length, void *user_data);


/**
 * Set the callback for the `friend_message` event. Pass NULL to unset.
 *
 * This event is triggered when a message from a friend is received.
 */
void tox_callback_friend_message(Tox *tox, tox_friend_message_cb *callback, void *user_data);


/*******************************************************************************
 *
 * :: File transmission: common between sending and receiving
 *
 ******************************************************************************/



/**
 * Generates a cryptographic hash of the given data.
 *
 * This function may be used by clients for any purpose, but is provided
 * primarily for validating cached avatars. This use is highly recommended to
 * avoid unnecessary avatar updates.
 *
 * If hash is NULL or data is NULL while length is not 0 the function returns false,
 * otherwise it returns true.
 *
 * This function is a wrapper to internal message-digest functions.
 *
 * @param hash A valid memory location the hash data. It must be at least
 *   TOX_HASH_LENGTH bytes in size.
 * @param data Data to be hashed or NULL.
 * @param length Size of the data array or 0.
 *
 * @return true if hash was not NULL.
 */
bool tox_hash(uint8_t *hash, const uint8_t *data, size_t length);

enum TOX_FILE_KIND {

    /**
     * Arbitrary file data. Clients can choose to handle it based on the file name
     * or magic or any other way they choose.
     */
    TOX_FILE_KIND_DATA,

    /**
     * Avatar filename. This consists of tox_hash(image).
     * Avatar data. This consists of the image data.
     *
     * Avatars can be sent at any time the client wishes. Generally, a client will
     * send the avatar to a friend when that friend comes online, and to all
     * friends when the avatar changed. A client can save some traffic by
     * remembering which friend received the updated avatar already and only send
     * it if the friend has an out of date avatar.
     *
     * Clients who receive avatar send requests can reject it (by sending
     * TOX_FILE_CONTROL_CANCEL before any other controls), or accept it (by
     * sending TOX_FILE_CONTROL_RESUME). The file_id of length TOX_HASH_LENGTH bytes
     * (same length as TOX_FILE_ID_LENGTH) will contain the hash. A client can compare
     * this hash with a saved hash and send TOX_FILE_CONTROL_CANCEL to terminate the avatar
     * transfer if it matches.
     *
     * When file_size is set to 0 in the transfer request it means that the client
     * has no avatar.
     */
    TOX_FILE_KIND_AVATAR,

};


typedef enum TOX_FILE_CONTROL {

    /**
     * Sent by the receiving side to accept a file send request. Also sent after a
     * TOX_FILE_CONTROL_PAUSE command to continue sending or receiving.
     */
    TOX_FILE_CONTROL_RESUME,

    /**
     * Sent by clients to pause the file transfer. The initial state of a file
     * transfer is always paused on the receiving side and running on the sending
     * side. If both the sending and receiving side pause the transfer, then both
     * need to send TOX_FILE_CONTROL_RESUME for the transfer to resume.
     */
    TOX_FILE_CONTROL_PAUSE,

    /**
     * Sent by the receiving side to reject a file send request before any other
     * commands are sent. Also sent by either side to terminate a file transfer.
     */
    TOX_FILE_CONTROL_CANCEL,

} TOX_FILE_CONTROL;


typedef enum TOX_ERR_FILE_CONTROL {

    /**
     * The function returned successfully.
     */
    TOX_ERR_FILE_CONTROL_OK,

    /**
     * The friend_number passed did not designate a valid friend.
     */
    TOX_ERR_FILE_CONTROL_FRIEND_NOT_FOUND,

    /**
     * This client is currently not connected to the friend.
     */
    TOX_ERR_FILE_CONTROL_FRIEND_NOT_CONNECTED,

    /**
     * No file transfer with the given file number was found for the given friend.
     */
    TOX_ERR_FILE_CONTROL_NOT_FOUND,

    /**
     * A RESUME control was sent, but the file transfer is running normally.
     */
    TOX_ERR_FILE_CONTROL_NOT_PAUSED,

    /**
     * A RESUME control was sent, but the file transfer was paused by the other
     * party. Only the party that paused the transfer can resume it.
     */
    TOX_ERR_FILE_CONTROL_DENIED,

    /**
     * A PAUSE control was sent, but the file transfer was already paused.
     */
    TOX_ERR_FILE_CONTROL_ALREADY_PAUSED,

    /**
     * Packet queue is full.
     */
    TOX_ERR_FILE_CONTROL_SENDQ,

} TOX_ERR_FILE_CONTROL;


/**
 * Sends a file control command to a friend for a given file transfer.
 *
 * @param friend_number The friend number of the friend the file is being
 *   transferred to or received from.
 * @param file_number The friend-specific identifier for the file transfer.
 * @param control The control command to send.
 *
 * @return true on success.
 */
bool tox_file_control(Tox *tox, uint32_t friend_number, uint32_t file_number, TOX_FILE_CONTROL control,
                      TOX_ERR_FILE_CONTROL *error);

/**
 * When receiving TOX_FILE_CONTROL_CANCEL, the client should release the
 * resources associated with the file number and consider the transfer failed.
 *
 * @param friend_number The friend number of the friend who is sending the file.
 * @param file_number The friend-specific file number the data received is
 *   associated with.
 * @param control The file control command received.
 */
typedef void tox_file_recv_control_cb(Tox *tox, uint32_t friend_number, uint32_t file_number, TOX_FILE_CONTROL control,
                                      void *user_data);


/**
 * Set the callback for the `file_recv_control` event. Pass NULL to unset.
 *
 * This event is triggered when a file control command is received from a
 * friend.
 */
void tox_callback_file_recv_control(Tox *tox, tox_file_recv_control_cb *callback, void *user_data);

typedef enum TOX_ERR_FILE_SEEK {

    /**
     * The function returned successfully.
     */
    TOX_ERR_FILE_SEEK_OK,

    /**
     * The friend_number passed did not designate a valid friend.
     */
    TOX_ERR_FILE_SEEK_FRIEND_NOT_FOUND,

    /**
     * This client is currently not connected to the friend.
     */
    TOX_ERR_FILE_SEEK_FRIEND_NOT_CONNECTED,

    /**
     * No file transfer with the given file number was found for the given friend.
     */
    TOX_ERR_FILE_SEEK_NOT_FOUND,

    /**
     * File was not in a state where it could be seeked.
     */
    TOX_ERR_FILE_SEEK_DENIED,

    /**
     * Seek position was invalid
     */
    TOX_ERR_FILE_SEEK_INVALID_POSITION,

    /**
     * Packet queue is full.
     */
    TOX_ERR_FILE_SEEK_SENDQ,

} TOX_ERR_FILE_SEEK;


/**
 * Sends a file seek control command to a friend for a given file transfer.
 *
 * This function can only be called to resume a file transfer right before
 * TOX_FILE_CONTROL_RESUME is sent.
 *
 * @param friend_number The friend number of the friend the file is being
 *   received from.
 * @param file_number The friend-specific identifier for the file transfer.
 * @param position The position that the file should be seeked to.
 */
bool tox_file_seek(Tox *tox, uint32_t friend_number, uint32_t file_number, uint64_t position, TOX_ERR_FILE_SEEK *error);

typedef enum TOX_ERR_FILE_GET {

    /**
     * The function returned successfully.
     */
    TOX_ERR_FILE_GET_OK,

    /**
     * The friend_number passed did not designate a valid friend.
     */
    TOX_ERR_FILE_GET_FRIEND_NOT_FOUND,

    /**
     * No file transfer with the given file number was found for the given friend.
     */
    TOX_ERR_FILE_GET_NOT_FOUND,

} TOX_ERR_FILE_GET;


/**
 * Copy the file id associated to the file transfer to a byte array.
 *
 * @param friend_number The friend number of the friend the file is being
 *   transferred to or received from.
 * @param file_number The friend-specific identifier for the file transfer.
 * @param file_id A memory region of at least TOX_FILE_ID_LENGTH bytes. If
 *   this parameter is NULL, this function has no effect.
 *
 * @return true on success.
 */
bool tox_file_get_file_id(const Tox *tox, uint32_t friend_number, uint32_t file_number, uint8_t *file_id,
                          TOX_ERR_FILE_GET *error);


/*******************************************************************************
 *
 * :: File transmission: sending
 *
 ******************************************************************************/



typedef enum TOX_ERR_FILE_SEND {

    /**
     * The function returned successfully.
     */
    TOX_ERR_FILE_SEND_OK,

    /**
     * One of the arguments to the function was NULL when it was not expected.
     */
    TOX_ERR_FILE_SEND_NULL,

    /**
     * The friend_number passed did not designate a valid friend.
     */
    TOX_ERR_FILE_SEND_FRIEND_NOT_FOUND,

    /**
     * This client is currently not connected to the friend.
     */
    TOX_ERR_FILE_SEND_FRIEND_NOT_CONNECTED,

    /**
     * Filename length exceeded TOX_MAX_FILENAME_LENGTH bytes.
     */
    TOX_ERR_FILE_SEND_NAME_TOO_LONG,

    /**
     * Too many ongoing transfers. The maximum number of concurrent file transfers
     * is 256 per friend per direction (sending and receiving).
     */
    TOX_ERR_FILE_SEND_TOO_MANY,

} TOX_ERR_FILE_SEND;


/**
 * Send a file transmission request.
 *
 * Maximum filename length is TOX_MAX_FILENAME_LENGTH bytes. The filename
 * should generally just be a file name, not a path with directory names.
 *
 * If a non-UINT64_MAX file size is provided, it can be used by both sides to
 * determine the sending progress. File size can be set to UINT64_MAX for streaming
 * data of unknown size.
 *
 * File transmission occurs in chunks, which are requested through the
 * `file_chunk_request` event.
 *
 * When a friend goes offline, all file transfers associated with the friend are
 * purged from core.
 *
 * If the file contents change during a transfer, the behaviour is unspecified
 * in general. What will actually happen depends on the mode in which the file
 * was modified and how the client determines the file size.
 *
 * - If the file size was increased
 *   - and sending mode was streaming (file_size = UINT64_MAX), the behaviour
 *     will be as expected.
 *   - and sending mode was file (file_size != UINT64_MAX), the
 *     file_chunk_request callback will receive length = 0 when Core thinks
 *     the file transfer has finished. If the client remembers the file size as
 *     it was when sending the request, it will terminate the transfer normally.
 *     If the client re-reads the size, it will think the friend cancelled the
 *     transfer.
 * - If the file size was decreased
 *   - and sending mode was streaming, the behaviour is as expected.
 *   - and sending mode was file, the callback will return 0 at the new
 *     (earlier) end-of-file, signalling to the friend that the transfer was
 *     cancelled.
 * - If the file contents were modified
 *   - at a position before the current read, the two files (local and remote)
 *     will differ after the transfer terminates.
 *   - at a position after the current read, the file transfer will succeed as
 *     expected.
 *   - In either case, both sides will regard the transfer as complete and
 *     successful.
 *
 * @param friend_number The friend number of the friend the file send request
 *   should be sent to.
 * @param kind The meaning of the file to be sent.
 * @param file_size Size in bytes of the file the client wants to send, UINT64_MAX if
 *   unknown or streaming.
 * @param file_id A file identifier of length TOX_FILE_ID_LENGTH that can be used to
 *   uniquely identify file transfers across core restarts. If NULL, a random one will
 *   be generated by core. It can then be obtained by using tox_file_get_file_id().
 * @param filename Name of the file. Does not need to be the actual name. This
 *   name will be sent along with the file send request.
 * @param filename_length Size in bytes of the filename.
 *
 * @return A file number used as an identifier in subsequent callbacks. This
 *   number is per friend. File numbers are reused after a transfer terminates.
 *   On failure, this function returns UINT32_MAX. Any pattern in file numbers
 *   should not be relied on.
 */
uint32_t tox_file_send(Tox *tox, uint32_t friend_number, uint32_t kind, uint64_t file_size, const uint8_t *file_id,
                       const uint8_t *filename, size_t filename_length, TOX_ERR_FILE_SEND *error);

typedef enum TOX_ERR_FILE_SEND_CHUNK {

    /**
     * The function returned successfully.
     */
    TOX_ERR_FILE_SEND_CHUNK_OK,

    /**
     * The length parameter was non-zero, but data was NULL.
     */
    TOX_ERR_FILE_SEND_CHUNK_NULL,

    /**
     * The friend_number passed did not designate a valid friend.
     */
    TOX_ERR_FILE_SEND_CHUNK_FRIEND_NOT_FOUND,

    /**
     * This client is currently not connected to the friend.
     */
    TOX_ERR_FILE_SEND_CHUNK_FRIEND_NOT_CONNECTED,

    /**
     * No file transfer with the given file number was found for the given friend.
     */
    TOX_ERR_FILE_SEND_CHUNK_NOT_FOUND,

    /**
     * File transfer was found but isn't in a transferring state: (paused, done,
     * broken, etc...) (happens only when not called from the request chunk callback).
     */
    TOX_ERR_FILE_SEND_CHUNK_NOT_TRANSFERRING,

    /**
     * Attempted to send more or less data than requested. The requested data size is
     * adjusted according to maximum transmission unit and the expected end of
     * the file. Trying to send less or more than requested will return this error.
     */
    TOX_ERR_FILE_SEND_CHUNK_INVALID_LENGTH,

    /**
     * Packet queue is full.
     */
    TOX_ERR_FILE_SEND_CHUNK_SENDQ,

    /**
     * Position parameter was wrong.
     */
    TOX_ERR_FILE_SEND_CHUNK_WRONG_POSITION,

} TOX_ERR_FILE_SEND_CHUNK;


/**
 * Send a chunk of file data to a friend.
 *
 * This function is called in response to the `file_chunk_request` callback. The
 * length parameter should be equal to the one received though the callback.
 * If it is zero, the transfer is assumed complete. For files with known size,
 * Core will know that the transfer is complete after the last byte has been
 * received, so it is not necessary (though not harmful) to send a zero-length
 * chunk to terminate. For streams, core will know that the transfer is finished
 * if a chunk with length less than the length requested in the callback is sent.
 *
 * @param friend_number The friend number of the receiving friend for this file.
 * @param file_number The file transfer identifier returned by tox_file_send.
 * @param position The file or stream position from which to continue reading.
 * @return true on success.
 */
bool tox_file_send_chunk(Tox *tox, uint32_t friend_number, uint32_t file_number, uint64_t position, const uint8_t *data,
                         size_t length, TOX_ERR_FILE_SEND_CHUNK *error);

/**
 * If the length parameter is 0, the file transfer is finished, and the client's
 * resources associated with the file number should be released. After a call
 * with zero length, the file number can be reused for future file transfers.
 *
 * If the requested position is not equal to the client's idea of the current
 * file or stream position, it will need to seek. In case of read-once streams,
 * the client should keep the last read chunk so that a seek back can be
 * supported. A seek-back only ever needs to read from the last requested chunk.
 * This happens when a chunk was requested, but the send failed. A seek-back
 * request can occur an arbitrary number of times for any given chunk.
 *
 * In response to receiving this callback, the client should call the function
 * `tox_file_send_chunk` with the requested chunk. If the number of bytes sent
 * through that function is zero, the file transfer is assumed complete. A
 * client must send the full length of data requested with this callback.
 *
 * @param friend_number The friend number of the receiving friend for this file.
 * @param file_number The file transfer identifier returned by tox_file_send.
 * @param position The file or stream position from which to continue reading.
 * @param length The number of bytes requested for the current chunk.
 */
typedef void tox_file_chunk_request_cb(Tox *tox, uint32_t friend_number, uint32_t file_number, uint64_t position,
                                       size_t length, void *user_data);


/**
 * Set the callback for the `file_chunk_request` event. Pass NULL to unset.
 *
 * This event is triggered when Core is ready to send more file data.
 */
void tox_callback_file_chunk_request(Tox *tox, tox_file_chunk_request_cb *callback, void *user_data);


/*******************************************************************************
 *
 * :: File transmission: receiving
 *
 ******************************************************************************/



/**
 * The client should acquire resources to be associated with the file transfer.
 * Incoming file transfers start in the PAUSED state. After this callback
 * returns, a transfer can be rejected by sending a TOX_FILE_CONTROL_CANCEL
 * control command before any other control commands. It can be accepted by
 * sending TOX_FILE_CONTROL_RESUME.
 *
 * @param friend_number The friend number of the friend who is sending the file
 *   transfer request.
 * @param file_number The friend-specific file number the data received is
 *   associated with.
 * @param kind The meaning of the file to be sent.
 * @param file_size Size in bytes of the file the client wants to send,
 *   UINT64_MAX if unknown or streaming.
 * @param filename Name of the file. Does not need to be the actual name. This
 *   name will be sent along with the file send request.
 * @param filename_length Size in bytes of the filename.
 */
typedef void tox_file_recv_cb(Tox *tox, uint32_t friend_number, uint32_t file_number, uint32_t kind, uint64_t file_size,
                              const uint8_t *filename, size_t filename_length, void *user_data);


/**
 * Set the callback for the `file_recv` event. Pass NULL to unset.
 *
 * This event is triggered when a file transfer request is received.
 */
void tox_callback_file_recv(Tox *tox, tox_file_recv_cb *callback, void *user_data);

/**
 * When length is 0, the transfer is finished and the client should release the
 * resources it acquired for the transfer. After a call with length = 0, the
 * file number can be reused for new file transfers.
 *
 * If position is equal to file_size (received in the file_receive callback)
 * when the transfer finishes, the file was received completely. Otherwise, if
 * file_size was UINT64_MAX, streaming ended successfully when length is 0.
 *
 * @param friend_number The friend number of the friend who is sending the file.
 * @param file_number The friend-specific file number the data received is
 *   associated with.
 * @param position The file position of the first byte in data.
 * @param data A byte array containing the received chunk.
 * @param length The length of the received chunk.
 */
typedef void tox_file_recv_chunk_cb(Tox *tox, uint32_t friend_number, uint32_t file_number, uint64_t position,
                                    const uint8_t *data, size_t length, void *user_data);


/**
 * Set the callback for the `file_recv_chunk` event. Pass NULL to unset.
 *
 * This event is first triggered when a file transfer request is received, and
 * subsequently when a chunk of file data for an accepted request was received.
 */
void tox_callback_file_recv_chunk(Tox *tox, tox_file_recv_chunk_cb *callback, void *user_data);


/*******************************************************************************
 *
 * :: Group chat management
 *
 ******************************************************************************/




/*******************************************************************************
 *
 * :: Group chat message sending and receiving
 *
 ******************************************************************************/




/*******************************************************************************
 *
 * :: Low-level custom packet sending and receiving
 *
 ******************************************************************************/



typedef enum TOX_ERR_FRIEND_CUSTOM_PACKET {

    /**
     * The function returned successfully.
     */
    TOX_ERR_FRIEND_CUSTOM_PACKET_OK,

    /**
     * One of the arguments to the function was NULL when it was not expected.
     */
    TOX_ERR_FRIEND_CUSTOM_PACKET_NULL,

    /**
     * The friend number did not designate a valid friend.
     */
    TOX_ERR_FRIEND_CUSTOM_PACKET_FRIEND_NOT_FOUND,

    /**
     * This client is currently not connected to the friend.
     */
    TOX_ERR_FRIEND_CUSTOM_PACKET_FRIEND_NOT_CONNECTED,

    /**
     * The first byte of data was not in the specified range for the packet type.
     * This range is 200-254 for lossy, and 160-191 for lossless packets.
     */
    TOX_ERR_FRIEND_CUSTOM_PACKET_INVALID,

    /**
     * Attempted to send an empty packet.
     */
    TOX_ERR_FRIEND_CUSTOM_PACKET_EMPTY,

    /**
     * Packet data length exceeded TOX_MAX_CUSTOM_PACKET_SIZE.
     */
    TOX_ERR_FRIEND_CUSTOM_PACKET_TOO_LONG,

    /**
     * Packet queue is full.
     */
    TOX_ERR_FRIEND_CUSTOM_PACKET_SENDQ,

} TOX_ERR_FRIEND_CUSTOM_PACKET;


/**
 * Send a custom lossy packet to a friend.
 *
 * The first byte of data must be in the range 200-254. Maximum length of a
 * custom packet is TOX_MAX_CUSTOM_PACKET_SIZE.
 *
 * Lossy packets behave like UDP packets, meaning they might never reach the
 * other side or might arrive more than once (if someone is messing with the
 * connection) or might arrive in the wrong order.
 *
 * Unless latency is an issue, it is recommended that you use lossless custom
 * packets instead.
 *
 * @param friend_number The friend number of the friend this lossy packet
 *   should be sent to.
 * @param data A byte array containing the packet data.
 * @param length The length of the packet data byte array.
 *
 * @return true on success.
 */
bool tox_friend_send_lossy_packet(Tox *tox, uint32_t friend_number, const uint8_t *data, size_t length,
                                  TOX_ERR_FRIEND_CUSTOM_PACKET *error);

/**
 * Send a custom lossless packet to a friend.
 *
 * The first byte of data must be in the range 160-191. Maximum length of a
 * custom packet is TOX_MAX_CUSTOM_PACKET_SIZE.
 *
 * Lossless packet behaviour is comparable to TCP (reliability, arrive in order)
 * but with packets instead of a stream.
 *
 * @param friend_number The friend number of the friend this lossless packet
 *   should be sent to.
 * @param data A byte array containing the packet data.
 * @param length The length of the packet data byte array.
 *
 * @return true on success.
 */
bool tox_friend_send_lossless_packet(Tox *tox, uint32_t friend_number, const uint8_t *data, size_t length,
                                     TOX_ERR_FRIEND_CUSTOM_PACKET *error);

/**
 * @param friend_number The friend number of the friend who sent a lossy packet.
 * @param data A byte array containing the received packet data.
 * @param length The length of the packet data byte array.
 */
typedef void tox_friend_lossy_packet_cb(Tox *tox, uint32_t friend_number, const uint8_t *data, size_t length,
                                        void *user_data);


/**
 * Set the callback for the `friend_lossy_packet` event. Pass NULL to unset.
 *
 */
void tox_callback_friend_lossy_packet(Tox *tox, tox_friend_lossy_packet_cb *callback, void *user_data);

/**
 * @param friend_number The friend number of the friend who sent the packet.
 * @param data A byte array containing the received packet data.
 * @param length The length of the packet data byte array.
 */
typedef void tox_friend_lossless_packet_cb(Tox *tox, uint32_t friend_number, const uint8_t *data, size_t length,
        void *user_data);


/**
 * Set the callback for the `friend_lossless_packet` event. Pass NULL to unset.
 *
 */
void tox_callback_friend_lossless_packet(Tox *tox, tox_friend_lossless_packet_cb *callback, void *user_data);


/*******************************************************************************
 *
 * :: Low-level network information
 *
 ******************************************************************************/



/**
 * Writes the temporary DHT public key of this instance to a byte array.
 *
 * This can be used in combination with an externally accessible IP address and
 * the bound port (from tox_self_get_udp_port) to run a temporary bootstrap node.
 *
 * Be aware that every time a new instance is created, the DHT public key
 * changes, meaning this cannot be used to run a permanent bootstrap node.
 *
 * @param dht_id A memory region of at least TOX_PUBLIC_KEY_SIZE bytes. If this
 *   parameter is NULL, this function has no effect.
 */
void tox_self_get_dht_id(const Tox *tox, uint8_t *dht_id);

typedef enum TOX_ERR_GET_PORT {

    /**
     * The function returned successfully.
     */
    TOX_ERR_GET_PORT_OK,

    /**
     * The instance was not bound to any port.
     */
    TOX_ERR_GET_PORT_NOT_BOUND,

} TOX_ERR_GET_PORT;


/**
 * Return the UDP port this Tox instance is bound to.
 */
uint16_t tox_self_get_udp_port(const Tox *tox, TOX_ERR_GET_PORT *error);

/**
 * Return the TCP port this Tox instance is bound to. This is only relevant if
 * the instance is acting as a TCP relay.
 */
uint16_t tox_self_get_tcp_port(const Tox *tox, TOX_ERR_GET_PORT *error);


/**************** GROUPCHAT API *****************/


typedef enum {
    /* Anyone may join the group via the chat_id */
    TOX_GP_PUBLIC,

    /* A friend invite is required to join the group */
    TOX_GP_PRIVATE
} TOX_GROUP_PRIVACY_STATUS;

/* Group roles are hierarchical where each role has a set of privileges plus
 * all the privileges of the roles below it.
 *
 * - FOUNDER is all-powerful. Cannot be demoted or banned.
 * - OP may issue bans, promotions and demotions to all roles below founder.
 * - USER may talk, stream A/V, and change the group topic.
 * - OBSERVER cannot interact with the group but may observe.
 * - BANNED is dropped from the group.
 */
typedef enum {
    TOX_GR_FOUNDER,
    TOX_GR_OP,
    TOX_GR_USER,
    TOX_GR_OBSERVER,
    TOX_GR_BANNED,
    TOX_GR_INVALID
} TOX_GROUP_ROLE;

/* parallel to TOX_USERSTATUS */
typedef enum {
    TOX_GS_NONE,
    TOX_GS_AWAY,
    TOX_GS_BUSY,
    TOX_GS_INVALID
} TOX_GROUP_STATUS;

typedef enum {
    TOX_GC_BAN,
    TOX_GC_PROMOTE_OP,
    TOX_GC_REVOKE_OP,
    TOX_GC_SILENCE
} TOX_GROUP_OP_CERTIFICATE;

typedef enum {
    TOX_GJ_NICK_TAKEN,
    TOX_GJ_GROUP_FULL,
    TOX_GJ_INVITES_DISABLED,
    TOX_GJ_INVITE_FAILED
} TOX_GROUP_JOIN_REJECTED;


/* Set the callback for group invites from friends.
 *
 * function(Tox *m, int32_t friendnumber, const uint8_t *invite_data, uint16_t length, void *userdata)
 */
void tox_callback_group_invite(Tox *tox, void (*function)(Tox *m, int32_t, const uint8_t *, uint16_t length, void *),
                               void *userdata);

/* Set the callback for group messages.
 *
 *  function(Tox *m, int groupnumber, uint32_t peernumber, const uint8_t *message, uint16_t length, void *userdata)
 */
void tox_callback_group_message(Tox *tox, void (*function)(Tox *m, int, uint32_t, const uint8_t *, uint16_t,
                                void *), void *userdata);

/* Set the callback for group private messages.
 *
 *  function(Tox *m, int groupnumber, uint32_t peernumber, const uint8_t *message, uint16_t length, void *userdata)
 */
void tox_callback_group_private_message(Tox *tox, void (*function)(Tox *m, int, uint32_t, const uint8_t *, uint16_t,
                                        void *), void *userdata);

/* Set the callback for group action messages (aka /me messages).
 *
 *  function(Tox *m, int groupnumber, uint32_t peernumber, const uint8_t *message, uint16_t length, void *userdata)
 */
void tox_callback_group_action(Tox *tox, void (*function)(Tox *m, int, uint32_t, const uint8_t *, uint16_t,
                               void *), void *userdata);

/* Set the callback for group operator certificates.
 *
 *  function(Tox *m, int groupnumber, uint32_t source_peernum, uint32_t target_peernum, uint8_t certificate_type, void *userdata)
 */
void tox_callback_group_op_certificate(Tox *tox, void (*function)(Tox *m, int, uint32_t, uint32_t, uint8_t, void *),
                                       void *userdata);

/* Set the callback for group peer nickname changes.
 *
 * function(Tox *m, int groupnumber, uint32_t peernumber, const uint8_t *newnick, uint16_t length, void *userdata)
 */
void tox_callback_group_nick_change(Tox *tox, void (*function)(Tox *m, int, uint32_t, const uint8_t *, uint16_t,
                                    void *), void *userdata);

/* Set the callback for group peer status changes.
 *
 * function(Tox *m, int groupnumber, uint32_t peernumber, uint8_t status, void *userdata)
 */
void tox_callback_group_status_change(Tox *tox, void (*function)(Tox *m, int, uint32_t, uint8_t, void *), void *userdata);

/* Set the callback for group topic changes.
 *
 * function(Tox *m, int groupnumber, uint32_t peernumber, const uint8_t *topic, uint16_t length, void *userdata)
 */
void tox_callback_group_topic_change(Tox *tox, void (*function)(Tox *m, int, uint32_t, const uint8_t *,
                                     uint16_t, void *), void *userdata);

/* Set the callback for group peer join alert. This callback must not be
 * relied on for updating the client's peer list (use tox_callback_group_peerlist_update).
 *
 * function(Tox *m, int groupnumber, uint32_t peernumber, void *userdata)
 */
void tox_callback_group_peer_join(Tox *tox, void (*function)(Tox *m, int, uint32_t, void *), void *userdata);

/* Set the callback for group peer exit alert. This callback must not be
 * relied on for updating the client's peer list (use tox_callback_group_peerlist_update).
 *
 * function(Tox *m, int groupnumber, uint32_t peernumber, const uint8_t *partmessage, uint16_t length, void *userdata)
 */
void tox_callback_group_peer_exit(Tox *tox, void (*function)(Tox *m, int, uint32_t, const uint8_t *, uint16_t,
                                  void *), void *userdata);

/* Set the callback for group self join.
 *
 * function(Tox *m, int groupnumber, void *userdata)
 */
void tox_callback_group_self_join(Tox *tox, void (*function)(Tox *m, int, void *), void *userdata);

/* Set the callback for peerlist update. Should be used with tox_group_get_names.
 *
 * function(Tox *m, int groupnumber, void *userdata)
 */
void tox_callback_group_peerlist_update(Tox *tox, void (*function)(Tox *m, int, void *), void *userdata);

/* Set the callback for when your join attempt is rejected where type is one of TOX_GROUP_JOIN_REJECTED.
 *
 * function(Tox *m, int groupnumber, uint8_t type, void *userdata)
 */
void tox_callback_group_rejected(Tox *tox, void (*function)(Tox *m, int, uint8_t, void *), void *userdata);

/* Adds a new groupchat to group chats array.
 *
 * privacy status must be one of TOX_GROUP_PRIVACY_STATUS.
 *
 * group_name is required and length must not exceed TOX_MAX_GROUP_NAME_LENGTH bytes.
 *
 * Return groupnumber on success.
 * Return -1 on failure.
 */
int tox_group_new(Tox *tox, TOX_GROUP_PRIVACY_STATUS privacy_status, const uint8_t *group_name, uint16_t length);

/* Joins a groupchat using the supplied chat_id
 *
 * Return groupnumber on success.
 * Return -1 on failure.
 */
int tox_group_new_join(Tox *tox, const uint8_t *chat_id);

/* Reconnects to groupnumber's group and maintains your own state, i.e. status, keys, certificates
 *
 * Return 0 on success.
 * Return -1 on failure or if already connected to the group.
 */
int tox_group_reconnect(Tox *tox, int groupnumber);

/* Joins a group using the invite data received in a friend's group invite.
 *
 * Return groupnumber on success.
 * Return -1 on failure
 */
int tox_group_accept_invite(Tox *tox, const uint8_t *invite_data, uint16_t length);

/* Invites friendnumber to groupnumber.
 *
 * Return 0 on success.
 * Return -1 on failure.
 */
int tox_group_invite_friend(Tox *tox, int groupnumber, int32_t friendnumber);

/* Deletes groupnumber's group chat and sends an optional parting message to group peers
 * The maximum parting message length is TOX_MAX_GROUP_PART_LENGTH.
 *
 * Return 0 on success.
 * Return -1 on failure.
 */
int tox_group_delete(Tox *tox, int groupnumber, const uint8_t *partmessage, uint16_t length);

/* Sends a groupchat message to groupnumber. Messages should be split at TOX_MAX_MESSAGE_LENGTH bytes.
 *
 * Return 0 on success.
 * Return -1 on failure.
 */
int tox_group_message_send(const Tox *tox, int groupnumber, const uint8_t *message, uint16_t length);

/* Sends a private message to peernumber in groupnumber. Messages should be split at TOX_MAX_MESSAGE_LENGTH bytes.
 *
 * Return 0 on success.
 * Return -1 on failure.
 */
int tox_group_private_message_send(const Tox *tox, int groupnumber, uint32_t peernumber, const uint8_t *message,
                                   uint16_t length);

/* Sends a groupchat action message to groupnumber. Messages should be split at TOX_MAX_MESSAGE_LENGTH bytes.
 *
 * Return 0 on success.
 * Return -1 on failure.
 */
int tox_group_action_send(const Tox *tox, int groupnumber, const uint8_t *message, uint16_t length);

/* Issues a groupchat operator certificate for peernumber to groupnumber.
 * type must be a TOX_GROUP_OP_CERTIFICATE.
 *
 * Return 0 on success.
 * Return -1 on failure.
 */
int tox_group_op_certificate_send(const Tox *tox, int groupnumber, uint32_t peernumber, uint8_t type);

/* Sets your name for groupnumber. length should be no larger than TOX_MAX_NAME_LENGTH bytes.
 *
 * Return 0 on success.
 * Return -1 on failure.
 * Return -2 if nick is already taken by another group member
 */
int tox_group_set_self_name(Tox *tox, int groupnumber, const uint8_t *name, uint16_t length);

/* Get peernumber's name in groupnumber's group chat.
 * name buffer must be at least TOX_MAX_NAME_LENGTH bytes.
 *
 * Return length of name on success.
 * Reutrn -1 on failure.
 */
int tox_group_get_peer_name(const Tox *tox, int groupnumber, uint32_t peernumber, uint8_t *name);

/* Get peernumber's name's size in bytes.
 *
 * Return length of name on success.
 * Reutrn -1 on failure.
 */
int tox_group_get_peer_name_size(const Tox *tox, int groupnumber, uint32_t peernumber);

/* Get your own name for groupnumber's group.
 * name buffer must be at least TOX_MAX_NAME_LENGTH bytes.
 *
 * Return length of name on success.
 * Return -1 on failure.
 */
int tox_group_get_self_name(const Tox *tox, int groupnumber, uint8_t *name);

/* Get your own name's size in bytes for groupnumber's group.
 *
 * Return length of name on success.
 * Return -1 on failure.
 */
int tox_group_get_self_name_size(const Tox *tox, int groupnumber);

/* Changes groupnumber's topic.
 *
 * Return 0 on success.
 * Return -1 on failure.
 */
int tox_group_set_topic(Tox *tox, int groupnumber, const uint8_t *topic, uint16_t length);

/* Gets groupnumber's topic. topic buffer must be at least TOX_MAX_GROUP_TOPIC_LENGTH bytes.
 *
 * Return topic length on success.
 * Return -1 on failure.
 */
int tox_group_get_topic(const Tox *tox, int groupnumber, uint8_t *topic);

/* Gets groupnumber's topic's size in bytes.
 *
 * Return topic length on success.
 * Return -1 on failure.
 */
int tox_group_get_topic_size(const Tox *tox, int groupnumber);

/* Gets groupnumber's group name. groupname buffer must be at least TOX_MAX_GROUP_NAME_LENGTH bytes.
 *
 * Return group name's length on success.
 * Return -1 on failure.
 */
 int tox_group_get_group_name(const Tox *tox, int groupnumber, uint8_t *groupname);


/* Gets groupnumber's group name's size in bytes.
 *
 * Return group name's length on success.
 * Return -1 on failure.
 */
 int tox_group_get_group_name_size(const Tox *tox, int groupnumber);

/* Sets your status for groupnumber.
 *
 * Return 0 on success.
 * Return -1 on failure.
 */
int tox_group_set_status(Tox *tox, int groupnumber, uint8_t status_type);

/* Get peernumber's status in groupnumber's group chat.
 *
 * Returns a TOX_GROUP_STATUS on success.
 * Returns TOX_GS_INVALID on failure.
 */
uint8_t tox_group_get_status(const Tox *tox, int groupnumber, uint32_t peernumber);

/* Get your own group status in groupnumber's group chat.
 *
 * Returns a TOX_GROUP_STATUS on success.
 * Returns TOX_GS_INVALID on failure.
 */
uint8_t tox_group_get_self_status(const Tox *tox, int groupnumber);

/* Get peernumber's group role in groupnumber's group chat.
 *
 * Returns a TOX_GROUP_ROLE on success.
 * Returns TOX_GR_INVALID on failure.
 */
uint8_t tox_group_get_role(const Tox *tox, int groupnumber, uint32_t peernumber);

/* Get your own group role in groupnumber's group chat.
 *
 * Returns a TOX_GROUP_ROLE on success.
 * Returns TOX_GR_INVALID on failure.
 */
uint8_t tox_group_get_self_role(const Tox *tox, int groupnumber);

/* Get invite key (chat_id) for groupnumber's groupchat.
 * The result is stored in 'dest' which must have space for TOX_GROUP_CHAT_ID_SIZE bytes.
 *
 * Returns 0 on success
 * Retruns -1 on failure
 */
int tox_group_get_chat_id(const Tox *tox, int groupnumber, uint8_t *dest);

/* Copies the nicks of the peers in groupnumber to the nicks array.
 * Copies the lengths of the nicks to the lengths array.
 *
 * Arrays must have room for num_peers items.
 *
 * Should be used with tox_callback_group_peerlist_update.
 *
 * returns number of peers on success.
 * return -1 on failure.
 */
int tox_group_get_names(const Tox *tox, int groupnumber, uint8_t nicks[][TOX_MAX_NAME_LENGTH], uint16_t lengths[],
                        uint32_t num_peers);

/* Returns the number of peers in groupnumber on success.
 *
 * Returns -1 on failure.
 */
int tox_group_get_number_peers(const Tox *tox, int groupnumber);

/* Returns the number of active groups. */
uint32_t tox_group_count_groups(const Tox *tox);

/* Toggle ignore on peernumber in groupnumber.
 * If ignore is 1, group and private messages from peernumber are ignored, as well as A/V.
 * If ignore is 0, peer is unignored.
 *
 * Return 0 on success.
 * Return -1 on failure.
 */
int tox_group_toggle_ignore(Tox *tox, int groupnumber, uint32_t peernumber, bool ignore);

#ifdef __cplusplus
}
#endif

#endif<|MERGE_RESOLUTION|>--- conflicted
+++ resolved
@@ -109,8 +109,6 @@
  * memory, the length may have become invalid, and the call to
  * tox_self_get_name may cause undefined behaviour.
  */
-<<<<<<< HEAD
-
 // Start. Check this section.
 #define TOX_MAX_GROUP_TOPIC_LENGTH 512
 #define TOX_MAX_GROUP_PART_LENGTH 128
@@ -118,10 +116,6 @@
 #define TOX_GROUP_CHAT_ID_SIZE 32
 // End
 
-#ifndef TOX_DEFINED
-#define TOX_DEFINED
-=======
->>>>>>> b5d71250
 /**
  * The Tox instance type. All the state associated with a connection is held
  * within the instance. Multiple instances can exist and operate concurrently.
