/* tox.c
 *
 * The Tox public API.
 *
 *  Copyright (C) 2013 Tox project All Rights Reserved.
 *
 *  This file is part of Tox.
 *
 *  Tox is free software: you can redistribute it and/or modify
 *  it under the terms of the GNU General Public License as published by
 *  the Free Software Foundation, either version 3 of the License, or
 *  (at your option) any later version.
 *
 *  Tox is distributed in the hope that it will be useful,
 *  but WITHOUT ANY WARRANTY; without even the implied warranty of
 *  MERCHANTABILITY or FITNESS FOR A PARTICULAR PURPOSE.  See the
 *  GNU General Public License for more details.
 *
 *  You should have received a copy of the GNU General Public License
 *  along with Tox.  If not, see <http://www.gnu.org/licenses/>.
 *
 */

#ifdef HAVE_CONFIG_H
#include "config.h"
#endif

#include "Messenger.h"
#include "logger.h"

#define __TOX_DEFINED__
typedef struct Messenger Tox;

#include "tox.h"

/*
 * returns a FRIEND_ADDRESS_SIZE byte address to give to others.
 * Format: [client_id (32 bytes)][nospam number (4 bytes)][checksum (2 bytes)]
 *
 */
void tox_get_address(const Tox *tox, uint8_t *address)
{
    const Messenger *m = tox;
    getaddress(m, address);
}

/*
 * Add a friend.
 * Set the data that will be sent along with friend request.
 * address is the address of the friend (returned by getaddress of the friend you wish to add) it must be FRIEND_ADDRESS_SIZE bytes. TODO: add checksum.
 * data is the data and length is the length.
 *
 *  return the friend number if success.
 *  return FA_TOOLONG if message length is too long.
 *  return FAERR_NOMESSAGE if no message (message length must be >= 1 byte).
 *  return FAERR_OWNKEY if user's own key.
 *  return FAERR_ALREADYSENT if friend request already sent or already a friend.
 *  return FAERR_UNKNOWN for unknown error.
 *  return FAERR_BADCHECKSUM if bad checksum in address.
 *  return FAERR_SETNEWNOSPAM if the friend was already there but the nospam was different.
 *  (the nospam for that friend was set to the new one).
 *  return FAERR_NOMEM if increasing the friend list size fails.
 */
int32_t tox_add_friend(Tox *tox, const uint8_t *address, const uint8_t *data, uint16_t length)
{
    Messenger *m = tox;
    return m_addfriend(m, address, data, length);
}

/* Add a friend without sending a friendrequest.
 *
 *  return the friend number if success.
 *  return -1 if failure.
 */
int32_t tox_add_friend_norequest(Tox *tox, const uint8_t *client_id)
{
    Messenger *m = tox;
    return m_addfriend_norequest(m, client_id);
}

/*  return the friend number associated to that client id.
 *  return -1 if no such friend.
 */
int32_t tox_get_friend_number(const Tox *tox, const uint8_t *client_id)
{
    const Messenger *m = tox;
    return getfriend_id(m, client_id);
}

/* Copies the public key associated to that friend id into client_id buffer.
 * Make sure that client_id is of size CLIENT_ID_SIZE.
 *
 *  return 0 if success.
 *  return -1 if failure.
 */
int tox_get_client_id(const Tox *tox, int32_t friendnumber, uint8_t *client_id)
{
    const Messenger *m = tox;
    return getclient_id(m, friendnumber, client_id);
}

/* Remove a friend. */
int tox_del_friend(Tox *tox, int32_t friendnumber)
{
    Messenger *m = tox;
    return m_delfriend(m, friendnumber);
}

/* Checks friend's connecting status.
 *
 *  return 1 if friend is connected to us (Online).
 *  return 0 if friend is not connected to us (Offline).
 *  return -1 on failure.
 */
int tox_get_friend_connection_status(const Tox *tox, int32_t friendnumber)
{
    const Messenger *m = tox;
    return m_get_friend_connectionstatus(m, friendnumber);
}

/* Checks if there exists a friend with given friendnumber.
 *
 *  return 1 if friend exists.
 *  return 0 if friend doesn't exist.
 */
int tox_friend_exists(const Tox *tox, int32_t friendnumber)
{
    const Messenger *m = tox;
    return m_friend_exists(m, friendnumber);
}

/* Send a text chat message to an online friend.
 *  return the message id if packet was successfully put into the send queue.
 *  return 0 if it was not.
 *
 *  You will want to retain the return value, it will be passed to your read_receipt callback
 *  if one is received.
 *  m_sendmessage_withid will send a message with the id of your choosing,
 *  however we can generate an id for you by calling plain m_sendmessage.
 */
uint32_t tox_send_message(Tox *tox, int32_t friendnumber, const uint8_t *message, uint32_t length)
{
    Messenger *m = tox;
    return m_sendmessage(m, friendnumber, message, length);
}

uint32_t tox_send_message_withid(Tox *tox, int32_t friendnumber, uint32_t theid, const uint8_t *message,
                                 uint32_t length)
{
    Messenger *m = tox;
    return m_sendmessage_withid(m, friendnumber, theid, message, length);
}

/* Send an action to an online friend.
 *
 *  return the message id if packet was successfully put into the send queue.
 *  return 0 if it was not.
 *
 *  You will want to retain the return value, it will be passed to your read_receipt callback
 *  if one is received.
 *  m_sendaction_withid will send an action message with the id of your choosing,
 *  however we can generate an id for you by calling plain m_sendaction.
 */
uint32_t tox_send_action(Tox *tox, int32_t friendnumber, const uint8_t *action, uint32_t length)
{
    Messenger *m = tox;
    return m_sendaction(m, friendnumber, action, length);
}

uint32_t tox_send_action_withid(Tox *tox, int32_t friendnumber, uint32_t theid, const uint8_t *action, uint32_t length)
{
    Messenger *m = tox;
    return m_sendaction_withid(m, friendnumber, theid, action, length);
}

/* Set our nickname.
 * name must be a string of maximum MAX_NAME_LENGTH length.
 * length must be at least 1 byte.
 * length is the length of name with the NULL terminator.
 *
 *  return 0 if success.
 *  return -1 if failure.
 */
int tox_set_name(Tox *tox, const uint8_t *name, uint16_t length)
{
    Messenger *m = tox;
    return setname(m, name, length);
}

/* Get your nickname.
 * m -  The messenger context to use.
 * name - Pointer to a string for the name. (must be at least MAX_NAME_LENGTH)
 *
 *  return length of the name.
 *  return 0 on error.
 */
uint16_t tox_get_self_name(const Tox *tox, uint8_t *name)
{
    const Messenger *m = tox;
    return getself_name(m, name);
}

/* Get name of friendnumber and put it in name.
 * name needs to be a valid memory location with a size of at least MAX_NAME_LENGTH (128) bytes.
 *
 *  return length of name (with the NULL terminator) if success.
 *  return -1 if failure.
 */
int tox_get_name(const Tox *tox, int32_t friendnumber, uint8_t *name)
{
    const Messenger *m = tox;
    return getname(m, friendnumber, name);
}

/*  returns the length of name on success.
 *  returns -1 on failure.
 */
int tox_get_name_size(const Tox *tox, int32_t friendnumber)
{
    const Messenger *m = tox;
    return m_get_name_size(m, friendnumber);
}

int tox_get_self_name_size(const Tox *tox)
{
    const Messenger *m = tox;
    return m_get_self_name_size(m);
}

/* Set our user status;
 * you are responsible for freeing status after.
 *
 *  return 0 on success, -1 on failure.
 */
int tox_set_status_message(Tox *tox, const uint8_t *status, uint16_t length)
{
    Messenger *m = tox;
    return m_set_statusmessage(m, status, length);
}

int tox_set_user_status(Tox *tox, uint8_t status)
{
    Messenger *m = tox;
    return m_set_userstatus(m, status);
}

/*  returns the length of status message on success.
 *  returns -1 on failure.
 */
int tox_get_status_message_size(const Tox *tox, int32_t friendnumber)
{
    const Messenger *m = tox;
    return m_get_statusmessage_size(m, friendnumber);
}

int tox_get_self_status_message_size(const Tox *tox)
{
    const Messenger *m = tox;
    return m_get_self_statusmessage_size(m);
}

/* Copy friendnumber's status message into buf, truncating if size is over maxlen.
 * Get the size you need to allocate from m_get_statusmessage_size.
 * The self variant will copy our own status message.
 */
int tox_get_status_message(const Tox *tox, int32_t friendnumber, uint8_t *buf, uint32_t maxlen)
{
    const Messenger *m = tox;
    return m_copy_statusmessage(m, friendnumber, buf, maxlen);
}

int tox_get_self_status_message(const Tox *tox, uint8_t *buf, uint32_t maxlen)
{
    const Messenger *m = tox;
    return m_copy_self_statusmessage(m, buf, maxlen);
}

/* Return one of USERSTATUS values.
 * Values unknown to your application should be represented as USERSTATUS_NONE.
 * As above, the self variant will return our own USERSTATUS.
 * If friendnumber is invalid, this shall return USERSTATUS_INVALID.
 */
uint8_t tox_get_user_status(const Tox *tox, int32_t friendnumber)
{
    const Messenger *m = tox;
    return m_get_userstatus(m, friendnumber);
}

uint8_t tox_get_self_user_status(const Tox *tox)
{
    const Messenger *m = tox;
    return m_get_self_userstatus(m);
}

/* returns timestamp of last time friendnumber was seen online, or 0 if never seen.
 * returns -1 on error.
 */
uint64_t tox_get_last_online(const Tox *tox, int32_t friendnumber)
{
    const Messenger *m = tox;
    return m_get_last_online(m, friendnumber);
}

/* Set our typing status for a friend.
 * You are responsible for turning it on or off.
 *
 * returns 0 on success.
 * returns -1 on failure.
 */
int tox_set_user_is_typing(Tox *tox, int32_t friendnumber, uint8_t is_typing)
{
    Messenger *m = tox;
    return m_set_usertyping(m, friendnumber, is_typing);
}

/* Get the typing status of a friend.
 *
 * returns 0 if friend is not typing.
 * returns 1 if friend is typing.
 */
uint8_t tox_get_is_typing(const Tox *tox, int32_t friendnumber)
{
    const Messenger *m = tox;
    return m_get_istyping(m, friendnumber);
}

/* Sets whether we send read receipts for friendnumber.
 * This function is not lazy, and it will fail if yesno is not (0 or 1).
 */
void tox_set_sends_receipts(Tox *tox, int32_t friendnumber, int yesno)
{
    Messenger *m = tox;
    m_set_sends_receipts(m, friendnumber, yesno);
}

/* Return the number of friends in the instance m.
 * You should use this to determine how much memory to allocate
 * for copy_friendlist. */
uint32_t tox_count_friendlist(const Tox *tox)
{
    const Messenger *m = tox;
    return count_friendlist(m);
}

/* Return the number of online friends in the instance m. */
uint32_t tox_get_num_online_friends(const Tox *tox)
{
    const Messenger *m = tox;
    return get_num_online_friends(m);
}

/* Copy a list of valid friend IDs into the array out_list.
 * If out_list is NULL, returns 0.
 * Otherwise, returns the number of elements copied.
 * If the array was too small, the contents
 * of out_list will be truncated to list_size. */
uint32_t tox_get_friendlist(const Tox *tox, int32_t *out_list, uint32_t list_size)
{
    const Messenger *m = tox;
    return copy_friendlist(m, out_list, list_size);
}

/* Set the function that will be executed when a friend request is received.
 *  Function format is function(uint8_t * public_key, uint8_t * data, uint16_t length)
 */
void tox_callback_friend_request(Tox *tox, void (*function)(Tox *tox, const uint8_t *, const uint8_t *, uint16_t,
                                 void *), void *userdata)
{
    Messenger *m = tox;
    m_callback_friendrequest(m, function, userdata);
}


/* Set the function that will be executed when a message from a friend is received.
 *  Function format is: function(int32_t friendnumber, uint8_t * message, uint32_t length)
 */
void tox_callback_friend_message(Tox *tox, void (*function)(Messenger *tox, int32_t, const uint8_t *, uint16_t, void *),
                                 void *userdata)
{
    Messenger *m = tox;
    m_callback_friendmessage(m, function, userdata);
}

/* Set the function that will be executed when an action from a friend is received.
 *  function format is: function(int32_t friendnumber, uint8_t * action, uint32_t length)
 */
void tox_callback_friend_action(Tox *tox, void (*function)(Messenger *tox, int32_t, const uint8_t *, uint16_t, void *),
                                void *userdata)
{
    Messenger *m = tox;
    m_callback_action(m, function, userdata);
}

/* Set the callback for name changes.
 *  function(int32_t friendnumber, uint8_t *newname, uint16_t length)
 *  You are not responsible for freeing newname.
 */
void tox_callback_name_change(Tox *tox, void (*function)(Messenger *tox, int32_t, const uint8_t *, uint16_t, void *),
                              void *userdata)
{
    Messenger *m = tox;
    m_callback_namechange(m, function, userdata);
}

/* Set the callback for status message changes.
 *  function(int32_t friendnumber, uint8_t *newstatus, uint16_t length)
 *  You are not responsible for freeing newstatus.
 */
void tox_callback_status_message(Tox *tox, void (*function)(Messenger *tox, int32_t, const uint8_t *, uint16_t, void *),
                                 void *userdata)
{
    Messenger *m = tox;
    m_callback_statusmessage(m, function, userdata);
}

/* Set the callback for status type changes.
 *  function(int32_t friendnumber, USERSTATUS kind)
 */
void tox_callback_user_status(Tox *tox, void (*function)(Messenger *tox, int32_t, uint8_t, void *),
                              void *userdata)
{
    Messenger *m = tox;
    m_callback_userstatus(m, function, userdata);
}

/* Set the callback for typing changes.
 *  function (int32_t friendnumber, uint8_t is_typing)
 */
void tox_callback_typing_change(Tox *tox, void (*function)(Messenger *tox, int32_t, uint8_t, void *), void *userdata)
{
    Messenger *m = tox;
    m_callback_typingchange(m, function, userdata);
}

/* Set the callback for read receipts.
 *  function(int32_t friendnumber, uint32_t receipt)
 *
 *  If you are keeping a record of returns from m_sendmessage;
 *  receipt might be one of those values, meaning the message
 *  has been received on the other side.
 *  Since core doesn't track ids for you, receipt may not correspond to any message.
 *  in that case, you should discard it.
 */
void tox_callback_read_receipt(Tox *tox, void (*function)(Messenger *tox, int32_t, uint32_t, void *), void *userdata)
{
    Messenger *m = tox;
    m_callback_read_receipt(m, function, userdata);
}

/* Set the callback for connection status changes.
 *  function(int32_t friendnumber, uint8_t status)
 *
 *  Status:
 *    0 -- friend went offline after being previously online
 *    1 -- friend went online
 *
 *  NOTE: this callback is not called when adding friends, thus the "after
 *  being previously online" part. It's assumed that when adding friends,
 *  their connection status is offline.
 */
void tox_callback_connection_status(Tox *tox, void (*function)(Messenger *tox, int32_t, uint8_t, void *),
                                    void *userdata)
{
    Messenger *m = tox;
    m_callback_connectionstatus(m, function, userdata);
}

/**********ADVANCED FUNCTIONS (If you don't know what they do you can safely ignore them.)  ************/

/* Functions to get/set the nospam part of the id.
 */
uint32_t tox_get_nospam(const Tox *tox)
{
    const Messenger *m = tox;
    return get_nospam(&(m->fr));
}

void tox_set_nospam(Tox *tox, uint32_t nospam)
{
    Messenger *m = tox;
    set_nospam(&(m->fr), nospam);
}

<<<<<<< HEAD
/**********GROUP CHAT FUNCTIONS: WARNING Group chats are rewritten so you'd better adjust your clients ************/

/* Creates a new groupchat and puts it in the chats array.
 *
 * return group number on success.
 * return -1 on failure.
 */
int tox_add_groupchat(Tox *tox)
{
    Messenger *m = tox;
    return add_groupchat(m);
}

/* Creates new groupchat credentials instance.
 * Use in case you want to initiate the chat aka founder
 * return 0 on success.
 * return -1 on failure.
 */
int tox_add_groupchat_credentials(Tox *tox, int groupnumber)
{
    Messenger *m = tox;
    return add_groupchat_credentials(m, groupnumber);
}

/* Delete a groupchat from the chats array.
 *
 * return 0 on success.
 * return -1 if failure.
 */
int tox_del_groupchat(Tox *tox, int groupnumber)
{
    Messenger *m = tox;
    return del_groupchat(m, groupnumber);
}


/* Copies group peer self pk into self_public_key
 */
void tox_get_groupchat_self_pk(Tox *tox, int groupnumber, uint8_t *self_public_key)
{
    Messenger *m = tox;
    get_groupchat_self_pk(m, groupnumber, self_public_key);
}

/* Copies group peer self pk into self_public_key
 */
void tox_get_groupchat_pk(Tox *tox, int groupnumber, uint8_t *chat_public_key)
{
    Messenger *m = tox;
    get_groupchat_pk(m, groupnumber, chat_public_key);
}
=======
/* Copy the public and secret key from the Tox object.
   public_key and secret_key must be 32 bytes big.
   if the pointer is NULL, no data will be copied to it.*/
void tox_get_keys(Tox *tox, uint8_t *public_key, uint8_t *secret_key)
{
    Messenger *m = tox;

    if (public_key)
        memcpy(public_key, m->net_crypto->self_public_key, crypto_box_PUBLICKEYBYTES);

    if (secret_key)
        memcpy(secret_key, m->net_crypto->self_secret_key, crypto_box_SECRETKEYBYTES);
}

/**********GROUP CHAT FUNCTIONS: WARNING Group chats will be rewritten so this might change ************/
>>>>>>> bb1bb583

/* Set the callback for group invites.
 *
 *  Function(Tox *tox, int32_t friendnumber, uint8_t *group_public_key, void *userdata)
 */
void tox_callback_group_invite(Tox *tox, void (*function)(Messenger *tox, int32_t, const uint8_t *, void *),
                               void *userdata)
{
    Messenger *m = tox;
    //m_callback_group_invite(m, function, userdata);
}

/* Set the callback for group messages.
 *
 *  Function(Tox *tox, int groupnumber, int friendgroupnumber, uint8_t * message, uint16_t length, void *userdata)
 */
void tox_callback_group_message(Tox *tox, void (*function)(Messenger *tox, int, int, const uint8_t *, uint16_t, void *),
                                void *userdata)
{
    Messenger *m = tox;
    //m_callback_group_message(m, function, userdata);
}

/* Set the callback for group actions.
 *
 *  Function(Tox *tox, int groupnumber, int friendgroupnumber, uint8_t * action, uint16_t length, void *userdata)
 */
void tox_callback_group_action(Tox *tox, void (*function)(Messenger *tox, int, int, const uint8_t *, uint16_t, void *),
                               void *userdata)
{
    Messenger *m = tox;
    //m_callback_group_action(m, function, userdata);
}

/* Set callback function for peer name list changes.
 *
 * It gets called every time the name list changes(new peer/name, deleted peer)
 *  Function(Tox *tox, int groupnumber, void *userdata)
 */
void tox_callback_group_namelist_change(Tox *tox, void (*function)(Tox *tox, int, int, uint8_t, void *), void *userdata)
{
    Messenger *m = tox;
    //m_callback_group_namelistchange(m, function, userdata);
}

/*
/* Copy the name of peernumber who is in groupnumber to name.
 * name must be at least MAX_NICK_BYTES long.
 *
 * return length of name if success
 * return -1 if failure
 */
/*int tox_group_peername(const Tox *tox, int groupnumber, int peernumber, uint8_t *name)
{
    const Messenger *m = tox;
    return m_group_peername(m, groupnumber, peernumber, name);
}*/
/* invite friendnumber to groupnumber
 * return 0 on success
 * return -1 on failure
 */
/*int tox_invite_friend(Tox *tox, int32_t friendnumber, int groupnumber)
{
    Messenger *m = tox;
    return invite_friend(m, friendnumber, groupnumber);
}*/
/* Join a group (you need to have been invited first.)
 *
 * returns group number on success
 * returns -1 on failure.
 */
/*int tox_join_groupchat(Tox *tox, int32_t friendnumber, const uint8_t *friend_group_public_key)
{
    Messenger *m = tox;
    return join_groupchat(m, friendnumber, friend_group_public_key);
}
*/
/* send a group message
 * return 0 on success
 * return -1 on failure
 */
/*int tox_group_message_send(Tox *tox, int groupnumber, const uint8_t *message, uint32_t length)
{
    Messenger *m = tox;
    return group_message_send(m, groupnumber, message, length);
}
*/
/* send a group action
 * return 0 on success
 * return -1 on failure
 */
/*int tox_group_action_send(Tox *tox, int groupnumber, const uint8_t *action, uint32_t length)
{
    Messenger *m = tox;
    return group_action_send(m, groupnumber, action, length);
}
*/
/* Return the number of peers in the group chat on success.
 * return -1 on failure
 */
/*
int tox_group_number_peers(const Tox *tox, int groupnumber)
{
    const Messenger *m = tox;
    return group_number_peers(m, groupnumber);
}
*/
/* List all the peers in the group chat.
 *
 * Copies the names of the peers to the name[length][MAX_NICK_BYTES] array.
 *
 * Copies the lengths of the names to lengths[length]
 *
 * returns the number of peers on success.
 *
 * return -1 on failure.
 */
/*int tox_group_get_names(const Tox *tox, int groupnumber, uint8_t names[][TOX_MAX_NAME_LENGTH], uint16_t lengths[],
                        uint16_t length)
{
    const Messenger *m = tox;
    return group_names(m, groupnumber, names, lengths, length);
}
*/
/* Return the number of chats in the instance m.
 * You should use this to determine how much memory to allocate
 * for copy_chatlist. */
uint32_t tox_count_chatlist(const Tox *tox)
{
    const Messenger *m = tox;
    return count_chatlist(m);
}

/* Copy a list of valid chat IDs into the array out_list.
 * If out_list is NULL, returns 0.
 * Otherwise, returns the number of elements copied.
 * If the array was too small, the contents
 * of out_list will be truncated to list_size. */
uint32_t tox_get_chatlist(const Tox *tox, int *out_list, uint32_t list_size)
{
    const Messenger *m = tox;
    return copy_chatlist(m, out_list, list_size);
}


/****************FILE SENDING FUNCTIONS*****************/


/* Set the callback for file send requests.
 *
 *  Function(Tox *tox, int32_t friendnumber, uint8_t filenumber, uint64_t filesize, uint8_t *filename, uint16_t filename_length, void *userdata)
 */
void tox_callback_file_send_request(Tox *tox, void (*function)(Messenger *tox, int32_t, uint8_t, uint64_t,
                                    const uint8_t *, uint16_t, void *), void *userdata)
{
    Messenger *m = tox;
    callback_file_sendrequest(m, function, userdata);
}
/* Set the callback for file control requests.
 *
 *  Function(Tox *tox, int32_t friendnumber, uint8_t send_receive, uint8_t filenumber, uint8_t control_type, uint8_t *data, uint16_t length, void *userdata)
 *
 */
void tox_callback_file_control(Tox *tox, void (*function)(Messenger *tox, int32_t, uint8_t, uint8_t, uint8_t,
                               const uint8_t *, uint16_t, void *), void *userdata)
{
    Messenger *m = tox;
    callback_file_control(m, function, userdata);
}
/* Set the callback for file data.
 *
 *  Function(Tox *tox, int32_t friendnumber, uint8_t filenumber, uint8_t *data, uint16_t length, void *userdata)
 *
 */
void tox_callback_file_data(Tox *tox, void (*function)(Messenger *tox, int32_t, uint8_t, const uint8_t *,
                            uint16_t length, void *), void *userdata)

{
    Messenger *m = tox;
    callback_file_data(m, function, userdata);
}
/* Send a file send request.
 * Maximum filename length is 255 bytes.
 *  return file number on success
 *  return -1 on failure
 */
int tox_new_file_sender(Tox *tox, int32_t friendnumber, uint64_t filesize, const uint8_t *filename,
                        uint16_t filename_length)
{
    Messenger *m = tox;
    return new_filesender(m, friendnumber, filesize, filename, filename_length);
}
/* Send a file control request.
 * send_receive is 0 if we want the control packet to target a sending file, 1 if it targets a receiving file.
 *
 *  return 0 on success
 *  return -1 on failure
 */
int tox_file_send_control(Tox *tox, int32_t friendnumber, uint8_t send_receive, uint8_t filenumber, uint8_t message_id,
                          const uint8_t *data, uint16_t length)
{
    Messenger *m = tox;
    return file_control(m, friendnumber, send_receive, filenumber, message_id, data, length);
}
/* Send file data.
 *
 *  return 0 on success
 *  return -1 on failure
 */
int tox_file_send_data(Tox *tox, int32_t friendnumber, uint8_t filenumber, const uint8_t *data, uint16_t length)
{
    Messenger *m = tox;
    return file_data(m, friendnumber, filenumber, data, length);
}

/* Returns the recommended/maximum size of the filedata you send with tox_file_send_data()
 *
 *  return size on success
 *  return -1 on failure (currently will never return -1)
 */
int tox_file_data_size(const Tox *tox, int32_t friendnumber)
{
    return MAX_CRYPTO_DATA_SIZE - 2;
}

/* Give the number of bytes left to be sent/received.
 *
 *  send_receive is 0 if we want the sending files, 1 if we want the receiving.
 *
 *  return number of bytes remaining to be sent/received on success
 *  return 0 on failure
 */
uint64_t tox_file_data_remaining(const Tox *tox, int32_t friendnumber, uint8_t filenumber, uint8_t send_receive)
{
    const Messenger *m = tox;
    return file_dataremaining(m, friendnumber, filenumber, send_receive);
}

/***************END OF FILE SENDING FUNCTIONS******************/

/* TODO: expose this properly. */
static int tox_add_tcp_relay(Tox *tox, const char *address, uint8_t ipv6enabled, uint16_t port,
                             const uint8_t *public_key)
{
    Messenger *m = tox;
    IP_Port ip_port_v64;
    IP *ip_extra = NULL;
    IP_Port ip_port_v4;
    ip_init(&ip_port_v64.ip, ipv6enabled);

    if (ipv6enabled) {
        /* setup for getting BOTH: an IPv6 AND an IPv4 address */
        ip_port_v64.ip.family = AF_UNSPEC;
        ip_reset(&ip_port_v4.ip);
        ip_extra = &ip_port_v4.ip;
    }

    if (addr_resolve_or_parse_ip(address, &ip_port_v64.ip, ip_extra)) {
        ip_port_v64.port = port;
        add_tcp_relay(m->net_crypto, ip_port_v64, public_key);
        onion_add_path_node(m->onion_c, ip_port_v64, public_key); //TODO: move this
        return 1;
    } else {
        return 0;
    }
}

int tox_bootstrap_from_address(Tox *tox, const char *address, uint16_t port, const uint8_t *public_key)
{
    Messenger *m = tox;
    tox_add_tcp_relay(tox, address, m->options.ipv6enabled, htons(port), public_key);
    return DHT_bootstrap_from_address(m->dht, address, m->options.ipv6enabled, htons(port), public_key);
}

/*  return 0 if we are not connected to the DHT.
 *  return 1 if we are.
 */
int tox_isconnected(const Tox *tox)
{
    const Messenger *m = tox;
    return DHT_isconnected(m->dht) || onion_isconnected(m->onion_c);
}

/* Return the time in milliseconds before tox_do() should be called again
 * for optimal performance.
 *
 * returns time (in ms) before the next tox_do() needs to be run on success.
 */
uint32_t tox_do_interval(Tox *tox)
{
    Messenger *m = tox;
    return messenger_run_interval(m);
}

/* Run this at startup.
 *
 *  return allocated instance of tox on success.
 *  return 0 if there are problems.
 */
Tox *tox_new(Tox_Options *options)
{
    LOGGER_INIT(LOGGER_OUTPUT_FILE, LOGGER_LEVEL);
    Messenger_Options m_options = {0};

    if (options == NULL) {
        m_options.ipv6enabled = TOX_ENABLE_IPV6_DEFAULT;
    } else {
        m_options.ipv6enabled = options->ipv6enabled;
        m_options.udp_disabled = options->udp_disabled;
        m_options.proxy_enabled = options->proxy_enabled;

        if (m_options.proxy_enabled) {
            ip_init(&m_options.proxy_info.ip_port.ip, m_options.ipv6enabled);

            if (m_options.ipv6enabled)
                m_options.proxy_info.ip_port.ip.family = AF_UNSPEC;

            if (!addr_resolve_or_parse_ip(options->proxy_address, &m_options.proxy_info.ip_port.ip, NULL))
                return NULL;

            m_options.proxy_info.ip_port.port = htons(options->proxy_port);
        }
    }

    return new_messenger(&m_options);
}

/* Run this before closing shop.
 * Free all datastructures.
 */
void tox_kill(Tox *tox)
{
    Messenger *m = tox;
    kill_messenger(m);
}

/* The main loop that needs to be run at least 20 times per second. */
void tox_do(Tox *tox)
{
    Messenger *m = tox;
    do_messenger(m);
}

/* SAVING AND LOADING FUNCTIONS: */

/*  return size of the messenger data (for saving). */
uint32_t tox_size(const Tox *tox)
{
    const Messenger *m = tox;
    return messenger_size(m);
}

/* Save the messenger in data (must be allocated memory of size Messenger_size()). */
void tox_save(const Tox *tox, uint8_t *data)
{
    const Messenger *m = tox;
    messenger_save(m, data);
}

/* Load the messenger from data of size length. */
int tox_load(Tox *tox, const uint8_t *data, uint32_t length)
{
    Messenger *m = tox;
    return messenger_load(m, data, length);
}<|MERGE_RESOLUTION|>--- conflicted
+++ resolved
@@ -481,7 +481,20 @@
     set_nospam(&(m->fr), nospam);
 }
 
-<<<<<<< HEAD
+/* Copy the public and secret key from the Tox object.
+   public_key and secret_key must be 32 bytes big.
+   if the pointer is NULL, no data will be copied to it.*/
+void tox_get_keys(Tox *tox, uint8_t *public_key, uint8_t *secret_key)
+{
+    Messenger *m = tox;
+
+    if (public_key)
+        memcpy(public_key, m->net_crypto->self_public_key, crypto_box_PUBLICKEYBYTES);
+
+    if (secret_key)
+        memcpy(secret_key, m->net_crypto->self_secret_key, crypto_box_SECRETKEYBYTES);
+}
+
 /**********GROUP CHAT FUNCTIONS: WARNING Group chats are rewritten so you'd better adjust your clients ************/
 
 /* Creates a new groupchat and puts it in the chats array.
@@ -533,23 +546,7 @@
     Messenger *m = tox;
     get_groupchat_pk(m, groupnumber, chat_public_key);
 }
-=======
-/* Copy the public and secret key from the Tox object.
-   public_key and secret_key must be 32 bytes big.
-   if the pointer is NULL, no data will be copied to it.*/
-void tox_get_keys(Tox *tox, uint8_t *public_key, uint8_t *secret_key)
-{
-    Messenger *m = tox;
-
-    if (public_key)
-        memcpy(public_key, m->net_crypto->self_public_key, crypto_box_PUBLICKEYBYTES);
-
-    if (secret_key)
-        memcpy(secret_key, m->net_crypto->self_secret_key, crypto_box_SECRETKEYBYTES);
-}
-
-/**********GROUP CHAT FUNCTIONS: WARNING Group chats will be rewritten so this might change ************/
->>>>>>> bb1bb583
+
 
 /* Set the callback for group invites.
  *
@@ -559,7 +556,7 @@
                                void *userdata)
 {
     Messenger *m = tox;
-    //m_callback_group_invite(m, function, userdata);
+    m_callback_group_invite(m, function, userdata);
 }
 
 /* Set the callback for group messages.
@@ -570,7 +567,7 @@
                                 void *userdata)
 {
     Messenger *m = tox;
-    //m_callback_group_message(m, function, userdata);
+    m_callback_group_message(m, function, userdata);
 }
 
 /* Set the callback for group actions.
@@ -581,7 +578,7 @@
                                void *userdata)
 {
     Messenger *m = tox;
-    //m_callback_group_action(m, function, userdata);
+    m_callback_group_action(m, function, userdata);
 }
 
 /* Set callback function for peer name list changes.
@@ -592,71 +589,90 @@
 void tox_callback_group_namelist_change(Tox *tox, void (*function)(Tox *tox, int, int, uint8_t, void *), void *userdata)
 {
     Messenger *m = tox;
-    //m_callback_group_namelistchange(m, function, userdata);
-}
-
-/*
+    m_callback_group_namelistchange(m, function, userdata);
+}
+
+/* Creates a new groupchat and puts it in the chats array.
+ *
+ * return group number on success.
+ * return -1 on failure.
+ */
+int tox_add_groupchat(Tox *tox)
+{
+    Messenger *m = tox;
+    return add_groupchat(m);
+}
+/* Delete a groupchat from the chats array.
+ *
+ * return 0 on success.
+ * return -1 if failure.
+ */
+int tox_del_groupchat(Tox *tox, int groupnumber)
+{
+    Messenger *m = tox;
+    return del_groupchat(m, groupnumber);
+}
+
 /* Copy the name of peernumber who is in groupnumber to name.
  * name must be at least MAX_NICK_BYTES long.
  *
  * return length of name if success
  * return -1 if failure
  */
-/*int tox_group_peername(const Tox *tox, int groupnumber, int peernumber, uint8_t *name)
+int tox_group_peername(const Tox *tox, int groupnumber, int peernumber, uint8_t *name)
 {
     const Messenger *m = tox;
     return m_group_peername(m, groupnumber, peernumber, name);
-}*/
+}
 /* invite friendnumber to groupnumber
  * return 0 on success
  * return -1 on failure
  */
-/*int tox_invite_friend(Tox *tox, int32_t friendnumber, int groupnumber)
+int tox_invite_friend(Tox *tox, int32_t friendnumber, int groupnumber)
 {
     Messenger *m = tox;
     return invite_friend(m, friendnumber, groupnumber);
-}*/
+}
 /* Join a group (you need to have been invited first.)
  *
  * returns group number on success
  * returns -1 on failure.
  */
-/*int tox_join_groupchat(Tox *tox, int32_t friendnumber, const uint8_t *friend_group_public_key)
+int tox_join_groupchat(Tox *tox, int32_t friendnumber, const uint8_t *friend_group_public_key)
 {
     Messenger *m = tox;
     return join_groupchat(m, friendnumber, friend_group_public_key);
 }
-*/
+
 /* send a group message
  * return 0 on success
  * return -1 on failure
  */
-/*int tox_group_message_send(Tox *tox, int groupnumber, const uint8_t *message, uint32_t length)
+int tox_group_message_send(Tox *tox, int groupnumber, const uint8_t *message, uint32_t length)
 {
     Messenger *m = tox;
     return group_message_send(m, groupnumber, message, length);
 }
-*/
+
 /* send a group action
  * return 0 on success
  * return -1 on failure
  */
-/*int tox_group_action_send(Tox *tox, int groupnumber, const uint8_t *action, uint32_t length)
+int tox_group_action_send(Tox *tox, int groupnumber, const uint8_t *action, uint32_t length)
 {
     Messenger *m = tox;
     return group_action_send(m, groupnumber, action, length);
 }
-*/
+
 /* Return the number of peers in the group chat on success.
  * return -1 on failure
  */
-/*
 int tox_group_number_peers(const Tox *tox, int groupnumber)
 {
     const Messenger *m = tox;
     return group_number_peers(m, groupnumber);
 }
-*/
+
 /* List all the peers in the group chat.
  *
  * Copies the names of the peers to the name[length][MAX_NICK_BYTES] array.
@@ -667,13 +683,13 @@
  *
  * return -1 on failure.
  */
-/*int tox_group_get_names(const Tox *tox, int groupnumber, uint8_t names[][TOX_MAX_NAME_LENGTH], uint16_t lengths[],
+int tox_group_get_names(const Tox *tox, int groupnumber, uint8_t names[][TOX_MAX_NAME_LENGTH], uint16_t lengths[],
                         uint16_t length)
 {
     const Messenger *m = tox;
     return group_names(m, groupnumber, names, lengths, length);
 }
-*/
+
 /* Return the number of chats in the instance m.
  * You should use this to determine how much memory to allocate
  * for copy_chatlist. */
@@ -810,18 +826,18 @@
     if (addr_resolve_or_parse_ip(address, &ip_port_v64.ip, ip_extra)) {
         ip_port_v64.port = port;
         add_tcp_relay(m->net_crypto, ip_port_v64, public_key);
-        onion_add_path_node(m->onion_c, ip_port_v64, public_key); //TODO: move this
         return 1;
     } else {
         return 0;
     }
 }
 
-int tox_bootstrap_from_address(Tox *tox, const char *address, uint16_t port, const uint8_t *public_key)
-{
-    Messenger *m = tox;
-    tox_add_tcp_relay(tox, address, m->options.ipv6enabled, htons(port), public_key);
-    return DHT_bootstrap_from_address(m->dht, address, m->options.ipv6enabled, htons(port), public_key);
+int tox_bootstrap_from_address(Tox *tox, const char *address,
+                               uint8_t ipv6enabled, uint16_t port, const uint8_t *public_key)
+{
+    Messenger *m = tox;
+    tox_add_tcp_relay(tox, address, ipv6enabled, port, public_key);
+    return DHT_bootstrap_from_address(m->dht, address, ipv6enabled, port, public_key);
 }
 
 /*  return 0 if we are not connected to the DHT.
@@ -830,7 +846,7 @@
 int tox_isconnected(const Tox *tox)
 {
     const Messenger *m = tox;
-    return DHT_isconnected(m->dht) || onion_isconnected(m->onion_c);
+    return DHT_isconnected(m->dht);
 }
 
 /* Return the time in milliseconds before tox_do() should be called again
@@ -849,32 +865,10 @@
  *  return allocated instance of tox on success.
  *  return 0 if there are problems.
  */
-Tox *tox_new(Tox_Options *options)
+Tox *tox_new(uint8_t ipv6enabled)
 {
     LOGGER_INIT(LOGGER_OUTPUT_FILE, LOGGER_LEVEL);
-    Messenger_Options m_options = {0};
-
-    if (options == NULL) {
-        m_options.ipv6enabled = TOX_ENABLE_IPV6_DEFAULT;
-    } else {
-        m_options.ipv6enabled = options->ipv6enabled;
-        m_options.udp_disabled = options->udp_disabled;
-        m_options.proxy_enabled = options->proxy_enabled;
-
-        if (m_options.proxy_enabled) {
-            ip_init(&m_options.proxy_info.ip_port.ip, m_options.ipv6enabled);
-
-            if (m_options.ipv6enabled)
-                m_options.proxy_info.ip_port.ip.family = AF_UNSPEC;
-
-            if (!addr_resolve_or_parse_ip(options->proxy_address, &m_options.proxy_info.ip_port.ip, NULL))
-                return NULL;
-
-            m_options.proxy_info.ip_port.port = htons(options->proxy_port);
-        }
-    }
-
-    return new_messenger(&m_options);
+    return new_messenger(ipv6enabled);
 }
 
 /* Run this before closing shop.
