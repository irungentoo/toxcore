/* net_crypto.c
 *
 * Functions for the core crypto.
 *
 * NOTE: This code has to be perfect. We don't mess around with encryption.
 *
 *  Copyright (C) 2013 Tox project All Rights Reserved.
 *
 *  This file is part of Tox.
 *
 *  Tox is free software: you can redistribute it and/or modify
 *  it under the terms of the GNU General Public License as published by
 *  the Free Software Foundation, either version 3 of the License, or
 *  (at your option) any later version.
 *
 *  Tox is distributed in the hope that it will be useful,
 *  but WITHOUT ANY WARRANTY; without even the implied warranty of
 *  MERCHANTABILITY or FITNESS FOR A PARTICULAR PURPOSE.  See the
 *  GNU General Public License for more details.
 *
 *  You should have received a copy of the GNU General Public License
 *  along with Tox.  If not, see <http://www.gnu.org/licenses/>.
 *
 */

#ifdef HAVE_CONFIG_H
#include "config.h"
#endif

#include "crypto_core.h"
#include "util.h"

<<<<<<< HEAD
// Need dht because of ENC_SECRET_KEY and ENC_PUBLIC_KEY
#include "DHT.h"

/* Extended keypair: curve + ed. Encryption keys are derived from the signature keys.
 * Used for group chats and group DHT announcements.
 * pk and sk must have room for at least EXT_PUBLIC_KEY bytes each.
 */
void create_extended_keypair(uint8_t *pk, uint8_t *sk)
{
    /* create signature key pair */
    crypto_sign_keypair(pk + ENC_PUBLIC_KEY, sk + ENC_SECRET_KEY);

    /* convert public signature key to public encryption key */
    crypto_sign_ed25519_pk_to_curve25519(pk, pk + ENC_PUBLIC_KEY);

    /* convert secret signature key to secret encryption key */
    crypto_sign_ed25519_sk_to_curve25519(sk, sk + ENC_SECRET_KEY);
}
=======
#if crypto_box_PUBLICKEYBYTES != 32
#error crypto_box_PUBLICKEYBYTES is required to be 32 bytes for public_key_cmp to work,
#endif
>>>>>>> b5d71250

/* compare 2 public keys of length crypto_box_PUBLICKEYBYTES, not vulnerable to timing attacks.
   returns 0 if both mem locations of length are equal,
   return -1 if they are not. */
int public_key_cmp(const uint8_t *pk1, const uint8_t *pk2)
{
    return crypto_verify_32(pk1, pk2);
}

/*  return a random uint32_t.
 */
uint32_t random_int(void)
{
    uint32_t randnum;
    randombytes((uint8_t *)&randnum , sizeof(randnum));
    return randnum;
}

uint64_t random_64b(void)
{
    uint64_t randnum;
    randombytes((uint8_t *)&randnum, sizeof(randnum));
    return randnum;
}

/* Return a value between 0 and upper_bound using a uniform distribution */
uint32_t random_int_range(uint32_t upper_bound)
{
    return randombytes_uniform(upper_bound);
}

/* Check if a Tox public key crypto_box_PUBLICKEYBYTES is valid or not.
 * This should only be used for input validation.
 *
 * return 0 if it isn't.
 * return 1 if it is.
 */
int public_key_valid(const uint8_t *public_key)
{
    if (public_key[31] >= 128) /* Last bit of key is always zero. */
        return 0;

    return 1;
}

/* Precomputes the shared key from their public_key and our secret_key.
 * This way we can avoid an expensive elliptic curve scalar multiply for each
 * encrypt/decrypt operation.
 * enc_key has to be crypto_box_BEFORENMBYTES bytes long.
 */
void encrypt_precompute(const uint8_t *public_key, const uint8_t *secret_key, uint8_t *enc_key)
{
    crypto_box_beforenm(enc_key, public_key, secret_key);
}

int encrypt_data_symmetric(const uint8_t *secret_key, const uint8_t *nonce, const uint8_t *plain, uint32_t length,
                           uint8_t *encrypted)
{
    if (length == 0)
        return -1;

    uint8_t temp_plain[length + crypto_box_ZEROBYTES];
    uint8_t temp_encrypted[length + crypto_box_MACBYTES + crypto_box_BOXZEROBYTES];

    memset(temp_plain, 0, crypto_box_ZEROBYTES);
    memcpy(temp_plain + crypto_box_ZEROBYTES, plain, length); // Pad the message with 32 0 bytes.

    if (crypto_box_afternm(temp_encrypted, temp_plain, length + crypto_box_ZEROBYTES, nonce, secret_key) != 0)
        return -1;

    /* Unpad the encrypted message. */
    memcpy(encrypted, temp_encrypted + crypto_box_BOXZEROBYTES, length + crypto_box_MACBYTES);
    return length + crypto_box_MACBYTES;
}

int decrypt_data_symmetric(const uint8_t *secret_key, const uint8_t *nonce, const uint8_t *encrypted, uint32_t length,
                           uint8_t *plain)
{
    if (length <= crypto_box_BOXZEROBYTES)
        return -1;

    uint8_t temp_plain[length + crypto_box_ZEROBYTES];
    uint8_t temp_encrypted[length + crypto_box_BOXZEROBYTES];

    memset(temp_encrypted, 0, crypto_box_BOXZEROBYTES);
    memcpy(temp_encrypted + crypto_box_BOXZEROBYTES, encrypted, length); // Pad the message with 16 0 bytes.

    if (crypto_box_open_afternm(temp_plain, temp_encrypted, length + crypto_box_BOXZEROBYTES, nonce, secret_key) != 0)
        return -1;

    memcpy(plain, temp_plain + crypto_box_ZEROBYTES, length - crypto_box_MACBYTES);
    return length - crypto_box_MACBYTES;
}

int encrypt_data(const uint8_t *public_key, const uint8_t *secret_key, const uint8_t *nonce,
                 const uint8_t *plain, uint32_t length, uint8_t *encrypted)
{
    uint8_t k[crypto_box_BEFORENMBYTES];
    encrypt_precompute(public_key, secret_key, k);
    return encrypt_data_symmetric(k, nonce, plain, length, encrypted);
}

int decrypt_data(const uint8_t *public_key, const uint8_t *secret_key, const uint8_t *nonce,
                 const uint8_t *encrypted, uint32_t length, uint8_t *plain)
{
    uint8_t k[crypto_box_BEFORENMBYTES];
    encrypt_precompute(public_key, secret_key, k);
    return decrypt_data_symmetric(k, nonce, encrypted, length, plain);
}


/* Increment the given nonce by 1. */
void increment_nonce(uint8_t *nonce)
{
    uint32_t i;

    for (i = crypto_box_NONCEBYTES; i != 0; --i) {
        ++nonce[i - 1];

        if (nonce[i - 1] != 0)
            break;
    }
}
/* increment the given nonce by num */
void increment_nonce_number(uint8_t *nonce, uint32_t num)
{
    uint32_t num1, num2;
    memcpy(&num1, nonce + (crypto_box_NONCEBYTES - sizeof(num1)), sizeof(num1));
    num1 = ntohl(num1);
    num2 = num + num1;

    if (num2 < num1) {
        uint32_t i;

        for (i = crypto_box_NONCEBYTES - sizeof(num1); i != 0; --i) {
            ++nonce[i - 1];

            if (nonce[i - 1] != 0)
                break;
        }
    }

    num2 = htonl(num2);
    memcpy(nonce + (crypto_box_NONCEBYTES - sizeof(num2)), &num2, sizeof(num2));
}

/* Fill the given nonce with random bytes. */
void random_nonce(uint8_t *nonce)
{
    randombytes(nonce, crypto_box_NONCEBYTES);
}

/* Fill a key crypto_box_KEYBYTES big with random bytes */
void new_symmetric_key(uint8_t *key)
{
    randombytes(key, crypto_box_KEYBYTES);
}

/* Gives a nonce guaranteed to be different from previous ones.*/
void new_nonce(uint8_t *nonce)
{
    random_nonce(nonce);
}

/* Create a request to peer.
 * send_public_key and send_secret_key are the pub/secret keys of the sender.
 * recv_public_key is public key of receiver.
 * packet must be an array of MAX_CRYPTO_REQUEST_SIZE big.
 * Data represents the data we send with the request with length being the length of the data.
 * request_id is the id of the request (32 = friend request, 254 = ping request).
 *
 *  return -1 on failure.
 *  return the length of the created packet on success.
 */
int create_request(const uint8_t *send_public_key, const uint8_t *send_secret_key, uint8_t *packet,
                   const uint8_t *recv_public_key, const uint8_t *data, uint32_t length, uint8_t request_id)
{
    if (MAX_CRYPTO_REQUEST_SIZE < length + 1 + crypto_box_PUBLICKEYBYTES * 2 + crypto_box_NONCEBYTES + 1 +
            crypto_box_MACBYTES)
        return -1;

    uint8_t nonce[crypto_box_NONCEBYTES];
    uint8_t temp[MAX_CRYPTO_REQUEST_SIZE];
    memcpy(temp + 1, data, length);
    temp[0] = request_id;
    new_nonce(nonce);
    int len = encrypt_data(recv_public_key, send_secret_key, nonce, temp, length + 1,
                           1 + crypto_box_PUBLICKEYBYTES * 2 + crypto_box_NONCEBYTES + packet);

    if (len == -1)
        return -1;

    packet[0] = NET_PACKET_CRYPTO;
    memcpy(packet + 1, recv_public_key, crypto_box_PUBLICKEYBYTES);
    memcpy(packet + 1 + crypto_box_PUBLICKEYBYTES, send_public_key, crypto_box_PUBLICKEYBYTES);
    memcpy(packet + 1 + crypto_box_PUBLICKEYBYTES * 2, nonce, crypto_box_NONCEBYTES);

    return len + 1 + crypto_box_PUBLICKEYBYTES * 2 + crypto_box_NONCEBYTES;
}

/* Puts the senders public key in the request in public_key, the data from the request
 * in data if a friend or ping request was sent to us and returns the length of the data.
 * packet is the request packet and length is its length.
 *
 *  return -1 if not valid request.
 */
int handle_request(const uint8_t *self_public_key, const uint8_t *self_secret_key, uint8_t *public_key, uint8_t *data,
                   uint8_t *request_id, const uint8_t *packet, uint16_t length)
{
    if (length > crypto_box_PUBLICKEYBYTES * 2 + crypto_box_NONCEBYTES + 1 + crypto_box_MACBYTES &&
            length <= MAX_CRYPTO_REQUEST_SIZE) {
        if (memcmp(packet + 1, self_public_key, crypto_box_PUBLICKEYBYTES) == 0) {
            memcpy(public_key, packet + 1 + crypto_box_PUBLICKEYBYTES, crypto_box_PUBLICKEYBYTES);
            uint8_t nonce[crypto_box_NONCEBYTES];
            uint8_t temp[MAX_CRYPTO_REQUEST_SIZE];
            memcpy(nonce, packet + 1 + crypto_box_PUBLICKEYBYTES * 2, crypto_box_NONCEBYTES);
            int len1 = decrypt_data(public_key, self_secret_key, nonce,
                                    packet + 1 + crypto_box_PUBLICKEYBYTES * 2 + crypto_box_NONCEBYTES,
                                    length - (crypto_box_PUBLICKEYBYTES * 2 + crypto_box_NONCEBYTES + 1), temp);

            if (len1 == -1 || len1 == 0)
                return -1;

            request_id[0] = temp[0];
            --len1;
            memcpy(data, temp + 1, len1);
            return len1;
        }
    }

    return -1;
}<|MERGE_RESOLUTION|>--- conflicted
+++ resolved
@@ -30,9 +30,12 @@
 #include "crypto_core.h"
 #include "util.h"
 
-<<<<<<< HEAD
 // Need dht because of ENC_SECRET_KEY and ENC_PUBLIC_KEY
 #include "DHT.h"
+
+#if crypto_box_PUBLICKEYBYTES != 32
+#error crypto_box_PUBLICKEYBYTES is required to be 32 bytes for public_key_cmp to work,
+#endif
 
 /* Extended keypair: curve + ed. Encryption keys are derived from the signature keys.
  * Used for group chats and group DHT announcements.
@@ -49,11 +52,6 @@
     /* convert secret signature key to secret encryption key */
     crypto_sign_ed25519_sk_to_curve25519(sk, sk + ENC_SECRET_KEY);
 }
-=======
-#if crypto_box_PUBLICKEYBYTES != 32
-#error crypto_box_PUBLICKEYBYTES is required to be 32 bytes for public_key_cmp to work,
-#endif
->>>>>>> b5d71250
 
 /* compare 2 public keys of length crypto_box_PUBLICKEYBYTES, not vulnerable to timing attacks.
    returns 0 if both mem locations of length are equal,
