--- conflicted
+++ resolved
@@ -54,15 +54,7 @@
 };
 
 
-<<<<<<< HEAD
-int send_ping_request(PING *ping, IP_Port ipp, uint8_t *client_id)
-=======
-#define PING_PLAIN_SIZE (1 + sizeof(uint64_t))
-#define DHT_PING_SIZE (1 + CLIENT_ID_SIZE + crypto_box_NONCEBYTES + PING_PLAIN_SIZE + crypto_box_MACBYTES)
-#define PING_DATA_SIZE (CLIENT_ID_SIZE + sizeof(IP_Port))
-
 int send_ping_request(PING *ping, IP_Port ipp, const uint8_t *client_id)
->>>>>>> f4330658
 {
     uint8_t   pk[DHT_PING_SIZE];
     int       rc;
