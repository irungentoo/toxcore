--- conflicted
+++ resolved
@@ -21,20 +21,13 @@
 #ifndef __GROUP_ANNOUNCE_H__
 #define __GROUP_ANNOUNCE_H__
 
-<<<<<<< HEAD
-typedef struct GROUP_ANNOUNCE GROUP_ANNOUNCE;
-=======
 #include "DHT.h"
  
 typedef struct ANNOUNCE ANNOUNCE;
->>>>>>> 65a521fa
 
 /* Maximum newly announced online (in terms of group chats) nodes to ping per TIME_TO_PING seconds. */
 #define MAX_ANNOUNCED_NODES 30
 
-<<<<<<< HEAD
-int add_group_announced_nodes(GROUP_ANNOUNCE *announce, uint8_t *client_id, uint8_t *chat_id, IP_Port ip_port);
-=======
 struct ANNOUNCE {
     DHT *dht;
     Announced_node_format announced_nodes[MAX_ANNOUNCED_NODES];
@@ -43,17 +36,11 @@
 };
 
 int add_announced_nodes(ANNOUNCE *announce, uint8_t *client_id, uint8_t *chat_id, IP_Port ip_port);
->>>>>>> 65a521fa
 
-GROUP_ANNOUNCE *new_group_announce(DHT *dht);
-void kill_group_announce(GROUP_ANNOUNCE *announce);
+ANNOUNCE *new_announce(DHT *dht);
+void kill_announce(ANNOUNCE *announce);
 
-<<<<<<< HEAD
-int send_group_announce_request(GROUP_ANNOUNCE *announce, IP_Port ipp, uint8_t *client_id, uint8_t *chat_id);
-int get_group_announced_nodes_request(DHT * dht, IP_Port ip_port, uint8_t *public_key, uint8_t *client_id, Node_format *sendback_node);
-=======
 int send_gc_announce_request(ANNOUNCE *announce, IP_Port ipp, uint8_t *client_id, uint8_t *chat_id);
 int get_gc_announced_nodes_request(DHT * dht, IP_Port ipp, uint8_t *client_id, uint8_t *chat_id);
->>>>>>> 65a521fa
 
 #endif /* __GROUP_ANNOUNCE_H__ */