/*
 * group_announce.h -- Similar to ping.h, but designed for group chat purposes
 *
 *  Copyright (C) 2013 Tox project All Rights Reserved.
 *
 *  This file is part of Tox.
 *
 *  Tox is free software: you can redistribute it and/or modify
 *  it under the terms of the GNU General Public License as published by
 *  the Free Software Foundation, either version 3 of the License, or
 *  (at your option) any later version.
 *
 *  Tox is distributed in the hope that it will be useful,
 *  but WITHOUT ANY WARRANTY; without even the implied warranty of
 *  MERCHANTABILITY or FITNESS FOR A PARTICULAR PURPOSE.  See the
 *  GNU General Public License for more details.
 *
 *  You should have received a copy of the GNU General Public License
 *  along with Tox.  If not, see <http://www.gnu.org/licenses/>.
 */

#ifdef HAVE_CONFIG_H
#include "config.h"
#endif

#include <stdint.h>

#include "DHT.h"
#include "group_announce.h"
#include "ping.h"

#include "network.h"
#include "util.h"
#include "ping_array.h"

<<<<<<< HEAD
/* Maximum newly announced online (in terms of group chats) nodes to ping per TIME_TO_PING seconds. */
#define MAX_GROUP_ANNOUNCED_NODES 30
=======
#define PING_NUM_MAX 512
>>>>>>> 65a521fa

// CLIENT_ID_SIZE for chat_id in GROUP_ANNOUNCE_PLAIN_SIZE
#define GROUP_ANNOUNCE_PLAIN_SIZE (1 + CLIENT_ID_SIZE + sizeof(uint64_t))
#define DHT_GROUP_ANNOUNCE_SIZE (1 + CLIENT_ID_SIZE + crypto_box_NONCEBYTES + GROUP_ANNOUNCE_PLAIN_SIZE + crypto_box_MACBYTES)
#define SEND_GROUP_ANNOUNCED_NODES_PLAIN_SIZE (1 + sizeof(Node_format) * MAX_SENT_NODES + sizeof(uint64_t))
#define DHT_SEND_GROUP_ANNOUNCED_NODES_SIZE (1 + CLIENT_ID_SIZE + crypto_box_NONCEBYTES + SEND_GROUP_ANNOUNCED_NODES_PLAIN_SIZE + crypto_box_MACBYTES)

<<<<<<< HEAD
struct GROUP_ANNOUNCE {
=======
/*struct ANNOUNCE {
>>>>>>> 65a521fa
    DHT *dht;
    Announced_node_format announced_nodes[MAX_GROUP_ANNOUNCED_NODES];
    Ping_Array  ping_array;
    uint64_t    last_to_ping;
};
*/
/* Send announce request
 * For members of group chat, who want to announce being online at the current moment
 */
<<<<<<< HEAD
int send_group_announce_request(GROUP_ANNOUNCE *announce, IP_Port ipp, uint8_t *client_id, uint8_t *chat_id)
=======
int send_gc_announce_request(ANNOUNCE *announce, IP_Port ipp, uint8_t *client_id, uint8_t *chat_id)
>>>>>>> 65a521fa
{
#if 0
    // Check if packet is going to be sent to ourself
    if (id_equal(client_id, announce->dht->self_public_key))
        return -1;

    // Generate random ping_id.
    uint8_t data[PING_DATA_SIZE];
    id_copy(data, client_id);
    memcpy(data + CLIENT_ID_SIZE, &ipp, sizeof(IP_Port));
    uint64_t ping_id = ping_array_add(&announce->ping_array, data, sizeof(data));

    if (ping_id == 0)
        return -1;

    // Generate announce_plain == NET_PACKET_GROUP_ANNOUNCE_REQUEST + chat_it + ping_id
    uint8_t announce_plain[GROUP_ANNOUNCE_PLAIN_SIZE];
    announce_plain[0] = NET_PACKET_GROUP_ANNOUNCE_REQUEST;
    id_copy(announce_plain + 1, chat_id);
    memcpy(announce_plain + 1 + CLIENT_ID_SIZE, &ping_id, sizeof(ping_id));

    // Generate shared_key to encrypt announce_plane
    uint8_t shared_key[crypto_box_BEFORENMBYTES];
    DHT_get_shared_key_sent(announce->dht, shared_key, client_id);

    // Generate new nonce
    uint8_t nonce[crypto_box_NONCEBYTES];
    new_nonce(nonce);

    // Generate encrypted data
    uint8_t encrypt[GROUP_ANNOUNCE_PLAIN_SIZE + crypto_box_MACBYTES];
    int encrypt_length = encrypt_data_symmetric(shared_key,
                                        nonce,
                                        announce_plain, sizeof(announce_plain),
                                        encrypt);

    if (encrypt_length != sizeof(encrypt))
        return -1;

    // Generate DHT packet == NET_PACKET_GROUP_ANNOUNCE_REQUEST + client_id + nonce + announce_plain + crypto_box_MACBYTES
    uint8_t   pk[DHT_GROUP_ANNOUNCE_SIZE];
    pk[0] = NET_PACKET_GROUP_ANNOUNCE_REQUEST;
    memcpy(pk + 1, announce->dht->self_public_key, CLIENT_ID_SIZE);
    memcpy(pk + 1 + CLIENT_ID_SIZE, nonce, crypto_box_NONCEBYTES);
    memcpy(pk + 1 + CLIENT_ID_SIZE + crypto_box_NONCEBYTES, encrypt, encrypt_length);

    return sendpacket(announce->dht->net, ipp, pk, sizeof(pk));    
#endif
}

<<<<<<< HEAD
static int handle_group_announce_request(void * _dht, IP_Port ipp, uint8_t *packet, uint32_t length)
=======
static int handle_gc_announce_request(void * _dht, IP_Port ipp, uint8_t *packet, uint32_t length)
>>>>>>> 65a521fa
{
#if 0
    DHT *dht = _dht;

    // Check if we got packet of expected size
    if (length != DHT_GROUP_ANNOUNCE_SIZE)
        return -1;

    // Check if packet is going to be sent to ourself
    if (id_equal(packet + 1, dht->self_public_key))
        return -1;

    // Generate key to decrypt announce_plain
    uint8_t shared_key[crypto_box_BEFORENMBYTES];
    DHT_get_shared_key_recv(dht, shared_key, packet + 1);

    // Decrypt announce_plain
    uint8_t announce_plain[GROUP_ANNOUNCE_PLAIN_SIZE];
    int announce_length = decrypt_data_symmetric(shared_key,
                                        packet + 1 + CLIENT_ID_SIZE,
                                        packet + 1 + CLIENT_ID_SIZE + crypto_box_NONCEBYTES,
                                        GROUP_ANNOUNCE_PLAIN_SIZE + crypto_box_MACBYTES,
                                        announce_plain);

    if (announce_length != sizeof(announce_plain))
        return -1;

    // Check if we got correct packet type
    if (announce_plain[0] != NET_PACKET_GROUP_ANNOUNCE_REQUEST)
        return -1;

    // Get ping_id
    uint64_t  ping_id;
    memcpy(&ping_id, announce_plain + 1 + CLIENT_ID_SIZE, sizeof(ping_id));

<<<<<<< HEAD
    //Save (client_id, chat_id) in our GROUP_ANNOUNCE structure
    add_group_announced_nodes(dht->announce, announce_plain + 1, ipp);
=======
    //Save (client_id, chat_id) in our ANNOUNCE structure
    add_announced_nodes(dht->announce, packet + 1, announce_plain + 1, ipp);
>>>>>>> 65a521fa

    //Not implemented, don't know if it's needed for now
    //send_group_announce_response(dht->announce, ipp, packet + 1, ping_id, shared_key);

    return 0;
#endif
}

/* Send a getnodes request.
 */
<<<<<<< HEAD
int get_group_announced_nodes_request(DHT * dht, IP_Port ipp, uint8_t *client_id, uint8_t *chat_id, Node_format *sendback_node)
=======
int get_gc_announced_nodes_request(DHT * dht, IP_Port ipp, uint8_t *client_id, uint8_t *chat_id)
>>>>>>> 65a521fa
{
#if 0
    /* Check if packet is going to be sent to ourself. */
    if (id_equal(client_id, dht->self_public_key))
        return -1;

    // Generate random ping_id
    uint8_t data[PING_DATA_SIZE];
    id_copy(data, client_id);
    memcpy(data + CLIENT_ID_SIZE, &ipp, sizeof(IP_Port));
    uint64_t ping_id = ping_array_add(&dht->announce->ping_array, data, sizeof(data));

    if (ping_id == 0)
        return -1;

    // Generate announce_plain == NET_PACKET_GET_GROUP_ANNOUNCED_NODES + chat_id + ping_id
    uint8_t announce_plain[GROUP_ANNOUNCE_PLAIN_SIZE];
    announce_plain[0] = NET_PACKET_GET_GROUP_ANNOUNCED_NODES;
    id_copy(announce_plain + 1, chat_id);
    memcpy(announce_plain + 1 + CLIENT_ID_SIZE, &ping_id, sizeof(ping_id));

    // Generate shared_key to encrypt announce_plane
    uint8_t shared_key[crypto_box_BEFORENMBYTES];
    DHT_get_shared_key_sent(dht, shared_key, client_id);

    // Generate new nonce
    uint8_t nonce[crypto_box_NONCEBYTES];
    new_nonce(nonce);

    // Generate encrypted data
    uint8_t encrypt[GROUP_ANNOUNCE_PLAIN_SIZE + crypto_box_MACBYTES];
    int encrypt_length = encrypt_data_symmetric(shared_key,
                                        nonce,
                                        announce_plain,
                                        sizeof(announce_plain),
                                        encrypt);

    if (encrypt_length != sizeof(encrypt))
        return -1;

    // Generate DHT packet == NET_PACKET_GET_GROUP_ANNOUNCED_NODES + client_id + nonce + announce_plain + crypto_box_MACBYTES
    uint8_t pk[DHT_GROUP_ANNOUNCE_SIZE];
    pk[0] = NET_PACKET_GET_GROUP_ANNOUNCED_NODES;
    memcpy(pk + 1, dht->self_public_key, CLIENT_ID_SIZE);
    memcpy(pk + 1 + CLIENT_ID_SIZE, nonce, crypto_box_NONCEBYTES);
    memcpy(pk + 1 + CLIENT_ID_SIZE + crypto_box_NONCEBYTES, encrypt, encrypt_length);

    return sendpacket(dht->net, ipp, pk, sizeof(pk));
#endif
}

<<<<<<< HEAD
static int handle_get_group_announced_nodes_request(void *_dht, IP_Port ipp, uint8_t *packet, uint32_t length)
=======
static int handle_get_gc_announced_nodes_request(void *_dht, IP_Port ipp, uint8_t *packet, uint32_t length)
>>>>>>> 65a521fa
{
#if 0
    DHT *dht = _dht;

    // Check if we got packet of expected size
    if (length != DHT_GROUP_ANNOUNCE_SIZE)
        return -1;
    
    // Check if packet is going to be sent to ourself
    if (id_equal(packet + 1, dht->self_public_key))
        return -1;

    // Generate key to decrypt announce_plain
    uint8_t shared_key[crypto_box_BEFORENMBYTES];
    DHT_get_shared_key_recv(dht, shared_key, packet + 1);

    // Decrypt announce_plain
    uint8_t announce_plain[GROUP_ANNOUNCE_PLAIN_SIZE];
    int announce_length = decrypt_data_symmetric(shared_key,
                                        packet + 1 + CLIENT_ID_SIZE,
                                        packet + 1 + CLIENT_ID_SIZE + crypto_box_NONCEBYTES,
                                        GROUP_ANNOUNCE_PLAIN_SIZE + crypto_box_MACBYTES,
                                        announce_plain);

    if (announce_length != sizeof(announce_plain))
        return -1;

    // Check if we got correct packet type
    if (announce_plain[0] != NET_PACKET_GET_GROUP_ANNOUNCED_NODES)
        return -1;

    // Get ping_id
    uint64_t  ping_id;
    memcpy(&ping_id, announce_plain + 1 + CLIENT_ID_SIZE, sizeof(ping_id));

<<<<<<< HEAD
    //To implement
    //send_group_announced_nodes(dht, ipp, packet + 1, plain, plain + CLIENT_ID_SIZE, sizeof(uint64_t), shared_key);
=======
    // Send nodes request
    send_gc_announced_nodes_response(dht, ipp, packet + 1, announce_plain + 1, ping_id, shared_key);
>>>>>>> 65a521fa

    return 0;
#endif
}


<<<<<<< HEAD
int send_group_announced_nodes_response(DHT *dht, IP_Port ipp, uint8_t *client_id, uint8_t *chat_id, uint64_t ping_id,
=======
int send_gc_announced_nodes_response(DHT *dht, IP_Port ipp, uint8_t *client_id, uint8_t *chat_id, uint64_t ping_id,
>>>>>>> 65a521fa
                                  uint8_t *shared_encryption_key)
{ 
#if 0
    // Check if packet is going to be sent to ourself.
    if (id_equal(client_id, dht->self_public_key))
        return -1;

    size_t Node_format_size = sizeof(Node_format);
    
    // Get announced nodes from GROUP_ANNOUNCE list by chat_id
    Node_format nodes_list[MAX_SENT_NODES];
    uint32_t num_nodes = get_group_announced_nodes(dht->announce, chat_id, nodes_list);
    if (num_nodes == -1)
        return -1;

    // Generate announce_plain == num_nodes + nodes_length + ping_id
    uint8_t announce_plain[SEND_GROUP_ANNOUNCED_NODES_PLAIN_SIZE];
    announce_plain[0] = num_nodes;
    
    int nodes_length = pack_nodes(announce_plain + 1, Node_format_size * MAX_SENT_NODES, nodes_list, num_nodes);
    if (nodes_length <= 0)
        return -1;
    
    memcpy(announce_plain + 1 + nodes_length, &ping_id, sizeof(ping_id));

    // Generate new nonce
    uint8_t nonce[crypto_box_NONCEBYTES];
    new_nonce(nonce);

    // Generate encrypted data
    uint8_t encrypt[sizeof(announce_plain) + crypto_box_MACBYTES];
    int encrypt_length = encrypt_data_symmetric(shared_encryption_key,
                                        nonce,
                                        announce_plain,
                                        sizeof(announce_plain),
                                        encrypt);

    if (encrypt_length != sizeof(encrypt))
        return -1;

    // Generate DHT packet == NET_PACKET_SEND_GROUP_ANNOUNCED_NODES + client_id + nonce + announce_plain + crypto_box_MACBYTES
    uint8_t pk[DHT_SEND_GROUP_ANNOUNCED_NODES_SIZE];
    pk[0] = NET_PACKET_SEND_GROUP_ANNOUNCED_NODES;
    memcpy(pk + 1, dht->self_public_key, CLIENT_ID_SIZE);
    memcpy(pk + 1 + CLIENT_ID_SIZE, nonce, crypto_box_NONCEBYTES);
    memcpy(pk + 1 + CLIENT_ID_SIZE + crypto_box_NONCEBYTES, encrypt, encrypt_length);

    return sendpacket(dht->net, ipp, pk, sizeof(pk));    
#endif
}

<<<<<<< HEAD
int handle_send_group_announced_nodes_response(void *_dht, IP_Port ipp, uint8_t *packet, uint32_t length)
=======
int handle_send_gc_announced_nodes_response(void *_dht, IP_Port ipp, uint8_t *packet, uint32_t length)
>>>>>>> 65a521fa
{
#if 0
    DHT *dht = _dht;

    // Check if we got packet of expected size
    if (length != DHT_SEND_GROUP_ANNOUNCED_NODES_SIZE)
        return -1;

    // Check if packet is going to be sent to ourself
    if (id_equal(packet + 1, dht->self_public_key))
        return -1;

    // Check if we got correct packet type
<<<<<<< HEAD
    if (packet[0] != NET_PACKET_SEND_GROUP_ANNOUNCED_NODES;)
=======
    if (packet[0] != NET_PACKET_SEND_ANNOUNCED_NODES)
>>>>>>> 65a521fa
        return -1;

    // Generate key to decrypt announce_plain
    uint8_t shared_key[crypto_box_BEFORENMBYTES];
    DHT_get_shared_key_recv(dht, shared_key, packet + 1);

    uint8_t announce_plain[SEND_GROUP_ANNOUNCED_NODES_PLAIN_SIZE];
    int announce_length = decrypt_data_symmetric(shared_key,
                                        packet + 1 + CLIENT_ID_SIZE,
                                        packet + 1 + CLIENT_ID_SIZE + crypto_box_NONCEBYTES,
                                        SEND_GROUP_ANNOUNCED_NODES_PLAIN_SIZE + crypto_box_MACBYTES,
                                        announce_plain);

    if (announce_length != sizeof(announce_plain))
        return -1;

    if (announce_plain[0] > MAX_SENT_NODES || announce_plain[0] <= 0)
        return -1;

    // Get ping_id
    uint64_t ping_id;
    uint32_t data_size = sizeof(Node_format) * MAX_SENT_NODES;
    memcpy(&ping_id, announce_plain + 1 + data_size, sizeof(ping_id));

    //Check if we send getnodes request previously
    uint8_t data[PING_DATA_SIZE];
    if (ping_array_check(data, sizeof(data), &dht->announce->ping_array, ping_id) != sizeof(data))
        return -1;

    //Unpack nodes
    Node_format plain_nodes[MAX_SENT_NODES];
    uint16_t length_nodes = 0;
    uint32_t num_nodes = unpack_nodes(plain_nodes, announce_plain[0], &length_nodes, announce_plain + 1, data_size, 0);

    if (length_nodes != data_size)
        return -1;

    if (num_nodes != announce_plain[0])
        return -1;

    //TODO need to store or pass plain_nodes somewhere
    
    return 0;
#endif
}

/* Add nodes to the announced_nodes list.
 * If the list is full the nodes farthest from our client_id are replaced.
 * The purpose of this list is to store information about members of
 * group chats who are online now and give that info to users who want to join.
 *
 *  return 0 if node was added.
 *  return -1 if node was not added.
 */

int add_group_announced_nodes(GROUP_ANNOUNCE *announce, uint8_t *client_id, uint8_t *chat_id, IP_Port ip_port)
{
#if 0
    if (!ip_isset(&ip_port.ip))
    return -1;

    uint32_t i;

    for (i = 0; i < MAX_GROUP_ANNOUNCED_NODES; i++) {
        if (!ip_isset(&announce->announced_nodes[i].ip_port.ip)) {
            memcpy(announce->announced_nodes[i].client_id, client_id, CLIENT_ID_SIZE);
            memcpy(announce->announced_nodes[i].chat_id, chat_id, CLIENT_ID_SIZE);
            ipport_copy(&announce->announced_nodes[i].ip_port, &ip_port);
            return 0;
        }

        if (memcmp(announce->announced_nodes[i].client_id, client_id, CLIENT_ID_SIZE) == 0) {
            return -1;
        }

        if (memcmp(announce->announced_nodes[i].chat_id, chat_id, CLIENT_ID_SIZE) == 0) {
            return -1;
        }
    }

    uint32_t r = rand();

    for (i = 0; i < MAX_GROUP_ANNOUNCED_NODES; i++) {
        if (id_closest(announce->dht->self_public_key, announce->announced_nodes[(i + r) % MAX_GROUP_ANNOUNCED_NODES].client_id, client_id) == 2) {
            memcpy(announce->announced_nodes[(i + r) % MAX_GROUP_ANNOUNCED_NODES].client_id, client_id, CLIENT_ID_SIZE);
            memcpy(announce->announced_nodes[(i + r) % MAX_GROUP_ANNOUNCED_NODES].chat_id, chat_id, CLIENT_ID_SIZE);
            ipport_copy(&announce->announced_nodes[(i + r) % MAX_GROUP_ANNOUNCED_NODES].ip_port, &ip_port);
            return 0;
        }
    }

    return -1;
#endif
}

/* Get nodes from the announced_nodes list given chat_id.
 *
 *  return num_nodes if found.
 *  return -1 if not found.
 */
int get_group_announced_nodes(GROUP_ANNOUNCE *announce, uint8_t *chat_id, Node_format *nodes_list)
{
#if 0
    uint32_t num_nodes = -1;
<<<<<<< HEAD
    for (uint32_t i = 0; i < MAX_GROUP_ANNOUNCED_NODES; i++) {
=======
    uint32_t i;

    for (i = 0; i < MAX_ANNOUNCED_NODES; i++) {
>>>>>>> 65a521fa
        if (ip_isset(&announce->announced_nodes[i].ip_port.ip)) {
            if (id_equal(chat_id, announce->announced_nodes[i].chat_id)) {
                num_nodes++;
                memcpy(nodes_list[num_nodes].client_id, announce->announced_nodes[i].client_id, CLIENT_ID_SIZE);
                ipport_copy(&nodes_list[num_nodes].ip_port, &announce->announced_nodes[i].ip_port);
            }
        }
    }

    return num_nodes+1;
#endif
}

GROUP_ANNOUNCE *new_group_announce(DHT *dht)
{
#if 0
	GROUP_ANNOUNCE *announce = calloc(1, sizeof(GROUP_ANNOUNCE));

    if (announce == NULL)
        return NULL;

    if (ping_array_init(&announce->ping_array, PING_NUM_MAX, PING_TIMEOUT) != 0) {
        free(announce);
        return NULL;
    }

    announce->dht = dht;
<<<<<<< HEAD
    networking_registerhandler(announce->dht->net, NET_PACKET_GROUP_ANNOUNCE_REQUEST, &handle_group_announce_request, dht);
    networking_registerhandler(announce->dht->net, NET_PACKET_GET_GROUP_ANNOUNCED_NODES, &handle_get_group_announced_nodes_request, dht);
    networking_registerhandler(announce->dht->net, NET_PACKET_SEND_GROUP_ANNOUNCED_NODES, &handle_send_group_announced_nodes_response, dht);
=======
    networking_registerhandler(announce->dht->net, NET_PACKET_ANNOUNCE_REQUEST, &handle_gc_announce_request, dht);
    networking_registerhandler(announce->dht->net, NET_PACKET_GET_ANNOUNCED_NODES, &handle_get_gc_announced_nodes_request, dht);
    networking_registerhandler(announce->dht->net, NET_PACKET_SEND_ANNOUNCED_NODES, &handle_send_gc_announced_nodes_response, dht);
>>>>>>> 65a521fa
    return announce;
#endif
}

void kill_group_announce(GROUP_ANNOUNCE *announce)
{
#if 0
	networking_registerhandler(announce->dht->net, NET_PACKET_GROUP_ANNOUNCE_REQUEST, NULL, NULL);
    networking_registerhandler(announce->dht->net, NET_PACKET_GET_GROUP_ANNOUNCED_NODES, NULL, NULL);
    networking_registerhandler(announce->dht->net, NET_PACKET_SEND_GROUP_ANNOUNCED_NODES, NULL, NULL);    
    ping_array_free_all(&announce->ping_array);

    free(announce);
#endif
}<|MERGE_RESOLUTION|>--- conflicted
+++ resolved
@@ -33,26 +33,17 @@
 #include "util.h"
 #include "ping_array.h"
 
-<<<<<<< HEAD
-/* Maximum newly announced online (in terms of group chats) nodes to ping per TIME_TO_PING seconds. */
-#define MAX_GROUP_ANNOUNCED_NODES 30
-=======
 #define PING_NUM_MAX 512
->>>>>>> 65a521fa
-
-// CLIENT_ID_SIZE for chat_id in GROUP_ANNOUNCE_PLAIN_SIZE
-#define GROUP_ANNOUNCE_PLAIN_SIZE (1 + CLIENT_ID_SIZE + sizeof(uint64_t))
-#define DHT_GROUP_ANNOUNCE_SIZE (1 + CLIENT_ID_SIZE + crypto_box_NONCEBYTES + GROUP_ANNOUNCE_PLAIN_SIZE + crypto_box_MACBYTES)
-#define SEND_GROUP_ANNOUNCED_NODES_PLAIN_SIZE (1 + sizeof(Node_format) * MAX_SENT_NODES + sizeof(uint64_t))
-#define DHT_SEND_GROUP_ANNOUNCED_NODES_SIZE (1 + CLIENT_ID_SIZE + crypto_box_NONCEBYTES + SEND_GROUP_ANNOUNCED_NODES_PLAIN_SIZE + crypto_box_MACBYTES)
-
-<<<<<<< HEAD
-struct GROUP_ANNOUNCE {
-=======
+
+// CLIENT_ID_SIZE for chat_id in ANNOUNCE_PLAIN_SIZE
+#define ANNOUNCE_PLAIN_SIZE (1 + CLIENT_ID_SIZE + sizeof(uint64_t))
+#define DHT_ANNOUNCE_SIZE (1 + CLIENT_ID_SIZE + crypto_box_NONCEBYTES + ANNOUNCE_PLAIN_SIZE + crypto_box_MACBYTES)
+#define SEND_ANNOUNCED_NODES_PLAIN_SIZE (1 + sizeof(Node_format) * MAX_SENT_NODES + sizeof(uint64_t))
+#define DHT_SEND_ANNOUNCED_NODES_SIZE (1 + CLIENT_ID_SIZE + crypto_box_NONCEBYTES + SEND_ANNOUNCED_NODES_PLAIN_SIZE + crypto_box_MACBYTES)
+
 /*struct ANNOUNCE {
->>>>>>> 65a521fa
     DHT *dht;
-    Announced_node_format announced_nodes[MAX_GROUP_ANNOUNCED_NODES];
+    Announced_node_format announced_nodes[MAX_ANNOUNCED_NODES];
     Ping_Array  ping_array;
     uint64_t    last_to_ping;
 };
@@ -60,13 +51,8 @@
 /* Send announce request
  * For members of group chat, who want to announce being online at the current moment
  */
-<<<<<<< HEAD
-int send_group_announce_request(GROUP_ANNOUNCE *announce, IP_Port ipp, uint8_t *client_id, uint8_t *chat_id)
-=======
 int send_gc_announce_request(ANNOUNCE *announce, IP_Port ipp, uint8_t *client_id, uint8_t *chat_id)
->>>>>>> 65a521fa
-{
-#if 0
+{
     // Check if packet is going to be sent to ourself
     if (id_equal(client_id, announce->dht->self_public_key))
         return -1;
@@ -80,9 +66,9 @@
     if (ping_id == 0)
         return -1;
 
-    // Generate announce_plain == NET_PACKET_GROUP_ANNOUNCE_REQUEST + chat_it + ping_id
-    uint8_t announce_plain[GROUP_ANNOUNCE_PLAIN_SIZE];
-    announce_plain[0] = NET_PACKET_GROUP_ANNOUNCE_REQUEST;
+    // Generate announce_plain == NET_PACKET_ANNOUNCE_REQUEST + chat_it + ping_id
+    uint8_t announce_plain[ANNOUNCE_PLAIN_SIZE];
+    announce_plain[0] = NET_PACKET_ANNOUNCE_REQUEST;
     id_copy(announce_plain + 1, chat_id);
     memcpy(announce_plain + 1 + CLIENT_ID_SIZE, &ping_id, sizeof(ping_id));
 
@@ -95,7 +81,7 @@
     new_nonce(nonce);
 
     // Generate encrypted data
-    uint8_t encrypt[GROUP_ANNOUNCE_PLAIN_SIZE + crypto_box_MACBYTES];
+    uint8_t encrypt[ANNOUNCE_PLAIN_SIZE + crypto_box_MACBYTES];
     int encrypt_length = encrypt_data_symmetric(shared_key,
                                         nonce,
                                         announce_plain, sizeof(announce_plain),
@@ -104,28 +90,22 @@
     if (encrypt_length != sizeof(encrypt))
         return -1;
 
-    // Generate DHT packet == NET_PACKET_GROUP_ANNOUNCE_REQUEST + client_id + nonce + announce_plain + crypto_box_MACBYTES
-    uint8_t   pk[DHT_GROUP_ANNOUNCE_SIZE];
-    pk[0] = NET_PACKET_GROUP_ANNOUNCE_REQUEST;
+    // Generate DHT packet == NET_PACKET_ANNOUNCE_REQUEST + client_id + nonce + announce_plain + crypto_box_MACBYTES
+    uint8_t   pk[DHT_ANNOUNCE_SIZE];
+    pk[0] = NET_PACKET_ANNOUNCE_REQUEST;
     memcpy(pk + 1, announce->dht->self_public_key, CLIENT_ID_SIZE);
     memcpy(pk + 1 + CLIENT_ID_SIZE, nonce, crypto_box_NONCEBYTES);
     memcpy(pk + 1 + CLIENT_ID_SIZE + crypto_box_NONCEBYTES, encrypt, encrypt_length);
 
     return sendpacket(announce->dht->net, ipp, pk, sizeof(pk));    
-#endif
-}
-
-<<<<<<< HEAD
-static int handle_group_announce_request(void * _dht, IP_Port ipp, uint8_t *packet, uint32_t length)
-=======
+}
+
 static int handle_gc_announce_request(void * _dht, IP_Port ipp, uint8_t *packet, uint32_t length)
->>>>>>> 65a521fa
-{
-#if 0
+{
     DHT *dht = _dht;
 
     // Check if we got packet of expected size
-    if (length != DHT_GROUP_ANNOUNCE_SIZE)
+    if (length != DHT_ANNOUNCE_SIZE)
         return -1;
 
     // Check if packet is going to be sent to ourself
@@ -137,48 +117,37 @@
     DHT_get_shared_key_recv(dht, shared_key, packet + 1);
 
     // Decrypt announce_plain
-    uint8_t announce_plain[GROUP_ANNOUNCE_PLAIN_SIZE];
+    uint8_t announce_plain[ANNOUNCE_PLAIN_SIZE];
     int announce_length = decrypt_data_symmetric(shared_key,
                                         packet + 1 + CLIENT_ID_SIZE,
                                         packet + 1 + CLIENT_ID_SIZE + crypto_box_NONCEBYTES,
-                                        GROUP_ANNOUNCE_PLAIN_SIZE + crypto_box_MACBYTES,
+                                        ANNOUNCE_PLAIN_SIZE + crypto_box_MACBYTES,
                                         announce_plain);
 
     if (announce_length != sizeof(announce_plain))
         return -1;
 
     // Check if we got correct packet type
-    if (announce_plain[0] != NET_PACKET_GROUP_ANNOUNCE_REQUEST)
+    if (announce_plain[0] != NET_PACKET_ANNOUNCE_REQUEST)
         return -1;
 
     // Get ping_id
     uint64_t  ping_id;
     memcpy(&ping_id, announce_plain + 1 + CLIENT_ID_SIZE, sizeof(ping_id));
 
-<<<<<<< HEAD
-    //Save (client_id, chat_id) in our GROUP_ANNOUNCE structure
-    add_group_announced_nodes(dht->announce, announce_plain + 1, ipp);
-=======
     //Save (client_id, chat_id) in our ANNOUNCE structure
     add_announced_nodes(dht->announce, packet + 1, announce_plain + 1, ipp);
->>>>>>> 65a521fa
 
     //Not implemented, don't know if it's needed for now
-    //send_group_announce_response(dht->announce, ipp, packet + 1, ping_id, shared_key);
+    //send_announce_response(dht->announce, ipp, packet + 1, ping_id, shared_key);
 
     return 0;
-#endif
 }
 
 /* Send a getnodes request.
  */
-<<<<<<< HEAD
-int get_group_announced_nodes_request(DHT * dht, IP_Port ipp, uint8_t *client_id, uint8_t *chat_id, Node_format *sendback_node)
-=======
 int get_gc_announced_nodes_request(DHT * dht, IP_Port ipp, uint8_t *client_id, uint8_t *chat_id)
->>>>>>> 65a521fa
-{
-#if 0
+{
     /* Check if packet is going to be sent to ourself. */
     if (id_equal(client_id, dht->self_public_key))
         return -1;
@@ -192,9 +161,9 @@
     if (ping_id == 0)
         return -1;
 
-    // Generate announce_plain == NET_PACKET_GET_GROUP_ANNOUNCED_NODES + chat_id + ping_id
-    uint8_t announce_plain[GROUP_ANNOUNCE_PLAIN_SIZE];
-    announce_plain[0] = NET_PACKET_GET_GROUP_ANNOUNCED_NODES;
+    // Generate announce_plain == NET_PACKET_GET_ANNOUNCED_NODES + chat_id + ping_id
+    uint8_t announce_plain[ANNOUNCE_PLAIN_SIZE];
+    announce_plain[0] = NET_PACKET_GET_ANNOUNCED_NODES;
     id_copy(announce_plain + 1, chat_id);
     memcpy(announce_plain + 1 + CLIENT_ID_SIZE, &ping_id, sizeof(ping_id));
 
@@ -207,7 +176,7 @@
     new_nonce(nonce);
 
     // Generate encrypted data
-    uint8_t encrypt[GROUP_ANNOUNCE_PLAIN_SIZE + crypto_box_MACBYTES];
+    uint8_t encrypt[ANNOUNCE_PLAIN_SIZE + crypto_box_MACBYTES];
     int encrypt_length = encrypt_data_symmetric(shared_key,
                                         nonce,
                                         announce_plain,
@@ -217,28 +186,22 @@
     if (encrypt_length != sizeof(encrypt))
         return -1;
 
-    // Generate DHT packet == NET_PACKET_GET_GROUP_ANNOUNCED_NODES + client_id + nonce + announce_plain + crypto_box_MACBYTES
-    uint8_t pk[DHT_GROUP_ANNOUNCE_SIZE];
-    pk[0] = NET_PACKET_GET_GROUP_ANNOUNCED_NODES;
+    // Generate DHT packet == NET_PACKET_GET_ANNOUNCED_NODES + client_id + nonce + announce_plain + crypto_box_MACBYTES
+    uint8_t pk[DHT_ANNOUNCE_SIZE];
+    pk[0] = NET_PACKET_GET_ANNOUNCED_NODES;
     memcpy(pk + 1, dht->self_public_key, CLIENT_ID_SIZE);
     memcpy(pk + 1 + CLIENT_ID_SIZE, nonce, crypto_box_NONCEBYTES);
     memcpy(pk + 1 + CLIENT_ID_SIZE + crypto_box_NONCEBYTES, encrypt, encrypt_length);
 
     return sendpacket(dht->net, ipp, pk, sizeof(pk));
-#endif
-}
-
-<<<<<<< HEAD
-static int handle_get_group_announced_nodes_request(void *_dht, IP_Port ipp, uint8_t *packet, uint32_t length)
-=======
+}
+
 static int handle_get_gc_announced_nodes_request(void *_dht, IP_Port ipp, uint8_t *packet, uint32_t length)
->>>>>>> 65a521fa
-{
-#if 0
+{
     DHT *dht = _dht;
 
     // Check if we got packet of expected size
-    if (length != DHT_GROUP_ANNOUNCE_SIZE)
+    if (length != DHT_ANNOUNCE_SIZE)
         return -1;
     
     // Check if packet is going to be sent to ourself
@@ -250,59 +213,48 @@
     DHT_get_shared_key_recv(dht, shared_key, packet + 1);
 
     // Decrypt announce_plain
-    uint8_t announce_plain[GROUP_ANNOUNCE_PLAIN_SIZE];
+    uint8_t announce_plain[ANNOUNCE_PLAIN_SIZE];
     int announce_length = decrypt_data_symmetric(shared_key,
                                         packet + 1 + CLIENT_ID_SIZE,
                                         packet + 1 + CLIENT_ID_SIZE + crypto_box_NONCEBYTES,
-                                        GROUP_ANNOUNCE_PLAIN_SIZE + crypto_box_MACBYTES,
+                                        ANNOUNCE_PLAIN_SIZE + crypto_box_MACBYTES,
                                         announce_plain);
 
     if (announce_length != sizeof(announce_plain))
         return -1;
 
     // Check if we got correct packet type
-    if (announce_plain[0] != NET_PACKET_GET_GROUP_ANNOUNCED_NODES)
+    if (announce_plain[0] != NET_PACKET_GET_ANNOUNCED_NODES)
         return -1;
 
     // Get ping_id
     uint64_t  ping_id;
     memcpy(&ping_id, announce_plain + 1 + CLIENT_ID_SIZE, sizeof(ping_id));
 
-<<<<<<< HEAD
-    //To implement
-    //send_group_announced_nodes(dht, ipp, packet + 1, plain, plain + CLIENT_ID_SIZE, sizeof(uint64_t), shared_key);
-=======
     // Send nodes request
     send_gc_announced_nodes_response(dht, ipp, packet + 1, announce_plain + 1, ping_id, shared_key);
->>>>>>> 65a521fa
 
     return 0;
-#endif
-}
-
-
-<<<<<<< HEAD
-int send_group_announced_nodes_response(DHT *dht, IP_Port ipp, uint8_t *client_id, uint8_t *chat_id, uint64_t ping_id,
-=======
+}
+
+
 int send_gc_announced_nodes_response(DHT *dht, IP_Port ipp, uint8_t *client_id, uint8_t *chat_id, uint64_t ping_id,
->>>>>>> 65a521fa
                                   uint8_t *shared_encryption_key)
 { 
-#if 0
     // Check if packet is going to be sent to ourself.
     if (id_equal(client_id, dht->self_public_key))
         return -1;
 
     size_t Node_format_size = sizeof(Node_format);
     
-    // Get announced nodes from GROUP_ANNOUNCE list by chat_id
+    // Get announced nodes from ANNOUNCE list by chat_id
     Node_format nodes_list[MAX_SENT_NODES];
-    uint32_t num_nodes = get_group_announced_nodes(dht->announce, chat_id, nodes_list);
+    uint32_t num_nodes = get_announced_nodes(dht->announce, chat_id, nodes_list);
     if (num_nodes == -1)
         return -1;
 
     // Generate announce_plain == num_nodes + nodes_length + ping_id
-    uint8_t announce_plain[SEND_GROUP_ANNOUNCED_NODES_PLAIN_SIZE];
+    uint8_t announce_plain[SEND_ANNOUNCED_NODES_PLAIN_SIZE];
     announce_plain[0] = num_nodes;
     
     int nodes_length = pack_nodes(announce_plain + 1, Node_format_size * MAX_SENT_NODES, nodes_list, num_nodes);
@@ -326,28 +278,22 @@
     if (encrypt_length != sizeof(encrypt))
         return -1;
 
-    // Generate DHT packet == NET_PACKET_SEND_GROUP_ANNOUNCED_NODES + client_id + nonce + announce_plain + crypto_box_MACBYTES
-    uint8_t pk[DHT_SEND_GROUP_ANNOUNCED_NODES_SIZE];
-    pk[0] = NET_PACKET_SEND_GROUP_ANNOUNCED_NODES;
+    // Generate DHT packet == NET_PACKET_SEND_ANNOUNCED_NODES + client_id + nonce + announce_plain + crypto_box_MACBYTES
+    uint8_t pk[DHT_SEND_ANNOUNCED_NODES_SIZE];
+    pk[0] = NET_PACKET_SEND_ANNOUNCED_NODES;
     memcpy(pk + 1, dht->self_public_key, CLIENT_ID_SIZE);
     memcpy(pk + 1 + CLIENT_ID_SIZE, nonce, crypto_box_NONCEBYTES);
     memcpy(pk + 1 + CLIENT_ID_SIZE + crypto_box_NONCEBYTES, encrypt, encrypt_length);
 
     return sendpacket(dht->net, ipp, pk, sizeof(pk));    
-#endif
-}
-
-<<<<<<< HEAD
-int handle_send_group_announced_nodes_response(void *_dht, IP_Port ipp, uint8_t *packet, uint32_t length)
-=======
+}
+
 int handle_send_gc_announced_nodes_response(void *_dht, IP_Port ipp, uint8_t *packet, uint32_t length)
->>>>>>> 65a521fa
-{
-#if 0
+{
     DHT *dht = _dht;
 
     // Check if we got packet of expected size
-    if (length != DHT_SEND_GROUP_ANNOUNCED_NODES_SIZE)
+    if (length != DHT_SEND_ANNOUNCED_NODES_SIZE)
         return -1;
 
     // Check if packet is going to be sent to ourself
@@ -355,22 +301,18 @@
         return -1;
 
     // Check if we got correct packet type
-<<<<<<< HEAD
-    if (packet[0] != NET_PACKET_SEND_GROUP_ANNOUNCED_NODES;)
-=======
     if (packet[0] != NET_PACKET_SEND_ANNOUNCED_NODES)
->>>>>>> 65a521fa
         return -1;
 
     // Generate key to decrypt announce_plain
     uint8_t shared_key[crypto_box_BEFORENMBYTES];
     DHT_get_shared_key_recv(dht, shared_key, packet + 1);
 
-    uint8_t announce_plain[SEND_GROUP_ANNOUNCED_NODES_PLAIN_SIZE];
+    uint8_t announce_plain[SEND_ANNOUNCED_NODES_PLAIN_SIZE];
     int announce_length = decrypt_data_symmetric(shared_key,
                                         packet + 1 + CLIENT_ID_SIZE,
                                         packet + 1 + CLIENT_ID_SIZE + crypto_box_NONCEBYTES,
-                                        SEND_GROUP_ANNOUNCED_NODES_PLAIN_SIZE + crypto_box_MACBYTES,
+                                        SEND_ANNOUNCED_NODES_PLAIN_SIZE + crypto_box_MACBYTES,
                                         announce_plain);
 
     if (announce_length != sizeof(announce_plain))
@@ -403,7 +345,6 @@
     //TODO need to store or pass plain_nodes somewhere
     
     return 0;
-#endif
 }
 
 /* Add nodes to the announced_nodes list.
@@ -415,15 +356,14 @@
  *  return -1 if node was not added.
  */
 
-int add_group_announced_nodes(GROUP_ANNOUNCE *announce, uint8_t *client_id, uint8_t *chat_id, IP_Port ip_port)
-{
-#if 0
+int add_announced_nodes(ANNOUNCE *announce, uint8_t *client_id, uint8_t *chat_id, IP_Port ip_port)
+{
     if (!ip_isset(&ip_port.ip))
     return -1;
 
     uint32_t i;
 
-    for (i = 0; i < MAX_GROUP_ANNOUNCED_NODES; i++) {
+    for (i = 0; i < MAX_ANNOUNCED_NODES; i++) {
         if (!ip_isset(&announce->announced_nodes[i].ip_port.ip)) {
             memcpy(announce->announced_nodes[i].client_id, client_id, CLIENT_ID_SIZE);
             memcpy(announce->announced_nodes[i].chat_id, chat_id, CLIENT_ID_SIZE);
@@ -442,17 +382,16 @@
 
     uint32_t r = rand();
 
-    for (i = 0; i < MAX_GROUP_ANNOUNCED_NODES; i++) {
-        if (id_closest(announce->dht->self_public_key, announce->announced_nodes[(i + r) % MAX_GROUP_ANNOUNCED_NODES].client_id, client_id) == 2) {
-            memcpy(announce->announced_nodes[(i + r) % MAX_GROUP_ANNOUNCED_NODES].client_id, client_id, CLIENT_ID_SIZE);
-            memcpy(announce->announced_nodes[(i + r) % MAX_GROUP_ANNOUNCED_NODES].chat_id, chat_id, CLIENT_ID_SIZE);
-            ipport_copy(&announce->announced_nodes[(i + r) % MAX_GROUP_ANNOUNCED_NODES].ip_port, &ip_port);
+    for (i = 0; i < MAX_ANNOUNCED_NODES; i++) {
+        if (id_closest(announce->dht->self_public_key, announce->announced_nodes[(i + r) % MAX_ANNOUNCED_NODES].client_id, client_id) == 2) {
+            memcpy(announce->announced_nodes[(i + r) % MAX_ANNOUNCED_NODES].client_id, client_id, CLIENT_ID_SIZE);
+            memcpy(announce->announced_nodes[(i + r) % MAX_ANNOUNCED_NODES].chat_id, chat_id, CLIENT_ID_SIZE);
+            ipport_copy(&announce->announced_nodes[(i + r) % MAX_ANNOUNCED_NODES].ip_port, &ip_port);
             return 0;
         }
     }
 
     return -1;
-#endif
 }
 
 /* Get nodes from the announced_nodes list given chat_id.
@@ -460,17 +399,12 @@
  *  return num_nodes if found.
  *  return -1 if not found.
  */
-int get_group_announced_nodes(GROUP_ANNOUNCE *announce, uint8_t *chat_id, Node_format *nodes_list)
-{
-#if 0
+int get_announced_nodes(ANNOUNCE *announce, uint8_t *chat_id, Node_format *nodes_list)
+{
     uint32_t num_nodes = -1;
-<<<<<<< HEAD
-    for (uint32_t i = 0; i < MAX_GROUP_ANNOUNCED_NODES; i++) {
-=======
     uint32_t i;
 
     for (i = 0; i < MAX_ANNOUNCED_NODES; i++) {
->>>>>>> 65a521fa
         if (ip_isset(&announce->announced_nodes[i].ip_port.ip)) {
             if (id_equal(chat_id, announce->announced_nodes[i].chat_id)) {
                 num_nodes++;
@@ -481,13 +415,11 @@
     }
 
     return num_nodes+1;
-#endif
-}
-
-GROUP_ANNOUNCE *new_group_announce(DHT *dht)
-{
-#if 0
-	GROUP_ANNOUNCE *announce = calloc(1, sizeof(GROUP_ANNOUNCE));
+}
+
+ANNOUNCE *new_announce(DHT *dht)
+{
+	ANNOUNCE *announce = calloc(1, sizeof(ANNOUNCE));
 
     if (announce == NULL)
         return NULL;
@@ -498,27 +430,18 @@
     }
 
     announce->dht = dht;
-<<<<<<< HEAD
-    networking_registerhandler(announce->dht->net, NET_PACKET_GROUP_ANNOUNCE_REQUEST, &handle_group_announce_request, dht);
-    networking_registerhandler(announce->dht->net, NET_PACKET_GET_GROUP_ANNOUNCED_NODES, &handle_get_group_announced_nodes_request, dht);
-    networking_registerhandler(announce->dht->net, NET_PACKET_SEND_GROUP_ANNOUNCED_NODES, &handle_send_group_announced_nodes_response, dht);
-=======
     networking_registerhandler(announce->dht->net, NET_PACKET_ANNOUNCE_REQUEST, &handle_gc_announce_request, dht);
     networking_registerhandler(announce->dht->net, NET_PACKET_GET_ANNOUNCED_NODES, &handle_get_gc_announced_nodes_request, dht);
     networking_registerhandler(announce->dht->net, NET_PACKET_SEND_ANNOUNCED_NODES, &handle_send_gc_announced_nodes_response, dht);
->>>>>>> 65a521fa
     return announce;
-#endif
-}
-
-void kill_group_announce(GROUP_ANNOUNCE *announce)
-{
-#if 0
-	networking_registerhandler(announce->dht->net, NET_PACKET_GROUP_ANNOUNCE_REQUEST, NULL, NULL);
-    networking_registerhandler(announce->dht->net, NET_PACKET_GET_GROUP_ANNOUNCED_NODES, NULL, NULL);
-    networking_registerhandler(announce->dht->net, NET_PACKET_SEND_GROUP_ANNOUNCED_NODES, NULL, NULL);    
+}
+
+void kill_announce(ANNOUNCE *announce)
+{
+	networking_registerhandler(announce->dht->net, NET_PACKET_ANNOUNCE_REQUEST, NULL, NULL);
+    networking_registerhandler(announce->dht->net, NET_PACKET_GET_ANNOUNCED_NODES, NULL, NULL);
+    networking_registerhandler(announce->dht->net, NET_PACKET_SEND_ANNOUNCED_NODES, NULL, NULL);    
     ping_array_free_all(&announce->ping_array);
 
     free(announce);
-#endif
 }