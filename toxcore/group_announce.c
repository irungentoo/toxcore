--- conflicted
+++ resolved
@@ -25,11 +25,6 @@
 
 #include <stdint.h>
 
-<<<<<<< HEAD
-#include "logger.h"
-#include "DHT.h"
-=======
->>>>>>> f5adc488
 #include "group_announce.h"
 
 #include "logger.h"
@@ -39,7 +34,7 @@
 #include "DHT.h"
 #include "ping.h"
 #include "ping_array.h"
-
+ 
 #define PING_NUM_MAX 512
 
 // CLIENT_ID_SIZE for chat_id in ANNOUNCE_PLAIN_SIZE
