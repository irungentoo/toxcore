--- conflicted
+++ resolved
@@ -150,18 +150,6 @@
     uint64_t  ping_id;
     memcpy(&ping_id, announce_plain + 1 + CLIENT_ID_SIZE, sizeof(ping_id));
 
-<<<<<<< HEAD
-//     printf("Adding node:\n\tDHT: %s\n\tUSR: %s\n\tCHT: %s\n", id_toa(dht->self_public_key), id_toa(packet + 1), id_toa(announce_plain + 1));
-    //Save (client_id, chat_id) in our ANNOUNCE structure
-    if (add_announced_nodes(dht->announce, packet + 1, announce_plain + 1, ipp, 0)==-1)
-        return -1;
-    
-//     Node_format nodes[MAX_ANNOUNCED_NODES];
-//     int num_nodes = get_announced_nodes(dht->announce, announce_plain + 1, nodes, 0);
-//     printf("NUMNODES: %u\n", num_nodes);
-    
-=======
->>>>>>> 1ac63c1f
     LOGGER_INFO("handle_gc_ann_req: %s at %s:%d claims to be part of chat %s", id_toa(packet + 1), ip_ntoa(&ipp.ip), ipp.port, id_toa(announce_plain + 1));
     
     //Save (client_id, chat_id) in our ANNOUNCE structure
