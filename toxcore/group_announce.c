/*
 * group_announce.h -- Similar to ping.h, but designed for group chat purposes
 *
 *  Copyright (C) 2013 Tox project All Rights Reserved.
 *
 *  This file is part of Tox.
 *
 *  Tox is free software: you can redistribute it and/or modify
 *  it under the terms of the GNU General Public License as published by
 *  the Free Software Foundation, either version 3 of the License, or
 *  (at your option) any later version.
 *
 *  Tox is distributed in the hope that it will be useful,
 *  but WITHOUT ANY WARRANTY; without even the implied warranty of
 *  MERCHANTABILITY or FITNESS FOR A PARTICULAR PURPOSE.  See the
 *  GNU General Public License for more details.
 *
 *  You should have received a copy of the GNU General Public License
 *  along with Tox.  If not, see <http://www.gnu.org/licenses/>.
 */

#ifdef HAVE_CONFIG_H
#include "config.h"
#endif

#include <stdint.h>

#include "group_announce.h"

#include "logger.h"
#include "util.h"

#include "network.h"
#include "DHT.h"

#include <inttypes.h>

#define NET_PACKET_GROUPCHAT_ANNOUNCE_REQUEST 5 /* Announce request packet ID */
//#define NET_PACKET_ANNOUNCE_RESPONSE 6 /* Announce response packet ID */ //Not needed for now
#define NET_PACKET_GROUPCHAT_GET_ANNOUNCED_NODES 7 /* Get announced nodes request packet ID */
#define NET_PACKET_GROUPCHAT_SEND_ANNOUNCED_NODES 8 /* Send announced nodes request packet ID */

#define TIME_STAMP (sizeof(uint64_t))
#define REQUEST_ID (sizeof(uint64_t))
#define GC_ANNOUNCE_EXPIRATION 3600    /* sec */

// Type + Chat_ID + IP_Port + Client_ID + Timestamp + Signature 
#define GC_ANNOUNCE_REQUEST_PLAIN_SIZE (1 + EXT_PUBLIC_KEY + sizeof(IP_Port) + EXT_PUBLIC_KEY + TIME_STAMP + SIGNATURE_SIZE)
#define GC_ANNOUNCE_REQUEST_DHT_SIZE (1 + ENC_PUBLIC_KEY + crypto_box_NONCEBYTES + GC_ANNOUNCE_REQUEST_PLAIN_SIZE + crypto_box_MACBYTES)

// Type + Chat_ID + IP_Port + RequestID + Client_ID + Timestamp + Signature
#define GC_ANNOUNCE_GETNODES_REQUEST_PLAIN_SIZE (1 + EXT_PUBLIC_KEY + EXT_PUBLIC_KEY + sizeof(IP_Port) + REQUEST_ID + TIME_STAMP + SIGNATURE_SIZE)
#define GC_ANNOUNCE_GETNODES_REQUEST_DHT_SIZE (1 + ENC_PUBLIC_KEY + crypto_box_NONCEBYTES + GC_ANNOUNCE_GETNODES_REQUEST_PLAIN_SIZE + crypto_box_MACBYTES)

// Type + Num_Nodes + Nodes + RequestID
#define GC_ANNOUNCE_GETNODES_RESPONSE_PLAIN_SIZE (1 + sizeof(uint32_t) + sizeof(Announced_Node_format) * MAX_SENT_ANNOUNCED_NODES + REQUEST_ID)
#define GC_ANNOUNCE_GETNODES_RESPONSE_DHT_SIZE (1 + ENC_PUBLIC_KEY + REQUEST_ID + crypto_box_NONCEBYTES + GC_ANNOUNCE_GETNODES_RESPONSE_PLAIN_SIZE + crypto_box_MACBYTES)


// Handle all decrypt procedures
int unwrap_gc_announce_packet(const uint8_t *self_public_key, const uint8_t *self_secret_key, 
                              uint8_t *public_key, uint8_t *data, uint8_t packet_type, const uint8_t *packet,
                              uint16_t length)
{
    uint16_t plain_length;

    switch (packet_type) {
        case NET_PACKET_GROUPCHAT_ANNOUNCE_REQUEST: {
            plain_length = GC_ANNOUNCE_REQUEST_PLAIN_SIZE;
            break;
        }
        case NET_PACKET_GROUPCHAT_GET_ANNOUNCED_NODES: {
            plain_length = GC_ANNOUNCE_GETNODES_REQUEST_PLAIN_SIZE;
            break;
        }
        case NET_PACKET_GROUPCHAT_SEND_ANNOUNCED_NODES: {
            plain_length = length - (GC_ANNOUNCE_GETNODES_RESPONSE_DHT_SIZE - GC_ANNOUNCE_GETNODES_RESPONSE_PLAIN_SIZE);
            break;
        }
        default:
            return -1;
    }

    if (id_equal(packet + 1, self_public_key))
        return -1;

    memcpy(public_key, packet + 1, ENC_PUBLIC_KEY);

    uint8_t nonce[crypto_box_NONCEBYTES];
    memcpy(nonce, packet + 1 + ENC_PUBLIC_KEY, crypto_box_NONCEBYTES);

    
    uint8_t plain[plain_length];

    int packet_header = 1 + ENC_PUBLIC_KEY + crypto_box_NONCEBYTES;
    if (packet_type == NET_PACKET_GROUPCHAT_SEND_ANNOUNCED_NODES) {
        packet_header = 1 + ENC_PUBLIC_KEY + REQUEST_ID + crypto_box_NONCEBYTES;
        memcpy(nonce, packet + 1 + ENC_PUBLIC_KEY + REQUEST_ID, crypto_box_NONCEBYTES);
    }

    int len = decrypt_data(public_key, self_secret_key, nonce,
                            packet + packet_header,
                            length - packet_header, plain);

    if (len != plain_length)
        return -1;

    if (plain[0] != packet_type)
        return -1;

    memcpy(data, plain, plain_length);
    return plain_length;
}

// Handle all encrypt procedures
int wrap_gc_announce_packet(const uint8_t *send_public_key, const uint8_t *send_secret_key, const uint8_t *recv_public_key,
                            uint8_t *packet, const uint8_t *data, uint32_t length, uint8_t packet_type)
{
    uint8_t nonce[crypto_box_NONCEBYTES];
    new_nonce(nonce);

    uint8_t encrypt[length + crypto_box_MACBYTES];
    int len = encrypt_data(recv_public_key, send_secret_key, nonce, data, length, encrypt);
    if (len != sizeof(encrypt))
        return -1;

    packet[0] = packet_type;
    memcpy(packet + 1, send_public_key, ENC_PUBLIC_KEY);
    memcpy(packet + 1 + ENC_PUBLIC_KEY, nonce, crypto_box_NONCEBYTES);
    uint32_t unencrypted_length = 1 + ENC_PUBLIC_KEY + crypto_box_NONCEBYTES;
    memcpy(packet + unencrypted_length, encrypt, len);

    return unencrypted_length + len;
}


// Returns the number of sent packets
int dispatch_packet(DHT* dht, const uint8_t target_id[], const uint8_t previous_id[], const uint8_t data[],
                    uint32_t length, uint8_t packet_type, _Bool self)
{
    /* The packet is valid, find a closest nodes to send it to */
    static Node_format nodes[MAX_SENT_NODES];
    int nclosest = get_close_nodes(dht, target_id, nodes, 0, 1, 1); /* TODO: dehardcode last 3 params */

    if (nclosest > MAX_SENT_ANNOUNCED_NODES)
        nclosest = MAX_SENT_ANNOUNCED_NODES;

    if (nclosest <= 0)
        return -1;

    uint8_t *packet = NULL;

    switch (packet_type) {
        case NET_PACKET_GROUPCHAT_ANNOUNCE_REQUEST: {
            packet = calloc(1, GC_ANNOUNCE_REQUEST_DHT_SIZE);

            if (packet == NULL)
                return -1;

            break;
        }
        case NET_PACKET_GROUPCHAT_GET_ANNOUNCED_NODES: {
            packet = calloc(1, GC_ANNOUNCE_GETNODES_REQUEST_DHT_SIZE);

            if (packet == NULL)
                return -1;

            break;
        }
        default:
            return -1;
    }

    int i, j = 0;

    for (i = 0; i < nclosest; i++)
        if (id_closest(target_id, nodes[i].client_id, previous_id) == 1) {
            uint32_t packet_length = wrap_gc_announce_packet(dht->self_public_key, dht->self_secret_key,
                                                             nodes[i].client_id, packet, data, length, packet_type);

            if (sendpacket(dht->net, nodes[i].ip_port, packet, packet_length) != -1)
                ++j;
        }

    if (j == 0 && !self && packet_type == NET_PACKET_GROUPCHAT_ANNOUNCE_REQUEST) {
        Announced_Node_format node;
        memcpy(&node.ip_port, data+1+EXT_PUBLIC_KEY, sizeof(IP_Port));
        memcpy(node.client_id, data+1+EXT_PUBLIC_KEY+sizeof(IP_Port), EXT_PUBLIC_KEY);
        add_gc_announced_node(dht->announce, data+1, node, data+1+EXT_PUBLIC_KEY+sizeof(IP_Port)+EXT_PUBLIC_KEY);
    }

    return j;
}

<<<<<<< HEAD
int send_gc_announce_request(ANNOUNCE* announce, const uint8_t self_long_pk[], const uint8_t self_long_sk[], const uint8_t chat_id[])
=======
int send_gc_announce_request(DHT *dht, const uint8_t self_long_pk[], const uint8_t self_long_sk[], const uint8_t chat_id[])
>>>>>>> d2258625
{
    DHT *dht = announce->dht;
    /* Generating an announcement */
    uint8_t data[GC_ANNOUNCE_REQUEST_PLAIN_SIZE];
    data[0] = NET_PACKET_GROUPCHAT_ANNOUNCE_REQUEST;
    memcpy(data + 1, chat_id, EXT_PUBLIC_KEY);
    IP_Port ipp;

    uint32_t i;

    for (i = 0; i < LCLIENT_LIST; i++) {
        if (ipport_isset(&dht->close_clientlist[i].assoc4.ret_ip_port)) {
            ipport_copy(&ipp, &dht->close_clientlist[i].assoc4.ret_ip_port);
            break;
        }

        if (ipport_isset(&dht->close_clientlist[i].assoc6.ret_ip_port)) {
            ipport_copy(&ipp, &dht->close_clientlist[i].assoc6.ret_ip_port);
            break;
        }
    }

    if (!ipport_isset(&ipp))
        return -1;

    memcpy(data + 1 + EXT_PUBLIC_KEY, &ipp, sizeof(IP_Port));

    if (sign_data(data, 1 + EXT_PUBLIC_KEY + sizeof(IP_Port), self_long_sk, self_long_pk, data) == -1)
        return -1;

    return dispatch_packet(dht, ENC_KEY(chat_id), dht->self_public_key, data, GC_ANNOUNCE_REQUEST_PLAIN_SIZE,
                           NET_PACKET_GROUPCHAT_ANNOUNCE_REQUEST, 1);

}

int handle_gc_announce_request(void * dht_obj, IP_Port ipp, const uint8_t packet[], uint16_t length)
{
    DHT *dht = dht_obj;

    uint8_t data[GC_ANNOUNCE_REQUEST_PLAIN_SIZE];
    uint8_t public_key[ENC_PUBLIC_KEY];
    int plain_length = unwrap_gc_announce_packet(dht->self_public_key, dht->self_secret_key, public_key,
                         data, packet[0], packet, length);

    if (plain_length != GC_ANNOUNCE_REQUEST_PLAIN_SIZE)
        return -1;

    if (crypto_sign_verify_detached(data + GC_ANNOUNCE_REQUEST_PLAIN_SIZE - SIGNATURE_SIZE,
                                    data, GC_ANNOUNCE_REQUEST_PLAIN_SIZE - SIGNATURE_SIZE,
                                    SIG_KEY(data + GC_ANNOUNCE_REQUEST_PLAIN_SIZE - SIGNATURE_SIZE
                                            - TIME_STAMP - EXT_PUBLIC_KEY)) != 0) 
        return -1;

    return dispatch_packet(dht, ENC_KEY(data+1), dht->self_public_key, data,
                    GC_ANNOUNCE_REQUEST_PLAIN_SIZE, NET_PACKET_GROUPCHAT_ANNOUNCE_REQUEST, 0);    
}

int send_gc_get_announced_nodes_request(ANNOUNCE* announce, const uint8_t self_long_pk[], const uint8_t self_long_sk[], const uint8_t chat_id[])
{
    // TODO: Check if we already have some nodes!!!
    DHT *dht = announce->dht;

    uint8_t data[GC_ANNOUNCE_GETNODES_REQUEST_PLAIN_SIZE];
    data[0] = NET_PACKET_GROUPCHAT_GET_ANNOUNCED_NODES;
    memcpy(data + 1, chat_id, EXT_PUBLIC_KEY);

    IP_Port ipp;
    uint32_t i;

    for (i = 0; i < LCLIENT_LIST; i++) {
        if (ipport_isset(&dht->close_clientlist[i].assoc4.ret_ip_port)) {
            ipport_copy(&ipp, &dht->close_clientlist[i].assoc4.ret_ip_port);
            break;
        }
        if (ipport_isset(&dht->close_clientlist[i].assoc6.ret_ip_port)) {
            ipport_copy(&ipp, &dht->close_clientlist[i].assoc6.ret_ip_port);
            break;
        }
    }

    if (!ipport_isset(&ipp))
        return -1;

    memcpy(data + 1 + EXT_PUBLIC_KEY, &ipp, sizeof(IP_Port));
    uint64_t request_id = random_64b();
    U64_to_bytes(data + 1 + EXT_PUBLIC_KEY + sizeof(IP_Port), request_id);

    if (sign_data(data, 1 + EXT_PUBLIC_KEY + sizeof(IP_Port) + REQUEST_ID, self_long_sk, self_long_pk, data) == -1)
        return -1;

    uint64_t timestamp;
    bytes_to_U64(&timestamp, data - SIGNATURE_SIZE - TIME_STAMP);

    new_announce_self_request(dht->announce, chat_id, request_id, timestamp, self_long_pk, self_long_sk);

    return dispatch_packet(dht, ENC_KEY(chat_id), dht->self_public_key, data, GC_ANNOUNCE_GETNODES_REQUEST_PLAIN_SIZE,
                           NET_PACKET_GROUPCHAT_GET_ANNOUNCED_NODES, 1);
}

int handle_gc_get_announced_nodes_request(void * dht_obj, IP_Port ipp, const uint8_t packet[], uint16_t length)
{
    DHT *dht = dht_obj;

    uint8_t data[GC_ANNOUNCE_GETNODES_REQUEST_PLAIN_SIZE];
    uint8_t public_key[ENC_PUBLIC_KEY];
    int plain_length = unwrap_gc_announce_packet(dht->self_public_key, dht->self_secret_key, public_key,
                                                 data, packet[0], packet, length);

    if (plain_length != GC_ANNOUNCE_GETNODES_REQUEST_PLAIN_SIZE)
        return -1;

    if (crypto_sign_verify_detached(data + GC_ANNOUNCE_GETNODES_REQUEST_PLAIN_SIZE - SIGNATURE_SIZE,
                 data, GC_ANNOUNCE_GETNODES_REQUEST_PLAIN_SIZE - SIGNATURE_SIZE,
                 SIG_KEY(data + GC_ANNOUNCE_GETNODES_REQUEST_PLAIN_SIZE - SIGNATURE_SIZE - TIME_STAMP - EXT_PUBLIC_KEY)) != 0) 
        return -1;

    Announced_Node_format nodes[MAX_SENT_ANNOUNCED_NODES];
    int num_nodes = get_gc_announced_nodes(dht->announce, data+1, nodes);

    if (num_nodes > 0) {
        uint64_t request_id;
        bytes_to_U64(&request_id, data + 1 + EXT_PUBLIC_KEY + sizeof(IP_Port));
        IP_Port ipp;
        memcpy(&ipp, data+1+EXT_PUBLIC_KEY, sizeof(IP_Port));

        send_gc_get_announced_nodes_response(dht, data+1, request_id, ipp, 
                ENC_KEY(data + GC_ANNOUNCE_GETNODES_REQUEST_PLAIN_SIZE - SIGNATURE_SIZE - TIME_STAMP
                        - EXT_PUBLIC_KEY), nodes, num_nodes);
    }
    else {
        return dispatch_packet(dht, ENC_KEY(data+1), dht->self_public_key, data,
                    GC_ANNOUNCE_GETNODES_REQUEST_PLAIN_SIZE, NET_PACKET_GROUPCHAT_GET_ANNOUNCED_NODES, 0);    
    }
}

int send_gc_get_announced_nodes_response(DHT *dht, const uint8_t chat_id[], uint64_t request_id, IP_Port ipp,
                                const uint8_t receiver_pk[], Announced_Node_format *nodes, uint32_t num_nodes)
{
    uint8_t data[GC_ANNOUNCE_GETNODES_RESPONSE_PLAIN_SIZE];
    data[0] = NET_PACKET_GROUPCHAT_SEND_ANNOUNCED_NODES;
    U32_to_bytes(data + 1, num_nodes);
    memcpy(data + 1 + sizeof(uint32_t), nodes, sizeof(Announced_Node_format)*num_nodes);
    uint32_t data_length = 1 + sizeof(uint32_t) + sizeof(Announced_Node_format)*num_nodes + REQUEST_ID;
    U64_to_bytes(data + data_length - REQUEST_ID, request_id);

    uint8_t packet[GC_ANNOUNCE_GETNODES_RESPONSE_DHT_SIZE];
    uint32_t packet_length = wrap_gc_announce_packet(dht->self_public_key, dht->self_secret_key,
             receiver_pk, packet, data, data_length, NET_PACKET_GROUPCHAT_SEND_ANNOUNCED_NODES);

    memcpy(packet + 1 + ENC_PUBLIC_KEY + REQUEST_ID, packet + 1 + ENC_PUBLIC_KEY, crypto_box_NONCEBYTES
           + data_length + crypto_box_MACBYTES);
    U64_to_bytes(packet + 1 + ENC_PUBLIC_KEY, request_id);
    packet_length += REQUEST_ID;

    return sendpacket(dht->net, ipp, packet, packet_length);
}

int handle_gc_get_announced_nodes_response(void * dht_obj, IP_Port ipp, const uint8_t packet[], uint16_t length)
{
    // NB: most probably we'll get nodes from different peers, so this would be called several times
    // TODO: different request_ids for the same chat_id... Probably
    DHT *dht = dht_obj;
    uint8_t data[GC_ANNOUNCE_GETNODES_RESPONSE_PLAIN_SIZE];
    uint8_t public_key[ENC_PUBLIC_KEY];
    uint64_t request_id;
    bytes_to_U64(&request_id, packet+1+ENC_PUBLIC_KEY);

    int plain_length = 0;
    uint32_t i;
    for (i = 0; i < MAX_CONCURRENT_REQUESTS; i++) {
        if (memcmp(&dht->announce->self_requests[i].req_id, &request_id, REQUEST_ID) == 0) {
            plain_length = unwrap_gc_announce_packet(ENC_KEY(dht->announce->self_requests[i].long_pk), 
                           ENC_KEY(dht->announce->self_requests[i].long_sk), public_key, data, packet[0], packet, length);
            break;
        }
    }
  
    if ((plain_length > GC_ANNOUNCE_GETNODES_REQUEST_PLAIN_SIZE) || (plain_length == 0))
        return -1;

    uint64_t request_id_enc;
    bytes_to_U64(&request_id_enc, data + plain_length - REQUEST_ID);

    if (memcmp(&request_id, &request_id_enc, REQUEST_ID)!=0)
        return -1;

    Announced_Node_format nodes[MAX_SENT_ANNOUNCED_NODES];
    uint32_t num_nodes;
    bytes_to_U32(&num_nodes, data + 1);
    memcpy(nodes, data + 1 + sizeof(uint32_t), sizeof(Announced_Node_format)*num_nodes);

    if (i == add_requested_gc_nodes(dht->announce, nodes, request_id, num_nodes))
        return 0;
}

// Function to get announced nodes, should be used for get_announced_nodes_response
// Returns announced nodes number, fills up nodes array
int get_gc_announced_nodes(GC_Announce *announce, const uint8_t chat_id[], Announced_Node_format *nodes)
{
    uint32_t i, j = 0;

    for (i = 0; i < MAX_GC_ANNOUNCED_NODES; i++) {
        if (ipport_isset(&announce->announcements[i].node.ip_port)) 
            if (id_long_equal(announce->announcements[i].chat_id, chat_id)) {
                memcpy(nodes[j].client_id, announce->announcements[i].node.client_id, EXT_PUBLIC_KEY);
                ipport_copy(&nodes[j].ip_port, &announce->announcements[i].node.ip_port);

                if (++j == MAX_SENT_ANNOUNCED_NODES)
                    return j;
            }
    }

    return j;
}

// This function should be used when handling announce request
// Add announced nodes to announce->announcements
// Returns index of announcements array
int add_gc_announced_node(GC_Announce *announce, const uint8_t chat_id[], const Announced_Node_format node,
                          uint64_t timestamp)
{
    uint32_t i, j;
    uint64_t the_oldest_announce;

    for (i = 0; i < MAX_GC_ANNOUNCED_NODES; i++) {
        if (i == 0) {
            the_oldest_announce = announce->announcements[i].timestamp;
            j = i;
        } else if (the_oldest_announce > announce->announcements[i].timestamp) {
                the_oldest_announce = announce->announcements[i].timestamp;
                j = i;
            }

        if (id_long_equal(announce->announcements[i].node.client_id, node.client_id)
            && id_long_equal(announce->announcements[i].chat_id, chat_id)) {
            announce->announcements[i].timestamp = timestamp;
            ipport_copy(&announce->announcements[i].node.ip_port, &node.ip_port);
            return i;        
        }

        if (!ipport_isset(&announce->announcements[i].node.ip_port)) {
            memcpy(announce->announcements[i].node.client_id, node.client_id, EXT_PUBLIC_KEY);
            memcpy(announce->announcements[i].chat_id, chat_id, EXT_PUBLIC_KEY);
            ipport_copy(&announce->announcements[i].node.ip_port, &node.ip_port);
            announce->announcements[i].timestamp = timestamp;
            return i;
        }
    }

    memcpy(announce->announcements[j].node.client_id, node.client_id, EXT_PUBLIC_KEY);
    memcpy(announce->announcements[j].chat_id, chat_id, EXT_PUBLIC_KEY);
    ipport_copy(&announce->announcements[j].node.ip_port, &node.ip_port);
    announce->announcements[j].timestamp = timestamp;

    return j;
}

// Add new self request
// Returns array index
int new_announce_self_request(GC_Announce *announce, const uint8_t chat_id[], uint64_t req_id,
                        uint64_t timestamp, const uint8_t self_long_pk[], const uint8_t self_long_sk[])
{

    uint32_t i;
    for (i = 0; i < MAX_CONCURRENT_REQUESTS; i++)
        if (announce->self_requests[i].req_id == 0) {
            announce->self_requests[i].ready = 0;
            announce->self_requests[i].req_id = req_id;
            announce->self_requests[i].timestamp = timestamp;
            memcpy(announce->self_requests[i].chat_id, chat_id, EXT_PUBLIC_KEY);
            memcpy(announce->self_requests[i].long_pk, self_long_pk, EXT_PUBLIC_KEY);
            memcpy(announce->self_requests[i].long_sk, self_long_sk, EXT_PUBLIC_KEY);
            ++announce->req_num;
            return i;
        }
    
}

// Get group chat online members, which you searched for with get announced nodes request
int get_requested_gc_nodes(GC_Announce *announce, const uint8_t chat_id[],
                            Announced_Node_format *nodes)
{
    uint32_t i, j, k = 0;
    //Announced_Node_format nodes[MAX_CONCURRENT_REQUESTS*MAX_SENT_ANNOUNCED_NODES];

    for (i = 0; i < MAX_CONCURRENT_REQUESTS; i++) 
        if (id_long_equal(announce->self_requests[i].chat_id, chat_id)
            && (announce->self_requests[i].ready==1)&&(announce->self_requests[i].req_id != 0)) {
            for (j = 0; j < MAX_SENT_ANNOUNCED_NODES; j++) 
                if (ipport_isset(&announce->self_requests[i].nodes[j].ip_port)) {
                        memcpy(nodes[k].client_id, announce->self_requests[i].nodes[j].client_id, EXT_PUBLIC_KEY);
                        ipport_copy(&nodes[k].ip_port, &announce->self_requests[i].nodes[j].ip_port);
                        k++;
                    }

            // No need to delete this, they will expire anyway
            //announce->self_requests[i].req_id = 0;
            //--announce->req_num;
        }

    return k;
}

// Add requested online chat members
// Returns index of self_requests array
int add_requested_gc_nodes(GC_Announce *announce, const Announced_Node_format *node,
                            uint64_t req_id, uint32_t nodes_num)
{
    uint32_t i, j;
    for (i = 0; i < MAX_CONCURRENT_REQUESTS; i++) 
        if (memcmp(&announce->self_requests[i].req_id, &req_id, REQUEST_ID)==0) {
            for (j = 0; j < nodes_num; j++) 
                if (ipport_isset(&node[j].ip_port)) {
                        memcpy(announce->self_requests[i].nodes[j].client_id, node[j].client_id, EXT_PUBLIC_KEY);
                        ipport_copy(&announce->self_requests[i].nodes[j].ip_port, &node[j].ip_port);
                    }
            announce->self_requests[i].ready = 1;
        }
  
    return i;
}

int do_announce(GC_Announce *announce)
{
    // Reset ip_port for those announced nodes, which expired
    uint32_t i;

    for (i = 0; i < MAX_GC_ANNOUNCED_NODES; i++) 
        if (announce->announcements[i].timestamp + GC_ANNOUNCE_EXPIRATION < unix_time())
            ipport_reset(&announce->announcements[i].node.ip_port);
    
    for (i = 0; i < MAX_CONCURRENT_REQUESTS; i++) 
        if ((announce->self_requests[i].timestamp + GC_ANNOUNCE_EXPIRATION < unix_time())
            && (announce->self_requests[i].req_id != 0)) {
            announce->self_requests[i].req_id = 0;
            --announce->req_num;
        }

}

GC_Announce *new_announce(DHT *dht)
{
    GC_Announce *announce = calloc(1, sizeof(GC_Announce));

    if (announce == NULL)
        return NULL;

    announce->dht = dht;
    announce->req_num = 0;
    networking_registerhandler(announce->dht->net, NET_PACKET_GROUPCHAT_ANNOUNCE_REQUEST, &handle_gc_announce_request, dht);
    networking_registerhandler(announce->dht->net, NET_PACKET_GROUPCHAT_GET_ANNOUNCED_NODES, &handle_gc_get_announced_nodes_request, dht);
    networking_registerhandler(announce->dht->net, NET_PACKET_GROUPCHAT_SEND_ANNOUNCED_NODES, &handle_gc_get_announced_nodes_response, dht);
    
    return announce;
}

void kill_announce(GC_Announce *announce)
{
    networking_registerhandler(announce->dht->net, NET_PACKET_GROUPCHAT_ANNOUNCE_REQUEST, NULL, NULL);
    networking_registerhandler(announce->dht->net, NET_PACKET_GROUPCHAT_GET_ANNOUNCED_NODES, NULL, NULL);
    networking_registerhandler(announce->dht->net, NET_PACKET_GROUPCHAT_SEND_ANNOUNCED_NODES, NULL, NULL);

    free(announce);
}<|MERGE_RESOLUTION|>--- conflicted
+++ resolved
@@ -56,6 +56,39 @@
 #define GC_ANNOUNCE_GETNODES_RESPONSE_PLAIN_SIZE (1 + sizeof(uint32_t) + sizeof(Announced_Node_format) * MAX_SENT_ANNOUNCED_NODES + REQUEST_ID)
 #define GC_ANNOUNCE_GETNODES_RESPONSE_DHT_SIZE (1 + ENC_PUBLIC_KEY + REQUEST_ID + crypto_box_NONCEBYTES + GC_ANNOUNCE_GETNODES_RESPONSE_PLAIN_SIZE + crypto_box_MACBYTES)
 
+#define MAX_CONCURRENT_REQUESTS     10
+#define MAX_GC_ANNOUNCED_NODES      30
+#define MAX_SENT_ANNOUNCED_NODES    2
+
+struct GC_Announce {
+    DHT *dht;
+    
+    /* This structure is for announcing requests that we get from
+     *     online chat members. Timestamp is used for expiration purposes */
+    struct GC_AnnouncedNode {
+        uint8_t chat_id[EXT_PUBLIC_KEY];
+        Announced_Node_format node;
+        uint64_t timestamp;
+    } announcements[MAX_GC_ANNOUNCED_NODES];
+    
+    /* This structure is for our own requests, when we want to
+     *     find online chat members */
+    struct GC_AnnounceRequest {
+        uint8_t chat_id[EXT_PUBLIC_KEY];
+        Announced_Node_format nodes[MAX_SENT_ANNOUNCED_NODES];
+        uint32_t nodes_num;
+        uint64_t req_id;
+        _Bool ready;
+        uint64_t timestamp;
+        
+        /* This is kinda dubbing, what we have in group chats, but it's the most easiest way... */
+        uint8_t long_pk[EXT_PUBLIC_KEY];
+        uint8_t long_sk[EXT_SECRET_KEY];
+    } self_requests[MAX_CONCURRENT_REQUESTS];
+    
+    /* Number of current requests */
+    uint32_t req_num;
+};
 
 // Handle all decrypt procedures
 int unwrap_gc_announce_packet(const uint8_t *self_public_key, const uint8_t *self_secret_key, 
@@ -192,11 +225,7 @@
     return j;
 }
 
-<<<<<<< HEAD
-int send_gc_announce_request(ANNOUNCE* announce, const uint8_t self_long_pk[], const uint8_t self_long_sk[], const uint8_t chat_id[])
-=======
-int send_gc_announce_request(DHT *dht, const uint8_t self_long_pk[], const uint8_t self_long_sk[], const uint8_t chat_id[])
->>>>>>> d2258625
+int send_gc_announce_request(GC_Announce* announce, const uint8_t self_long_pk[], const uint8_t self_long_sk[], const uint8_t chat_id[])
 {
     DHT *dht = announce->dht;
     /* Generating an announcement */
@@ -254,7 +283,7 @@
                     GC_ANNOUNCE_REQUEST_PLAIN_SIZE, NET_PACKET_GROUPCHAT_ANNOUNCE_REQUEST, 0);    
 }
 
-int send_gc_get_announced_nodes_request(ANNOUNCE* announce, const uint8_t self_long_pk[], const uint8_t self_long_sk[], const uint8_t chat_id[])
+int send_gc_get_announced_nodes_request(GC_Announce* announce, const uint8_t self_long_pk[], const uint8_t self_long_sk[], const uint8_t chat_id[])
 {
     // TODO: Check if we already have some nodes!!!
     DHT *dht = announce->dht;
