/* Messenger.h
 *
 * An implementation of a simple text chat only messenger on the tox network core.
 *
 * NOTE: All the text in the messages must be encoded using UTF-8
 *
 *  Copyright (C) 2013 Tox project All Rights Reserved.
 *
 *  This file is part of Tox.
 *
 *  Tox is free software: you can redistribute it and/or modify
 *  it under the terms of the GNU General Public License as published by
 *  the Free Software Foundation, either version 3 of the License, or
 *  (at your option) any later version.
 *
 *  Tox is distributed in the hope that it will be useful,
 *  but WITHOUT ANY WARRANTY; without even the implied warranty of
 *  MERCHANTABILITY or FITNESS FOR A PARTICULAR PURPOSE.  See the
 *  GNU General Public License for more details.
 *
 *  You should have received a copy of the GNU General Public License
 *  along with Tox.  If not, see <http://www.gnu.org/licenses/>.
 *
 */

#ifndef MESSENGER_H
#define MESSENGER_H

#include "friend_requests.h"
#include "LAN_discovery.h"
#include "friend_connection.h"
#include "group_chats.h"
#include "group_announce.h"

#define MAX_NAME_LENGTH 128
/* TODO: this must depend on other variable. */
#define MAX_STATUSMESSAGE_LENGTH 1007

#define FRIEND_ADDRESS_SIZE (crypto_box_PUBLICKEYBYTES + sizeof(uint32_t) + sizeof(uint16_t))

enum {
    MESSAGE_NORMAL,
    MESSAGE_ACTION
};

/* NOTE: Packet ids below 20 must never be used. */
#define PACKET_ID_SHARE_RELAYS 23
#define PACKET_ID_ONLINE 24
#define PACKET_ID_OFFLINE 25
#define PACKET_ID_NICKNAME 48
#define PACKET_ID_STATUSMESSAGE 49
#define PACKET_ID_USERSTATUS 50
#define PACKET_ID_TYPING 51
#define PACKET_ID_MESSAGE 64
#define PACKET_ID_ACTION (PACKET_ID_MESSAGE + MESSAGE_ACTION) /* 65 */
#define PACKET_ID_MSI 69
#define PACKET_ID_FILE_SENDREQUEST 80
#define PACKET_ID_FILE_CONTROL 81
#define PACKET_ID_FILE_DATA 82
#define PACKET_ID_INVITE_GROUPCHAT 96
#define PACKET_ID_ONLINE_PACKET 97

/* Max number of tcp relays sent to friends */
#define MAX_SHARED_RELAYS 16

/* All packets starting with a byte in this range can be used for anything. */
#define PACKET_ID_LOSSLESS_RANGE_START 160
#define PACKET_ID_LOSSLESS_RANGE_SIZE 32
#define PACKET_LOSSY_AV_RESERVED 8 /* Number of lossy packet types at start of range reserved for A/V. */

typedef struct {
    uint8_t ipv6enabled;
    uint8_t udp_disabled;
    TCP_Proxy_Info proxy_info;
    uint16_t port_range[2];
} Messenger_Options;


struct Receipts {
    uint32_t packet_num;
    uint32_t msg_id;
    struct Receipts *next;
};

/* Status definitions. */
enum {
    NOFRIEND,
    FRIEND_ADDED,
    FRIEND_REQUESTED,
    FRIEND_CONFIRMED,
    FRIEND_ONLINE,
};

/* Errors for m_addfriend
 * FAERR - Friend Add Error
 */
enum {
    FAERR_TOOLONG = -1,
    FAERR_NOMESSAGE = -2,
    FAERR_OWNKEY = -3,
    FAERR_ALREADYSENT = -4,
    FAERR_BADCHECKSUM = -6,
    FAERR_SETNEWNOSPAM = -7,
    FAERR_NOMEM = -8
};


/* Default start timeout in seconds between friend requests. */
#define FRIENDREQUEST_TIMEOUT 5;

/* Interval between the sending of tcp relay information */
#define FRIEND_SHARE_RELAYS_INTERVAL (5 * 60)

enum {
    CONNECTION_NONE,
    CONNECTION_TCP,
    CONNECTION_UDP
};

/* USERSTATUS -
 * Represents userstatuses someone can have.
 */

typedef enum {
    USERSTATUS_NONE,
    USERSTATUS_AWAY,
    USERSTATUS_BUSY,
    USERSTATUS_INVALID
}
USERSTATUS;

#define FILE_ID_LENGTH 32

struct File_Transfers {
    uint64_t size;
    uint64_t transferred;
    uint8_t status; /* 0 == no transfer, 1 = not accepted, 3 = transferring, 4 = broken, 5 = finished */
    uint8_t paused; /* 0: not paused, 1 = paused by us, 2 = paused by other, 3 = paused by both. */
    uint32_t last_packet_number; /* number of the last packet sent. */
    uint64_t requested; /* total data requested by the request chunk callback */
    unsigned int slots_allocated; /* number of slots allocated to this transfer. */
    uint8_t id[FILE_ID_LENGTH];
};
enum {
    FILESTATUS_NONE,
    FILESTATUS_NOT_ACCEPTED,
    FILESTATUS_TRANSFERRING,
    //FILESTATUS_BROKEN,
    FILESTATUS_FINISHED
};

enum {
    FILE_PAUSE_NOT,
    FILE_PAUSE_US,
    FILE_PAUSE_OTHER,
    FILE_PAUSE_BOTH
};

/* This cannot be bigger than 256 */
#define MAX_CONCURRENT_FILE_PIPES 256

enum {
    FILECONTROL_ACCEPT,
    FILECONTROL_PAUSE,
    FILECONTROL_KILL,
    FILECONTROL_SEEK
};

enum {
    FILEKIND_DATA,
    FILEKIND_AVATAR
};


typedef struct Messenger Messenger;

typedef struct {
    uint8_t real_pk[crypto_box_PUBLICKEYBYTES];
    int friendcon_id;

    uint64_t friendrequest_lastsent; // Time at which the last friend request was sent.
    uint32_t friendrequest_timeout; // The timeout between successful friendrequest sending attempts.
    uint8_t status; // 0 if no friend, 1 if added, 2 if friend request sent, 3 if confirmed friend, 4 if online.
    uint8_t info[MAX_FRIEND_REQUEST_DATA_SIZE]; // the data that is sent during the friend requests we do.
    uint8_t name[MAX_NAME_LENGTH];
    uint16_t name_length;
    uint8_t name_sent; // 0 if we didn't send our name to this friend 1 if we have.
    uint8_t statusmessage[MAX_STATUSMESSAGE_LENGTH];
    uint16_t statusmessage_length;
    uint8_t statusmessage_sent;
    USERSTATUS userstatus;
    uint8_t userstatus_sent;
    uint8_t user_istyping;
    uint8_t user_istyping_sent;
    uint8_t is_typing;
    uint16_t info_size; // Length of the info.
    uint32_t message_id; // a semi-unique id used in read receipts.
    uint32_t friendrequest_nospam; // The nospam number used in the friend request.
    uint64_t ping_lastrecv;//TODO remove
    uint64_t share_relays_lastsent;
    uint8_t last_connection_udp_tcp;
    struct File_Transfers file_sending[MAX_CONCURRENT_FILE_PIPES];
    unsigned int num_sending_files;
    struct File_Transfers file_receiving[MAX_CONCURRENT_FILE_PIPES];

    struct {
        int (*function)(Messenger *m, uint32_t friendnumber, const uint8_t *data, uint16_t len, void *object);
        void *object;
    } lossy_rtp_packethandlers[PACKET_LOSSY_AV_RESERVED];

    struct Receipts *receipts_start;
    struct Receipts *receipts_end;
} Friend;


struct Messenger {

    Networking_Core *net;
    Net_Crypto *net_crypto;
    DHT *dht;

    Onion *onion;
    Onion_Announce *onion_a;
    Onion_Client *onion_c;

    Friend_Connections *fr_c;

    Friend_Requests fr;
    uint8_t name[MAX_NAME_LENGTH];
    uint16_t name_length;

    uint8_t statusmessage[MAX_STATUSMESSAGE_LENGTH];
    uint16_t statusmessage_length;

    USERSTATUS userstatus;

    Friend *friendlist;
    uint32_t numfriends;

    uint32_t numonline_friends;

    uint64_t last_LANdiscovery;

    GC_Session *group_handler;
    GC_Announce *group_announce;

#define NUM_SAVED_TCP_RELAYS 8
    uint8_t has_added_relays; // If the first connection has occurred in do_messenger
    Node_format loaded_relays[NUM_SAVED_TCP_RELAYS]; // Relays loaded from config

    void (*friend_message)(struct Messenger *m, uint32_t, unsigned int, const uint8_t *, size_t, void *);
    void *friend_message_userdata;
    void (*friend_namechange)(struct Messenger *m, uint32_t, const uint8_t *, size_t, void *);
    void *friend_namechange_userdata;
    void (*friend_statusmessagechange)(struct Messenger *m, uint32_t, const uint8_t *, size_t, void *);
    void *friend_statusmessagechange_userdata;
    void (*friend_userstatuschange)(struct Messenger *m, uint32_t, unsigned int, void *);
    void *friend_userstatuschange_userdata;
    void (*friend_typingchange)(struct Messenger *m, uint32_t, _Bool, void *);
    void *friend_typingchange_userdata;
    void (*read_receipt)(struct Messenger *m, uint32_t, uint32_t, void *);
    void *read_receipt_userdata;
    void (*friend_connectionstatuschange)(struct Messenger *m, uint32_t, unsigned int, void *);
    void *friend_connectionstatuschange_userdata;
    void (*friend_connectionstatuschange_internal)(struct Messenger *m, uint32_t, uint8_t, void *);
    void *friend_connectionstatuschange_internal_userdata;

<<<<<<< HEAD
    void (*file_sendrequest)(struct Messenger *m, int32_t, uint8_t, uint64_t, const uint8_t *, uint16_t, void *);
=======
    void *group_chat_object; /* Set by new_groupchats()*/
    void (*group_invite)(struct Messenger *m, uint32_t, const uint8_t *, uint16_t);
    void (*group_message)(struct Messenger *m, uint32_t, const uint8_t *, uint16_t);

    void (*file_sendrequest)(struct Messenger *m, uint32_t, uint32_t, uint32_t, uint64_t, const uint8_t *, size_t,
                             void *);
>>>>>>> e888b89a
    void *file_sendrequest_userdata;
    void (*file_filecontrol)(struct Messenger *m, uint32_t, uint32_t, unsigned int, void *);
    void *file_filecontrol_userdata;
<<<<<<< HEAD
    void (*file_filedata)(struct Messenger *m, int32_t, uint8_t, const uint8_t *, uint16_t, void *);
=======
    void (*file_filedata)(struct Messenger *m, uint32_t, uint32_t, uint64_t, const uint8_t *, size_t, void *);
>>>>>>> e888b89a
    void *file_filedata_userdata;
    void (*file_reqchunk)(struct Messenger *m, uint32_t, uint32_t, uint64_t, size_t, void *);
    void *file_reqchunk_userdata;

    void (*msi_packet)(struct Messenger *m, uint32_t, const uint8_t *, uint16_t, void *);
    void *msi_packet_userdata;

<<<<<<< HEAD
    void (*group_invite)(struct Messenger *m, int32_t, const uint8_t *, uint16_t, void *);
    void *group_invite_userdata;
=======
    void (*lossy_packethandler)(struct Messenger *m, uint32_t, const uint8_t *, size_t, void *);
    void *lossy_packethandler_userdata;
    void (*lossless_packethandler)(struct Messenger *m, uint32_t, const uint8_t *, size_t, void *);
    void *lossless_packethandler_userdata;

    void (*core_connection_change)(struct Messenger *m, unsigned int, void *);
    void *core_connection_change_userdata;
    unsigned int last_connection_status;
>>>>>>> e888b89a

    Messenger_Options options;
};

/* Format: [real_pk (32 bytes)][nospam number (4 bytes)][checksum (2 bytes)]
 *
 *  return FRIEND_ADDRESS_SIZE byte address to give to others.
 */
void getaddress(const Messenger *m, uint8_t *address);

/* Add a friend.
 * Set the data that will be sent along with friend request.
 * address is the address of the friend (returned by getaddress of the friend you wish to add) it must be FRIEND_ADDRESS_SIZE bytes. TODO: add checksum.
 * data is the data and length is the length.
 *
 *  return the friend number if success.
 *  return -1 if message length is too long.
 *  return -2 if no message (message length must be >= 1 byte).
 *  return -3 if user's own key.
 *  return -4 if friend request already sent or already a friend.
 *  return -6 if bad checksum in address.
 *  return -7 if the friend was already there but the nospam was different.
 *  (the nospam for that friend was set to the new one).
 *  return -8 if increasing the friend list size fails.
 */
int32_t m_addfriend(Messenger *m, const uint8_t *address, const uint8_t *data, uint16_t length);


/* Add a friend without sending a friendrequest.
 *  return the friend number if success.
 *  return -3 if user's own key.
 *  return -4 if friend request already sent or already a friend.
 *  return -6 if bad checksum in address.
 *  return -8 if increasing the friend list size fails.
 */
int32_t m_addfriend_norequest(Messenger *m, const uint8_t *real_pk);

/*  return the friend number associated to that client id.
 *  return -1 if no such friend.
 */
int32_t getfriend_id(const Messenger *m, const uint8_t *real_pk);

/* Copies the public key associated to that friend id into real_pk buffer.
 * Make sure that real_pk is of size crypto_box_PUBLICKEYBYTES.
 *
 *  return 0 if success
 *  return -1 if failure
 */
int get_real_pk(const Messenger *m, int32_t friendnumber, uint8_t *real_pk);

/*  return friend connection id on success.
 *  return -1 if failure.
 */
int getfriendcon_id(const Messenger *m, int32_t friendnumber);

/* Remove a friend.
 *
 *  return 0 if success
 *  return -1 if failure
 */
int m_delfriend(Messenger *m, int32_t friendnumber);

/* Checks friend's connecting status.
 *
 *  return CONNECTION_UDP (2) if friend is directly connected to us (Online UDP).
 *  return CONNECTION_TCP (1) if friend is connected to us (Online TCP).
 *  return CONNECTION_NONE (0) if friend is not connected to us (Offline).
 *  return -1 on failure.
 */
int m_get_friend_connectionstatus(const Messenger *m, int32_t friendnumber);

/* Checks if there exists a friend with given friendnumber.
 *
 *  return 1 if friend exists.
 *  return 0 if friend doesn't exist.
 */
int m_friend_exists(const Messenger *m, int32_t friendnumber);

/* Send a message of type to an online friend.
 *
 * return -1 if friend not valid.
 * return -2 if too large.
 * return -3 if friend not online.
 * return -4 if send failed (because queue is full).
 * return -5 if bad type.
 * return 0 if success.
 *
 *  the value in message_id will be passed to your read_receipt callback when the other receives the message.
 */
int m_send_message_generic(Messenger *m, int32_t friendnumber, uint8_t type, const uint8_t *message, uint32_t length,
                           uint32_t *message_id);


/* Set the name and name_length of a friend.
 * name must be a string of maximum MAX_NAME_LENGTH length.
 * length must be at least 1 byte.
 * length is the length of name with the NULL terminator.
 *
 *  return 0 if success.
 *  return -1 if failure.
 */
int setfriendname(Messenger *m, int32_t friendnumber, const uint8_t *name, uint16_t length);

/* Set our nickname.
 * name must be a string of maximum MAX_NAME_LENGTH length.
 * length must be at least 1 byte.
 * length is the length of name with the NULL terminator.
 *
 *  return 0 if success.
 *  return -1 if failure.
 */
int setname(Messenger *m, const uint8_t *name, uint16_t length);

/*
 * Get your nickname.
 * m - The messenger context to use.
 * name needs to be a valid memory location with a size of at least MAX_NAME_LENGTH bytes.
 *
 *  return length of the name.
 *  return 0 on error.
 */
uint16_t getself_name(const Messenger *m, uint8_t *name);

/* Get name of friendnumber and put it in name.
 * name needs to be a valid memory location with a size of at least MAX_NAME_LENGTH (128) bytes.
 *
 *  return length of name if success.
 *  return -1 if failure.
 */
int getname(const Messenger *m, int32_t friendnumber, uint8_t *name);

/*  return the length of name, including null on success.
 *  return -1 on failure.
 */
int m_get_name_size(const Messenger *m, int32_t friendnumber);
int m_get_self_name_size(const Messenger *m);

/* Set our user status.
 * You are responsible for freeing status after.
 *
 *  returns 0 on success.
 *  returns -1 on failure.
 */
int m_set_statusmessage(Messenger *m, const uint8_t *status, uint16_t length);
int m_set_userstatus(Messenger *m, uint8_t status);

/*  return the length of friendnumber's status message, including null on success.
 *  return -1 on failure.
 */
int m_get_statusmessage_size(const Messenger *m, int32_t friendnumber);
int m_get_self_statusmessage_size(const Messenger *m);

/* Copy friendnumber's status message into buf, truncating if size is over maxlen.
 * Get the size you need to allocate from m_get_statusmessage_size.
 * The self variant will copy our own status message.
 *
 * returns the length of the copied data on success
 * retruns -1 on failure.
 */
int m_copy_statusmessage(const Messenger *m, int32_t friendnumber, uint8_t *buf, uint32_t maxlen);
int m_copy_self_statusmessage(const Messenger *m, uint8_t *buf);

/*  return one of USERSTATUS values.
 *  Values unknown to your application should be represented as USERSTATUS_NONE.
 *  As above, the self variant will return our own USERSTATUS.
 *  If friendnumber is invalid, this shall return USERSTATUS_INVALID.
 */
uint8_t m_get_userstatus(const Messenger *m, int32_t friendnumber);
uint8_t m_get_self_userstatus(const Messenger *m);


/* returns timestamp of last time friendnumber was seen online, or 0 if never seen.
 * returns -1 on error.
 */
uint64_t m_get_last_online(const Messenger *m, int32_t friendnumber);

/* Set our typing status for a friend.
 * You are responsible for turning it on or off.
 *
 * returns 0 on success.
 * returns -1 on failure.
 */
int m_set_usertyping(Messenger *m, int32_t friendnumber, uint8_t is_typing);

/* Get the typing status of a friend.
 *
 * returns 0 if friend is not typing.
 * returns 1 if friend is typing.
 */
int m_get_istyping(const Messenger *m, int32_t friendnumber);

/* Set the function that will be executed when a friend request is received.
 *  Function format is function(uint8_t * public_key, uint8_t * data, size_t length)
 */
void m_callback_friendrequest(Messenger *m, void (*function)(Messenger *m, const uint8_t *, const uint8_t *, size_t,
                              void *), void *userdata);

/* Set the function that will be executed when a message from a friend is received.
 *  Function format is: function(uint32_t friendnumber, unsigned int type, uint8_t * message, uint32_t length)
 */
void m_callback_friendmessage(Messenger *m, void (*function)(Messenger *m, uint32_t, unsigned int, const uint8_t *,
                              size_t, void *), void *userdata);

/* Set the callback for name changes.
 *  Function(uint32_t friendnumber, uint8_t *newname, size_t length)
 *  You are not responsible for freeing newname.
 */
void m_callback_namechange(Messenger *m, void (*function)(Messenger *m, uint32_t, const uint8_t *, size_t, void *),
                           void *userdata);

/* Set the callback for status message changes.
 *  Function(uint32_t friendnumber, uint8_t *newstatus, size_t length)
 *
 *  You are not responsible for freeing newstatus
 */
void m_callback_statusmessage(Messenger *m, void (*function)(Messenger *m, uint32_t, const uint8_t *, size_t, void *),
                              void *userdata);

/* Set the callback for status type changes.
 *  Function(uint32_t friendnumber, USERSTATUS kind)
 */
void m_callback_userstatus(Messenger *m, void (*function)(Messenger *m, uint32_t, unsigned int, void *),
                           void *userdata);

/* Set the callback for typing changes.
 *  Function(uint32_t friendnumber, uint8_t is_typing)
 */
void m_callback_typingchange(Messenger *m, void(*function)(Messenger *m, uint32_t, _Bool, void *), void *userdata);

/* Set the callback for read receipts.
 *  Function(uint32_t friendnumber, uint32_t receipt)
 *
 *  If you are keeping a record of returns from m_sendmessage,
 *  receipt might be one of those values, meaning the message
 *  has been received on the other side.
 *  Since core doesn't track ids for you, receipt may not correspond to any message.
 *  In that case, you should discard it.
 */
void m_callback_read_receipt(Messenger *m, void (*function)(Messenger *m, uint32_t, uint32_t, void *), void *userdata);

/* Set the callback for connection status changes.
 *  function(uint32_t friendnumber, uint8_t status)
 *
 *  Status:
 *    0 -- friend went offline after being previously online.
 *    1 -- friend went online.
 *
 *  Note that this callback is not called when adding friends, thus the "after
 *  being previously online" part.
 *  It's assumed that when adding friends, their connection status is offline.
 */
void m_callback_connectionstatus(Messenger *m, void (*function)(Messenger *m, uint32_t, unsigned int, void *),
                                 void *userdata);
/* Same as previous but for internal A/V core usage only */
void m_callback_connectionstatus_internal_av(Messenger *m, void (*function)(Messenger *m, uint32_t, uint8_t, void *),
        void *userdata);


/* Set the callback for typing changes.
 *  Function(unsigned int connection_status (0 = not connected, 1 = TCP only, 2 = UDP + TCP))
 */
<<<<<<< HEAD
void m_callback_avatar_data(Messenger *m, void (*function)(Messenger *m, int32_t, uint8_t, uint8_t *, uint8_t *,
                            uint32_t, void *), void *userdata);


/****************GROUP CHATS*****************/

/* Set the callback for group invites.
 *
 *  Function(Messenger *m, int32_t friendnumber, const uint8_t *data, uint16_t length, void *userdata)
 */
void m_callback_group_invite(Messenger *m, void (*function)(Messenger *m, int32_t, const uint8_t *, uint16_t, void *),
                             void *userdata);
=======
void m_callback_core_connection(Messenger *m, void (*function)(Messenger *m, unsigned int, void *), void *userdata);

/**********GROUP CHATS************/

/* Set the callback for group invites.
 *
 *  Function(Messenger *m, uint32_t friendnumber, uint8_t *data, uint16_t length)
 */
void m_callback_group_invite(Messenger *m, void (*function)(Messenger *m, uint32_t, const uint8_t *, uint16_t));
>>>>>>> e888b89a

/* Send a group invite packet.
 *
 *  return 0 on success
 *  return -1 on failure
 */
int send_group_invite_packet(const Messenger *m, int32_t friendnumber, const uint8_t *data, uint16_t length);


/****************FILE SENDING*****************/


/* Set the callback for file send requests.
 *
 *  Function(Tox *tox, uint32_t friendnumber, uint32_t filenumber, uint32_t filetype, uint64_t filesize, uint8_t *filename, size_t filename_length, void *userdata)
 */
void callback_file_sendrequest(Messenger *m, void (*function)(Messenger *m,  uint32_t, uint32_t, uint32_t, uint64_t,
                               const uint8_t *, size_t, void *), void *userdata);


/* Set the callback for file control requests.
 *
 *  Function(Tox *tox, uint32_t friendnumber, uint32_t filenumber, unsigned int control_type, void *userdata)
 *
 */
void callback_file_control(Messenger *m, void (*function)(Messenger *m, uint32_t, uint32_t, unsigned int, void *),
                           void *userdata);

/* Set the callback for file data.
 *
 *  Function(Tox *tox, uint32_t friendnumber, uint32_t filenumber, uint64_t position, uint8_t *data, size_t length, void *userdata)
 *
 */
void callback_file_data(Messenger *m, void (*function)(Messenger *m, uint32_t, uint32_t, uint64_t, const uint8_t *,
                        size_t, void *), void *userdata);

/* Set the callback for file request chunk.
 *
 *  Function(Tox *tox, uint32_t friendnumber, uint32_t filenumber, uint64_t position, size_t length, void *userdata)
 *
 */
void callback_file_reqchunk(Messenger *m, void (*function)(Messenger *m, uint32_t, uint32_t, uint64_t, size_t, void *),
                            void *userdata);


/* Copy the file transfer file id to file_id
 *
 * return 0 on success.
 * return -1 if friend not valid.
 * return -2 if filenumber not valid
 */
int file_get_id(const Messenger *m, int32_t friendnumber, uint32_t filenumber, uint8_t *file_id);

/* Send a file send request.
 * Maximum filename length is 255 bytes.
 *  return file number on success
 *  return -1 if friend not found.
 *  return -2 if filename length invalid.
 *  return -3 if no more file sending slots left.
 *  return -4 if could not send packet (friend offline).
 *
 */
long int new_filesender(const Messenger *m, int32_t friendnumber, uint32_t file_type, uint64_t filesize,
                        const uint8_t *file_id, const uint8_t *filename, uint16_t filename_length);

/* Send a file control request.
 *
 *  return 0 on success
 *  return -1 if friend not valid.
 *  return -2 if friend not online.
 *  return -3 if file number invalid.
 *  return -4 if file control is bad.
 *  return -5 if file already paused.
 *  return -6 if resume file failed because it was only paused by the other.
 *  return -7 if resume file failed because it wasn't paused.
 *  return -8 if packet failed to send.
 */
int file_control(const Messenger *m, int32_t friendnumber, uint32_t filenumber, unsigned int control);

/* Send a seek file control request.
 *
 *  return 0 on success
 *  return -1 if friend not valid.
 *  return -2 if friend not online.
 *  return -3 if file number invalid.
 *  return -4 if not receiving file.
 *  return -5 if file status wrong.
 *  return -6 if position bad.
 *  return -8 if packet failed to send.
 */
int file_seek(const Messenger *m, int32_t friendnumber, uint32_t filenumber, uint64_t position);

/* Send file data.
 *
 *  return 0 on success
 *  return -1 if friend not valid.
 *  return -2 if friend not online.
 *  return -3 if filenumber invalid.
 *  return -4 if file transfer not transferring.
 *  return -5 if bad data size.
 *  return -6 if packet queue full.
 *  return -7 if wrong position.
 */
int file_data(const Messenger *m, int32_t friendnumber, uint32_t filenumber, uint64_t position, const uint8_t *data,
              uint16_t length);

/* Give the number of bytes left to be sent/received.
 *
 *  send_receive is 0 if we want the sending files, 1 if we want the receiving.
 *
 *  return number of bytes remaining to be sent/received on success
 *  return 0 on failure
 */
uint64_t file_dataremaining(const Messenger *m, int32_t friendnumber, uint8_t filenumber, uint8_t send_receive);

/*************** A/V related ******************/

/* Set the callback for msi packets.
 *
 *  Function(Messenger *m, uint32_t friendnumber, uint8_t *data, uint16_t length, void *userdata)
 */
void m_callback_msi_packet(Messenger *m, void (*function)(Messenger *m, uint32_t, const uint8_t *, uint16_t, void *),
                           void *userdata);

/* Send an msi packet.
 *
 *  return 1 on success
 *  return 0 on failure
 */
int m_msi_packet(const Messenger *m, int32_t friendnumber, const uint8_t *data, uint16_t length);

/* Set handlers for lossy rtp packets.
 *
 * return -1 on failure.
 * return 0 on success.
 */
int m_callback_rtp_packet(Messenger *m, int32_t friendnumber, uint8_t byte, int (*packet_handler_callback)(Messenger *m,
                          uint32_t friendnumber, const uint8_t *data, uint16_t len, void *object), void *object);

/**********************************************/

/* Set handlers for custom lossy packets.
 *
 */
void custom_lossy_packet_registerhandler(Messenger *m, void (*packet_handler_callback)(Messenger *m,
        uint32_t friendnumber, const uint8_t *data, size_t len, void *object), void *object);

/* High level function to send custom lossy packets.
 *
 * return -1 if friend invalid.
 * return -2 if length wrong.
 * return -3 if first byte invalid.
 * return -4 if friend offline.
 * return -5 if packet failed to send because of other error.
 * return 0 on success.
 */
int send_custom_lossy_packet(const Messenger *m, int32_t friendnumber, const uint8_t *data, uint32_t length);


/* Set handlers for custom lossless packets.
 *
 */
void custom_lossless_packet_registerhandler(Messenger *m, void (*packet_handler_callback)(Messenger *m,
        uint32_t friendnumber, const uint8_t *data, size_t len, void *object), void *object);

/* High level function to send custom lossless packets.
 *
 * return -1 if friend invalid.
 * return -2 if length wrong.
 * return -3 if first byte invalid.
 * return -4 if friend offline.
 * return -5 if packet failed to send because of other error.
 * return 0 on success.
 */
int send_custom_lossless_packet(const Messenger *m, int32_t friendnumber, const uint8_t *data, uint32_t length);

/**********************************************/

enum {
    MESSENGER_ERROR_NONE,
    MESSENGER_ERROR_PORT,
    MESSENGER_ERROR_OTHER
};

/* Run this at startup.
 *  return allocated instance of Messenger on success.
 *  return 0 if there are problems.
 *
 *  if error is not NULL it will be set to one of the values in the enum above.
 */
Messenger *new_messenger(Messenger_Options *options, unsigned int *error);

/* Run this before closing shop
 * Free all datastructures.
 */
void kill_messenger(Messenger *m);

/* The main loop that needs to be run at least 20 times per second. */
void do_messenger(Messenger *m);

/* Return the time in milliseconds before do_messenger() should be called again
 * for optimal performance.
 *
 * returns time (in ms) before the next do_messenger() needs to be run on success.
 */
uint32_t messenger_run_interval(const Messenger *m);

/* SAVING AND LOADING FUNCTIONS: */

/* return size of the messenger data (for saving). */
uint32_t messenger_size(const Messenger *m);

/* Save the messenger in data (must be allocated memory of size Messenger_size()) */
void messenger_save(const Messenger *m, uint8_t *data);

/* Load the messenger from data of size length. */
int messenger_load(Messenger *m, const uint8_t *data, uint32_t length);

/* Return the number of friends in the instance m.
 * You should use this to determine how much memory to allocate
 * for copy_friendlist. */
uint32_t count_friendlist(const Messenger *m);

/* Return the number of online friends in the instance m. */
uint32_t get_num_online_friends(const Messenger *m);

/* Copy a list of valid friend IDs into the array out_list.
 * If out_list is NULL, returns 0.
 * Otherwise, returns the number of elements copied.
 * If the array was too small, the contents
 * of out_list will be truncated to list_size. */
uint32_t copy_friendlist(const Messenger *m, uint32_t *out_list, uint32_t list_size);

#endif<|MERGE_RESOLUTION|>--- conflicted
+++ resolved
@@ -265,24 +265,16 @@
     void (*friend_connectionstatuschange_internal)(struct Messenger *m, uint32_t, uint8_t, void *);
     void *friend_connectionstatuschange_internal_userdata;
 
-<<<<<<< HEAD
-    void (*file_sendrequest)(struct Messenger *m, int32_t, uint8_t, uint64_t, const uint8_t *, uint16_t, void *);
-=======
-    void *group_chat_object; /* Set by new_groupchats()*/
+    //void *group_chat_object; /* Set by new_groupchats()*/
     void (*group_invite)(struct Messenger *m, uint32_t, const uint8_t *, uint16_t);
     void (*group_message)(struct Messenger *m, uint32_t, const uint8_t *, uint16_t);
 
     void (*file_sendrequest)(struct Messenger *m, uint32_t, uint32_t, uint32_t, uint64_t, const uint8_t *, size_t,
                              void *);
->>>>>>> e888b89a
     void *file_sendrequest_userdata;
     void (*file_filecontrol)(struct Messenger *m, uint32_t, uint32_t, unsigned int, void *);
     void *file_filecontrol_userdata;
-<<<<<<< HEAD
-    void (*file_filedata)(struct Messenger *m, int32_t, uint8_t, const uint8_t *, uint16_t, void *);
-=======
     void (*file_filedata)(struct Messenger *m, uint32_t, uint32_t, uint64_t, const uint8_t *, size_t, void *);
->>>>>>> e888b89a
     void *file_filedata_userdata;
     void (*file_reqchunk)(struct Messenger *m, uint32_t, uint32_t, uint64_t, size_t, void *);
     void *file_reqchunk_userdata;
@@ -290,10 +282,10 @@
     void (*msi_packet)(struct Messenger *m, uint32_t, const uint8_t *, uint16_t, void *);
     void *msi_packet_userdata;
 
-<<<<<<< HEAD
+//<<<<<<< HEAD
     void (*group_invite)(struct Messenger *m, int32_t, const uint8_t *, uint16_t, void *);
     void *group_invite_userdata;
-=======
+//=======
     void (*lossy_packethandler)(struct Messenger *m, uint32_t, const uint8_t *, size_t, void *);
     void *lossy_packethandler_userdata;
     void (*lossless_packethandler)(struct Messenger *m, uint32_t, const uint8_t *, size_t, void *);
@@ -302,7 +294,6 @@
     void (*core_connection_change)(struct Messenger *m, unsigned int, void *);
     void *core_connection_change_userdata;
     unsigned int last_connection_status;
->>>>>>> e888b89a
 
     Messenger_Options options;
 };
@@ -564,12 +555,9 @@
 /* Set the callback for typing changes.
  *  Function(unsigned int connection_status (0 = not connected, 1 = TCP only, 2 = UDP + TCP))
  */
-<<<<<<< HEAD
-void m_callback_avatar_data(Messenger *m, void (*function)(Messenger *m, int32_t, uint8_t, uint8_t *, uint8_t *,
-                            uint32_t, void *), void *userdata);
-
-
-/****************GROUP CHATS*****************/
+void m_callback_core_connection(Messenger *m, void (*function)(Messenger *m, unsigned int, void *), void *userdata);
+
+/**********GROUP CHATS************/
 
 /* Set the callback for group invites.
  *
@@ -577,17 +565,6 @@
  */
 void m_callback_group_invite(Messenger *m, void (*function)(Messenger *m, int32_t, const uint8_t *, uint16_t, void *),
                              void *userdata);
-=======
-void m_callback_core_connection(Messenger *m, void (*function)(Messenger *m, unsigned int, void *), void *userdata);
-
-/**********GROUP CHATS************/
-
-/* Set the callback for group invites.
- *
- *  Function(Messenger *m, uint32_t friendnumber, uint8_t *data, uint16_t length)
- */
-void m_callback_group_invite(Messenger *m, void (*function)(Messenger *m, uint32_t, const uint8_t *, uint16_t));
->>>>>>> e888b89a
 
 /* Send a group invite packet.
  *
