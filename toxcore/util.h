/*
 * util.h -- Utilities.
 *
 * This file is donated to the Tox Project.
 * Copyright 2013  plutooo
 *
 *  Copyright (C) 2013 Tox project All Rights Reserved.
 *
 *  This file is part of Tox.
 *
 *  Tox is free software: you can redistribute it and/or modify
 *  it under the terms of the GNU General Public License as published by
 *  the Free Software Foundation, either version 3 of the License, or
 *  (at your option) any later version.
 *
 *  Tox is distributed in the hope that it will be useful,
 *  but WITHOUT ANY WARRANTY; without even the implied warranty of
 *  MERCHANTABILITY or FITNESS FOR A PARTICULAR PURPOSE.  See the
 *  GNU General Public License for more details.
 *
 *  You should have received a copy of the GNU General Public License
 *  along with Tox.  If not, see <http://www.gnu.org/licenses/>.
 */

#ifndef __UTIL_H__
#define __UTIL_H__

#include <stdbool.h>
#include <stdint.h>

#define inline__ inline __attribute__((always_inline))

void unix_time_update();
uint64_t unix_time();
int is_timeout(uint64_t timestamp, uint64_t timeout);


/* id functions */
<<<<<<< HEAD
bool id_equal(uint8_t *dest, uint8_t *src);
uint32_t id_copy(uint8_t *dest, uint8_t *src); /* return value is CLIENT_ID_SIZE */
char* id_toa(uint8_t* id);  /* WARNING: returns static buffer */
=======
bool id_equal(const uint8_t *dest, const uint8_t *src);
uint32_t id_copy(uint8_t *dest, const uint8_t *src); /* return value is CLIENT_ID_SIZE */
>>>>>>> f4330658

void host_to_net(uint8_t *num, uint16_t numbytes);
#define net_to_host(x, y) host_to_net(x, y)

/* state load/save */
typedef int (*load_state_callback_func)(void *outer, const uint8_t *data, uint32_t len, uint16_t type);
int load_state(load_state_callback_func load_state_callback, void *outer,
               const uint8_t *data, uint32_t length, uint16_t cookie_inner);

/* Converts 4 bytes to uint32_t */
void bytes_to_U32(uint32_t *dest, const uint8_t *bytes);

/* Converts 2 bytes to uint16_t */
void bytes_to_U16(uint16_t *dest, const uint8_t *bytes);

/* Convert uint32_t to byte string of size 4 */
void U32_to_bytes(uint8_t *dest, uint32_t value);

/* Convert uint16_t to byte string of size 2 */
void U16_to_bytes(uint8_t *dest, uint16_t value);


#endif /* __UTIL_H__ */<|MERGE_RESOLUTION|>--- conflicted
+++ resolved
@@ -36,14 +36,9 @@
 
 
 /* id functions */
-<<<<<<< HEAD
-bool id_equal(uint8_t *dest, uint8_t *src);
-uint32_t id_copy(uint8_t *dest, uint8_t *src); /* return value is CLIENT_ID_SIZE */
-char* id_toa(uint8_t* id);  /* WARNING: returns static buffer */
-=======
 bool id_equal(const uint8_t *dest, const uint8_t *src);
 uint32_t id_copy(uint8_t *dest, const uint8_t *src); /* return value is CLIENT_ID_SIZE */
->>>>>>> f4330658
+char* id_toa(uint8_t* id);  /* WARNING: returns static buffer */
 
 void host_to_net(uint8_t *num, uint16_t numbytes);
 #define net_to_host(x, y) host_to_net(x, y)
