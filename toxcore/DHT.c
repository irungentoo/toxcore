/* DHT.c
 *
 * An implementation of the DHT as seen in docs/updates/DHT.md
 *
 *  Copyright (C) 2013 Tox project All Rights Reserved.
 *
 *  This file is part of Tox.
 *
 *  Tox is free software: you can redistribute it and/or modify
 *  it under the terms of the GNU General Public License as published by
 *  the Free Software Foundation, either version 3 of the License, or
 *  (at your option) any later version.
 *
 *  Tox is distributed in the hope that it will be useful,
 *  but WITHOUT ANY WARRANTY; without even the implied warranty of
 *  MERCHANTABILITY or FITNESS FOR A PARTICULAR PURPOSE.  See the
 *  GNU General Public License for more details.
 *
 *  You should have received a copy of the GNU General Public License
 *  along with Tox.  If not, see <http://www.gnu.org/licenses/>.
 *
 */

/*----------------------------------------------------------------------------------*/

#ifdef HAVE_CONFIG_H
#include "config.h"
#endif

#ifdef DEBUG
#include <assert.h>
#endif

#include "logger.h"

#include "DHT.h"

#ifdef ENABLE_ASSOC_DHT
#include "assoc.h"
#endif

#include "ping.h"
#include "group_announce.h"

#include "network.h"
#include "LAN_discovery.h"
#include "misc_tools.h"
#include "util.h"

/* The timeout after which a node is discarded completely. */
#define KILL_NODE_TIMEOUT (BAD_NODE_TIMEOUT + PING_INTERVAL)

/* Ping interval in seconds for each random sending of a get nodes request. */
#define GET_NODE_INTERVAL 20

#define MAX_PUNCHING_PORTS 48

/* Interval in seconds between punching attempts*/
#define PUNCH_INTERVAL 3

#define MAX_NORMAL_PUNCHING_TRIES 5

#define NAT_PING_REQUEST    0
#define NAT_PING_RESPONSE   1

/* Number of get node requests to send to quickly find close nodes. */
#define MAX_BOOTSTRAP_TIMES 5

/* Compares pk1 and pk2 with pk.
 *
 *  return 0 if both are same distance.
 *  return 1 if pk1 is closer.
 *  return 2 if pk2 is closer.
 */
int id_closest(const uint8_t *pk, const uint8_t *pk1, const uint8_t *pk2)
{
    size_t   i;
    uint8_t distance1, distance2;

    for (i = 0; i < crypto_box_PUBLICKEYBYTES; ++i) {

        distance1 = pk[i] ^ pk1[i];
        distance2 = pk[i] ^ pk2[i];

        if (distance1 < distance2)
            return 1;

        if (distance1 > distance2)
            return 2;
    }

    return 0;
}

/* Return index of first unequal bit number.
 */
static unsigned int bit_by_bit_cmp(const uint8_t *pk1, const uint8_t *pk2)
{
    unsigned int i, j = 0;

    for (i = 0; i < crypto_box_PUBLICKEYBYTES; ++i) {
        if (pk1[i] == pk2[i])
            continue;

        for (j = 0; j < 8; ++j) {
            if ((pk1[i] & (1 << (7 - j))) != (pk2[i] & (1 << (7 - j))))
                break;
        }

        break;
    }

    return i * 8 + j;
}

/* Shared key generations are costly, it is therefor smart to store commonly used
 * ones so that they can re used later without being computed again.
 *
 * If shared key is already in shared_keys, copy it to shared_key.
 * else generate it into shared_key and copy it to shared_keys
 */
void get_shared_key(Shared_Keys *shared_keys, uint8_t *shared_key, const uint8_t *secret_key, const uint8_t *public_key)
{
    uint32_t i, num = ~0, curr = 0;

    for (i = 0; i < MAX_KEYS_PER_SLOT; ++i) {
        int index = public_key[30] * MAX_KEYS_PER_SLOT + i;

        if (shared_keys->keys[index].stored) {
            if (public_key_cmp(public_key, shared_keys->keys[index].public_key) == 0) {
                memcpy(shared_key, shared_keys->keys[index].shared_key, crypto_box_BEFORENMBYTES);
                ++shared_keys->keys[index].times_requested;
                shared_keys->keys[index].time_last_requested = unix_time();
                return;
            }

            if (num != 0) {
                if (is_timeout(shared_keys->keys[index].time_last_requested, KEYS_TIMEOUT)) {
                    num = 0;
                    curr = index;
                } else if (num > shared_keys->keys[index].times_requested) {
                    num = shared_keys->keys[index].times_requested;
                    curr = index;
                }
            }
        } else {
            if (num != 0) {
                num = 0;
                curr = index;
            }
        }
    }

    encrypt_precompute(public_key, secret_key, shared_key);

    if (num != (uint32_t)~0) {
        shared_keys->keys[curr].stored = 1;
        shared_keys->keys[curr].times_requested = 1;
        memcpy(shared_keys->keys[curr].public_key, public_key, crypto_box_PUBLICKEYBYTES);
        memcpy(shared_keys->keys[curr].shared_key, shared_key, crypto_box_BEFORENMBYTES);
        shared_keys->keys[curr].time_last_requested = unix_time();
    }
}

/* Copy shared_key to encrypt/decrypt DHT packet from public_key into shared_key
 * for packets that we receive.
 */
void DHT_get_shared_key_recv(DHT *dht, uint8_t *shared_key, const uint8_t *public_key)
{
    get_shared_key(&dht->shared_keys_recv, shared_key, dht->self_secret_key, public_key);
}

/* Copy shared_key to encrypt/decrypt DHT packet from public_key into shared_key
 * for packets that we send.
 */
void DHT_get_shared_key_sent(DHT *dht, uint8_t *shared_key, const uint8_t *public_key)
{
    get_shared_key(&dht->shared_keys_sent, shared_key, dht->self_secret_key, public_key);
}

void to_net_family(IP *ip)
{
    if (ip->family == AF_INET)
        ip->family = TOX_AF_INET;
    else if (ip->family == AF_INET6)
        ip->family = TOX_AF_INET6;
}

int to_host_family(IP *ip)
{
    if (ip->family == TOX_AF_INET) {
        ip->family = AF_INET;
        return 0;
    } else if (ip->family == TOX_AF_INET6) {
        ip->family = AF_INET6;
        return 0;
    } else {
        return -1;
    }
}

#define PACKED_NODE_SIZE_IP4 (1 + SIZE_IP4 + sizeof(uint16_t) + crypto_box_PUBLICKEYBYTES)
#define PACKED_NODE_SIZE_IP6 (1 + SIZE_IP6 + sizeof(uint16_t) + crypto_box_PUBLICKEYBYTES)

/* Return packet size of packed node with ip_family on success.
 * Return -1 on failure.
 */
int packed_node_size(uint8_t ip_family)
{
    if (ip_family == AF_INET) {
        return PACKED_NODE_SIZE_IP4;
    } else if (ip_family == TCP_INET) {
        return PACKED_NODE_SIZE_IP4;
    } else if (ip_family == AF_INET6) {
        return PACKED_NODE_SIZE_IP6;
    } else if (ip_family == TCP_INET6) {
        return PACKED_NODE_SIZE_IP6;
    } else {
        return -1;
    }
}


/* Packs an IP_Port structure into data of max size length.
 * Packed_length is the offset of data currently packed.
 *
 * Returns size of packed IP_Port data on success
 * Return -1 on failure.
 */
int pack_ip_port(uint8_t *data, uint16_t length, uint16_t packed_length, const IP_Port *ip_port)
{
    int ipv6 = -1;
    uint8_t net_family;

    if (ip_port->ip.family == AF_INET) {
        ipv6 = 0;
        net_family = TOX_AF_INET;
    } else if (ip_port->ip.family == TCP_INET) {
        ipv6 = 0;
        net_family = TOX_TCP_INET;
    } else if (ip_port->ip.family == AF_INET6) {
        ipv6 = 1;
        net_family = TOX_AF_INET6;
    } else if (ip_port->ip.family == TCP_INET6) {
        ipv6 = 1;
        net_family = TOX_TCP_INET6;
    } else {
        return -1;
    }

    if (ipv6 == 0) {
        uint32_t size = 1 + SIZE_IP4 + sizeof(uint16_t);

        if (packed_length + size > length)
            return -1;

        data[packed_length] = net_family;
        memcpy(data + packed_length + 1, &ip_port->ip.ip4, SIZE_IP4);
        memcpy(data + packed_length + 1 + SIZE_IP4, &ip_port->port, sizeof(uint16_t));
        return size;
    } else if (ipv6 == 1) {
        uint32_t size = 1 + SIZE_IP6 + sizeof(uint16_t);

        if (packed_length + size > length)
            return -1;

        data[packed_length] = net_family;
        memcpy(data + packed_length + 1, &ip_port->ip.ip6, SIZE_IP6);
        memcpy(data + packed_length + 1 + SIZE_IP6, &ip_port->port, sizeof(uint16_t));
        return size;
    } else {
        return -1;
    }
}

/* Unpack IP_Port structure from data of max size length into ip_port.
 * len_processed is the offset of data currently unpacked.
 *
 * Return size of unpacked ip_port on success.
 * Return -1 on failure.
 */
int unpack_ip_port(IP_Port *ip_port, uint16_t len_processed, const uint8_t *data, uint16_t length,
                   uint8_t tcp_enabled)
{
    int ipv6 = -1;
    uint8_t host_family;

    if (data[len_processed] == TOX_AF_INET) {
        ipv6 = 0;
        host_family = AF_INET;
    } else if (data[len_processed] == TOX_TCP_INET) {
        if (!tcp_enabled)
            return -1;

        ipv6 = 0;
        host_family = TCP_INET;
    } else if (data[len_processed] == TOX_AF_INET6) {
        ipv6 = 1;
        host_family = AF_INET6;
    } else if (data[len_processed] == TOX_TCP_INET6) {
        if (!tcp_enabled)
            return -1;

        ipv6 = 1;
        host_family = TCP_INET6;
    } else {
        return -1;
    }

    if (ipv6 == 0) {
        uint32_t size = 1 + SIZE_IP4 + sizeof(uint16_t);

        if (len_processed + size > length)
            return -1;

        ip_port->ip.family = host_family;
        memcpy(&ip_port->ip.ip4, data + len_processed + 1, SIZE_IP4);
        memcpy(&ip_port->port, data + len_processed + 1 + SIZE_IP4, sizeof(uint16_t));
        return size;
    } else if (ipv6 == 1) {
        uint32_t size = 1 + SIZE_IP6 + sizeof(uint16_t);

        if (len_processed + size > length)
            return -1;

        ip_port->ip.family = host_family;
        memcpy(&ip_port->ip.ip6, data + len_processed + 1, SIZE_IP6);
        memcpy(&ip_port->port, data + len_processed + 1 + SIZE_IP6, sizeof(uint16_t));
        return size;
    } else {
        return -1;
    }
}

/* Pack number of nodes into data of maxlength length.
 *
 * return length of packed nodes on success.
 * return -1 on failure.
 */
int pack_nodes(uint8_t *data, uint16_t length, const Node_format *nodes, uint16_t number)
{
    uint32_t i, packed_length = 0;

    for (i = 0; i < number; ++i) {
<<<<<<< HEAD
        int ipp_size = pack_ip_port(data, length, packed_length, &nodes[i].ip_port);
=======
        int ipv6 = -1;
        uint8_t net_family;

        // FIXME use functions to convert endianness
        if (nodes[i].ip_port.ip.family == AF_INET) {
            ipv6 = 0;
            net_family = TOX_AF_INET;
        } else if (nodes[i].ip_port.ip.family == TCP_INET) {
            ipv6 = 0;
            net_family = TOX_TCP_INET;
        } else if (nodes[i].ip_port.ip.family == AF_INET6) {
            ipv6 = 1;
            net_family = TOX_AF_INET6;
        } else if (nodes[i].ip_port.ip.family == TCP_INET6) {
            ipv6 = 1;
            net_family = TOX_TCP_INET6;
        } else {
            return -1;
        }

        if (ipv6 == 0) {
            uint32_t size = PACKED_NODE_SIZE_IP4;
>>>>>>> 532629d4

        if (ipp_size == -1)
            return -1;

        packed_length += ipp_size;

        if (packed_length + crypto_box_PUBLICKEYBYTES > length)
            return -1;

        memcpy(data + packed_length, nodes[i].public_key, crypto_box_PUBLICKEYBYTES);
        packed_length += crypto_box_PUBLICKEYBYTES;
    }

    return packed_length;
}

/* Unpack data of length into nodes of size max_num_nodes.
 * Put the length of the data processed in processed_data_len.
 * tcp_enabled sets if TCP nodes are expected (true) or not (false).
 *
 * return number of unpacked nodes on success.
 * return -1 on failure.
 */
int unpack_nodes(Node_format *nodes, uint16_t max_num_nodes, uint16_t *processed_data_len, const uint8_t *data,
                 uint16_t length, uint8_t tcp_enabled)
{
    uint32_t num = 0, len_processed = 0;

    while (num < max_num_nodes && len_processed < length) {
        int ipp_size = unpack_ip_port(&nodes[num].ip_port, len_processed, data, length, tcp_enabled);

        if (ipp_size == -1)
            return -1;

        len_processed += ipp_size;

        if (len_processed + crypto_box_PUBLICKEYBYTES > length)
            return -1;

        memcpy(nodes[num].public_key, data + len_processed, crypto_box_PUBLICKEYBYTES);
        len_processed += crypto_box_PUBLICKEYBYTES;
        ++num;
    }

    if (processed_data_len)
        *processed_data_len = len_processed;

    return num;
}

/* Check if client with public_key is already in list of length length.
 * If it is then set its corresponding timestamp to current time.
 * If the id is already in the list with a different ip_port, update it.
 *  TODO: Maybe optimize this.
 *
 *  return True(1) or False(0)
 */
static int client_or_ip_port_in_list(Client_data *list, uint16_t length, const uint8_t *public_key, IP_Port ip_port)
{
    uint32_t i;
    uint64_t temp_time = unix_time();

    /* if public_key is in list, find it and maybe overwrite ip_port */
    for (i = 0; i < length; ++i)
        if (id_equal(list[i].public_key, public_key)) {
            /* Refresh the client timestamp. */
            if (ip_port.ip.family == AF_INET) {

                LOGGER_SCOPE( if (!ipport_equal(&list[i].assoc4.ip_port, &ip_port)) {
                LOGGER_TRACE("coipil[%u]: switching ipv4 from %s:%u to %s:%u", i,
                             ip_ntoa(&list[i].assoc4.ip_port.ip), ntohs(list[i].assoc4.ip_port.port),
                             ip_ntoa(&ip_port.ip), ntohs(ip_port.port));
                }
                            );

                if (LAN_ip(list[i].assoc4.ip_port.ip) != 0 && LAN_ip(ip_port.ip) == 0)
                    return 1;

                list[i].assoc4.ip_port = ip_port;
                list[i].assoc4.timestamp = temp_time;
            } else if (ip_port.ip.family == AF_INET6) {

                LOGGER_SCOPE( if (!ipport_equal(&list[i].assoc4.ip_port, &ip_port)) {
                LOGGER_TRACE("coipil[%u]: switching ipv6 from %s:%u to %s:%u", i,
                             ip_ntoa(&list[i].assoc6.ip_port.ip), ntohs(list[i].assoc6.ip_port.port),
                             ip_ntoa(&ip_port.ip), ntohs(ip_port.port));
                }
                            );

                if (LAN_ip(list[i].assoc6.ip_port.ip) != 0 && LAN_ip(ip_port.ip) == 0)
                    return 1;

                list[i].assoc6.ip_port = ip_port;
                list[i].assoc6.timestamp = temp_time;
            }

            return 1;
        }

    /* public_key not in list yet: see if we can find an identical ip_port, in
     * that case we kill the old public_key by overwriting it with the new one
     * TODO: maybe we SHOULDN'T do that if that public_key is in a friend_list
     * and the one who is the actual friend's public_key/address set? */
    for (i = 0; i < length; ++i) {
        /* MAYBE: check the other address, if valid, don't nuke? */
        if ((ip_port.ip.family == AF_INET) && ipport_equal(&list[i].assoc4.ip_port, &ip_port)) {
            /* Initialize client timestamp. */
            list[i].assoc4.timestamp = temp_time;
            memcpy(list[i].public_key, public_key, crypto_box_PUBLICKEYBYTES);

            LOGGER_DEBUG("coipil[%u]: switching public_key (ipv4)", i);

            /* kill the other address, if it was set */
            memset(&list[i].assoc6, 0, sizeof(list[i].assoc6));
            return 1;
        } else if ((ip_port.ip.family == AF_INET6) && ipport_equal(&list[i].assoc6.ip_port, &ip_port)) {
            /* Initialize client timestamp. */
            list[i].assoc6.timestamp = temp_time;
            memcpy(list[i].public_key, public_key, crypto_box_PUBLICKEYBYTES);

            LOGGER_DEBUG("coipil[%u]: switching public_key (ipv6)", i);

            /* kill the other address, if it was set */
            memset(&list[i].assoc4, 0, sizeof(list[i].assoc4));
            return 1;
        }
    }

    return 0;
}

/* Check if client with public_key is already in node format list of length length.
 *
 *  return 1 if true.
 *  return 0 if false.
 */
static int client_in_nodelist(const Node_format *list, uint16_t length, const uint8_t *public_key)
{
    uint32_t i;

    for (i = 0; i < length; ++i) {
        if (id_equal(list[i].public_key, public_key))
            return 1;
    }

    return 0;
}

/*  return friend number from the public_key.
 *  return -1 if a failure occurs.
 */
static int friend_number(const DHT *dht, const uint8_t *public_key)
{
    uint32_t i;

    for (i = 0; i < dht->num_friends; ++i) {
        if (id_equal(dht->friends_list[i].public_key, public_key))
            return i;
    }

    return -1;
}

/* Add node to the node list making sure only the nodes closest to cmp_pk are in the list.
 */
_Bool add_to_list(Node_format *nodes_list, unsigned int length, const uint8_t *pk, IP_Port ip_port,
                  const uint8_t *cmp_pk)
{
    uint8_t pk_bak[crypto_box_PUBLICKEYBYTES];
    IP_Port ip_port_bak;

    unsigned int i;

    for (i = 0; i < length; ++i) {
        if (id_closest(cmp_pk, nodes_list[i].public_key, pk) == 2) {
            memcpy(pk_bak, nodes_list[i].public_key, crypto_box_PUBLICKEYBYTES);
            ip_port_bak = nodes_list[i].ip_port;
            memcpy(nodes_list[i].public_key, pk, crypto_box_PUBLICKEYBYTES);
            nodes_list[i].ip_port = ip_port;

            if (i != (length - 1))
                add_to_list(nodes_list, length, pk_bak, ip_port_bak, cmp_pk);

            return 1;
        }
    }

    return 0;
}

/*TODO: change this to 7 when done*/
#define HARDENING_ALL_OK 2
/* return 0 if not.
 * return 1 if route request are ok
 * return 2 if it responds to send node packets correctly
 * return 4 if it can test other nodes correctly
 * return HARDENING_ALL_OK if all ok.
 */
static uint8_t hardening_correct(const Hardening *h)
{
    return h->routes_requests_ok + (h->send_nodes_ok << 1) + (h->testing_requests << 2);
}
/*
 * helper for get_close_nodes(). argument list is a monster :D
 */
static void get_close_nodes_inner(const uint8_t *public_key, Node_format *nodes_list,
                                  sa_family_t sa_family, const Client_data *client_list, uint32_t client_list_length,
                                  uint32_t *num_nodes_ptr, uint8_t is_LAN, uint8_t want_good)
{
    if ((sa_family != AF_INET) && (sa_family != AF_INET6) && (sa_family != 0))
        return;

    uint32_t num_nodes = *num_nodes_ptr;
    uint32_t i;

    for (i = 0; i < client_list_length; i++) {
        const Client_data *client = &client_list[i];

        /* node already in list? */
        if (client_in_nodelist(nodes_list, MAX_SENT_NODES, client->public_key))
            continue;

        const IPPTsPng *ipptp = NULL;

        if (sa_family == AF_INET) {
            ipptp = &client->assoc4;
        } else if (sa_family == AF_INET6) {
            ipptp = &client->assoc6;
        } else {
            if (client->assoc4.timestamp >= client->assoc6.timestamp) {
                ipptp = &client->assoc4;
            } else {
                ipptp = &client->assoc6;
            }
        }

        /* node not in a good condition? */
        if (is_timeout(ipptp->timestamp, BAD_NODE_TIMEOUT))
            continue;

        /* don't send LAN ips to non LAN peers */
        if (LAN_ip(ipptp->ip_port.ip) == 0 && !is_LAN)
            continue;

        if (LAN_ip(ipptp->ip_port.ip) != 0 && want_good && hardening_correct(&ipptp->hardening) != HARDENING_ALL_OK
                && !id_equal(public_key, client->public_key))
            continue;

        if (num_nodes < MAX_SENT_NODES) {
            memcpy(nodes_list[num_nodes].public_key,
                   client->public_key,
                   crypto_box_PUBLICKEYBYTES );

            nodes_list[num_nodes].ip_port = ipptp->ip_port;
            num_nodes++;
        } else {
            add_to_list(nodes_list, MAX_SENT_NODES, client->public_key, ipptp->ip_port, public_key);
        }
    }

    *num_nodes_ptr = num_nodes;
}

/* Find MAX_SENT_NODES nodes closest to the public_key for the send nodes request:
 * put them in the nodes_list and return how many were found.
 *
 * TODO: For the love of based <your favorite deity, in doubt use "love"> make
 * this function cleaner and much more efficient.
 *
 * want_good : do we want only good nodes as checked with the hardening returned or not?
 */
static int get_somewhat_close_nodes(const DHT *dht, const uint8_t *public_key, Node_format *nodes_list,
                                    sa_family_t sa_family, uint8_t is_LAN, uint8_t want_good)
{
    uint32_t num_nodes = 0, i;
    get_close_nodes_inner(public_key, nodes_list, sa_family,
                          dht->close_clientlist, LCLIENT_LIST, &num_nodes, is_LAN, 0);

    /*TODO uncomment this when hardening is added to close friend clients
        for (i = 0; i < dht->num_friends; ++i)
            get_close_nodes_inner(dht, public_key, nodes_list, sa_family,
                                  dht->friends_list[i].client_list, MAX_FRIEND_CLIENTS,
                                  &num_nodes, is_LAN, want_good);
    */
    for (i = 0; i < dht->num_friends; ++i)
        get_close_nodes_inner(public_key, nodes_list, sa_family,
                              dht->friends_list[i].client_list, MAX_FRIEND_CLIENTS,
                              &num_nodes, is_LAN, 0);

    return num_nodes;
}

int get_close_nodes(const DHT *dht, const uint8_t *public_key, Node_format *nodes_list, sa_family_t sa_family,
                    uint8_t is_LAN, uint8_t want_good)
{
    memset(nodes_list, 0, MAX_SENT_NODES * sizeof(Node_format));
#ifdef ENABLE_ASSOC_DHT

    if (!dht->assoc)
#endif
        return get_somewhat_close_nodes(dht, public_key, nodes_list, sa_family, is_LAN, want_good);

#ifdef ENABLE_ASSOC_DHT
    //TODO: assoc, sa_family 0 (don't care if ipv4 or ipv6) support.
    Client_data *result[MAX_SENT_NODES];

    Assoc_close_entries request;
    memset(&request, 0, sizeof(request));
    request.count = MAX_SENT_NODES;
    request.count_good = MAX_SENT_NODES - 2; /* allow 2 'indirect' nodes */
    request.result = result;
    request.wanted_id = public_key;
    request.flags = (is_LAN ? LANOk : 0) + (sa_family == AF_INET ? ProtoIPv4 : ProtoIPv6);

    uint8_t num_found = Assoc_get_close_entries(dht->assoc, &request);

    if (!num_found) {
        LOGGER_DEBUG("get_close_nodes(): Assoc_get_close_entries() returned zero nodes");
        return get_somewhat_close_nodes(dht, public_key, nodes_list, sa_family, is_LAN, want_good);
    }

    LOGGER_DEBUG("get_close_nodes(): Assoc_get_close_entries() returned %i 'direct' and %i 'indirect' nodes",
                 request.count_good, num_found - request.count_good);

    uint8_t i, num_returned = 0;

    for (i = 0; i < num_found; i++) {
        Client_data *client = result[i];

        if (client) {
            id_copy(nodes_list[num_returned].public_key, client->public_key);

            if (sa_family == AF_INET)
                if (ipport_isset(&client->assoc4.ip_port)) {
                    nodes_list[num_returned].ip_port = client->assoc4.ip_port;
                    num_returned++;
                    continue;
                }

            if (sa_family == AF_INET6)
                if (ipport_isset(&client->assoc6.ip_port)) {
                    nodes_list[num_returned].ip_port = client->assoc6.ip_port;
                    num_returned++;
                    continue;
                }
        }
    }

    return num_returned;
#endif
}

static uint8_t cmp_public_key[crypto_box_PUBLICKEYBYTES];
static int cmp_dht_entry(const void *a, const void *b)
{
    Client_data entry1, entry2;
    memcpy(&entry1, a, sizeof(Client_data));
    memcpy(&entry2, b, sizeof(Client_data));
    int t1 = is_timeout(entry1.assoc4.timestamp, BAD_NODE_TIMEOUT) && is_timeout(entry1.assoc6.timestamp, BAD_NODE_TIMEOUT);
    int t2 = is_timeout(entry2.assoc4.timestamp, BAD_NODE_TIMEOUT) && is_timeout(entry2.assoc6.timestamp, BAD_NODE_TIMEOUT);

    if (t1 && t2)
        return 0;

    if (t1)
        return -1;

    if (t2)
        return 1;

    t1 = hardening_correct(&entry1.assoc4.hardening) != HARDENING_ALL_OK
         && hardening_correct(&entry1.assoc6.hardening) != HARDENING_ALL_OK;
    t2 = hardening_correct(&entry2.assoc4.hardening) != HARDENING_ALL_OK
         && hardening_correct(&entry2.assoc6.hardening) != HARDENING_ALL_OK;

    if (t1 != t2) {
        if (t1)
            return -1;

        if (t2)
            return 1;
    }

    int close = id_closest(cmp_public_key, entry1.public_key, entry2.public_key);

    if (close == 1)
        return 1;

    if (close == 2)
        return -1;

    return 0;
}

/* Is it ok to store node with public_key in client.
 *
 * return 0 if node can't be stored.
 * return 1 if it can.
 */
static unsigned int store_node_ok(const Client_data *client, const uint8_t *public_key, const uint8_t *comp_public_key)
{
    if ((is_timeout(client->assoc4.timestamp, BAD_NODE_TIMEOUT) && is_timeout(client->assoc6.timestamp, BAD_NODE_TIMEOUT))
            || (id_closest(comp_public_key, client->public_key, public_key) == 2)) {
        return 1;
    } else {
        return 0;
    }
}

static void sort_client_list(Client_data *list, unsigned int length, const uint8_t *comp_public_key)
{
    memcpy(cmp_public_key, comp_public_key, crypto_box_PUBLICKEYBYTES);
    qsort(list, length, sizeof(Client_data), cmp_dht_entry);
}

/* Replace a first bad (or empty) node with this one
 *  or replace a possibly bad node (tests failed or not done yet)
 *  that is further than any other in the list
 *  from the comp_public_key
 *  or replace a good node that is further
 *  than any other in the list from the comp_public_key
 *  and further than public_key.
 *
 * Do not replace any node if the list has no bad or possibly bad nodes
 *  and all nodes in the list are closer to comp_public_key
 *  than public_key.
 *
 *  returns True(1) when the item was stored, False(0) otherwise */
static int replace_all(   Client_data    *list,
                          uint16_t        length,
                          const uint8_t  *public_key,
                          IP_Port         ip_port,
                          const uint8_t  *comp_public_key )
{
    if ((ip_port.ip.family != AF_INET) && (ip_port.ip.family != AF_INET6))
        return 0;

    if (store_node_ok(&list[1], public_key, comp_public_key) || store_node_ok(&list[0], public_key, comp_public_key)) {
        sort_client_list(list, length, comp_public_key);

        IPPTsPng *ipptp_write = NULL;
        IPPTsPng *ipptp_clear = NULL;

        Client_data *client = &list[0];

        if (ip_port.ip.family == AF_INET) {
            ipptp_write = &client->assoc4;
            ipptp_clear = &client->assoc6;
        } else {
            ipptp_write = &client->assoc6;
            ipptp_clear = &client->assoc4;
        }

        id_copy(client->public_key, public_key);
        ipptp_write->ip_port = ip_port;
        ipptp_write->timestamp = unix_time();

        ip_reset(&ipptp_write->ret_ip_port.ip);
        ipptp_write->ret_ip_port.port = 0;
        ipptp_write->ret_timestamp = 0;

        /* zero out other address */
        memset(ipptp_clear, 0, sizeof(*ipptp_clear));

        return 1;
    }

    return 0;
}

/* Add node to close list.
 *
 * simulate is set to 1 if we want to check if a node can be added to the list without adding it.
 *
 * return -1 on failure.
 * return 0 on success.
 */
static int add_to_close(DHT *dht, const uint8_t *public_key, IP_Port ip_port, _Bool simulate)
{
    unsigned int i;

    unsigned int index = bit_by_bit_cmp(public_key, dht->self_public_key);

    if (index > LCLIENT_LENGTH)
        index = LCLIENT_LENGTH - 1;

    for (i = 0; i < LCLIENT_NODES; ++i) {
        Client_data *client = &dht->close_clientlist[(index * LCLIENT_NODES) + i];

        if (is_timeout(client->assoc4.timestamp, BAD_NODE_TIMEOUT) && is_timeout(client->assoc6.timestamp, BAD_NODE_TIMEOUT)) {
            if (!simulate) {
                IPPTsPng *ipptp_write = NULL;
                IPPTsPng *ipptp_clear = NULL;

                if (ip_port.ip.family == AF_INET) {
                    ipptp_write = &client->assoc4;
                    ipptp_clear = &client->assoc6;
                } else {
                    ipptp_write = &client->assoc6;
                    ipptp_clear = &client->assoc4;
                }

                id_copy(client->public_key, public_key);
                ipptp_write->ip_port = ip_port;
                ipptp_write->timestamp = unix_time();

                ip_reset(&ipptp_write->ret_ip_port.ip);
                ipptp_write->ret_ip_port.port = 0;
                ipptp_write->ret_timestamp = 0;

                /* zero out other address */
                memset(ipptp_clear, 0, sizeof(*ipptp_clear));
            }

            return 0;
        }
    }

    return -1;
}

/* Return 1 if node can be added to close list, 0 if it can't.
 */
_Bool node_addable_to_close_list(DHT *dht, const uint8_t *public_key, IP_Port ip_port)
{
    if (add_to_close(dht, public_key, ip_port, 1) == 0) {
        return 1;
    }

    return 0;
}

static _Bool is_pk_in_client_list(Client_data *list, unsigned int client_list_length, const uint8_t *public_key,
                                  IP_Port ip_port)
{
    unsigned int i;

    for (i = 0; i < client_list_length; ++i) {
        if ((ip_port.ip.family == AF_INET && !is_timeout(list[i].assoc4.timestamp, BAD_NODE_TIMEOUT))
                || (ip_port.ip.family == AF_INET6 && !is_timeout(list[i].assoc6.timestamp, BAD_NODE_TIMEOUT))) {
            if (public_key_cmp(list[i].public_key, public_key) == 0) {
                return 1;
            }
        }
    }

    return 0;
}

/* Check if the node obtained with a get_nodes with public_key should be pinged.
 * NOTE: for best results call it after addto_lists;
 *
 * return 0 if the node should not be pinged.
 * return 1 if it should.
 */
static unsigned int ping_node_from_getnodes_ok(DHT *dht, const uint8_t *public_key, IP_Port ip_port)
{
    _Bool ret = 0;

    if (add_to_close(dht, public_key, ip_port, 1) == 0) {
        ret = 1;
    }

    if (ret && !client_in_nodelist(dht->to_bootstrap, dht->num_to_bootstrap, public_key)) {
        if (dht->num_to_bootstrap < MAX_CLOSE_TO_BOOTSTRAP_NODES) {
            memcpy(dht->to_bootstrap[dht->num_to_bootstrap].public_key, public_key, crypto_box_PUBLICKEYBYTES);
            dht->to_bootstrap[dht->num_to_bootstrap].ip_port = ip_port;
            ++dht->num_to_bootstrap;
        } else {
            //TODO: ipv6 vs v4
            add_to_list(dht->to_bootstrap, MAX_CLOSE_TO_BOOTSTRAP_NODES, public_key, ip_port, dht->self_public_key);
        }
    }

    unsigned int i;

    for (i = 0; i < dht->num_friends; ++i) {
        _Bool store_ok = 0;

        DHT_Friend *friend = &dht->friends_list[i];

        if (store_node_ok(&friend->client_list[1], public_key, friend->public_key)) {
            store_ok = 1;
        }

        if (store_node_ok(&friend->client_list[0], public_key, friend->public_key)) {
            store_ok = 1;
        }

        if (store_ok && !client_in_nodelist(friend->to_bootstrap, friend->num_to_bootstrap, public_key)
                && !is_pk_in_client_list(friend->client_list, MAX_FRIEND_CLIENTS, public_key, ip_port)) {
            if (friend->num_to_bootstrap < MAX_SENT_NODES) {
                memcpy(friend->to_bootstrap[friend->num_to_bootstrap].public_key, public_key, crypto_box_PUBLICKEYBYTES);
                friend->to_bootstrap[friend->num_to_bootstrap].ip_port = ip_port;
                ++friend->num_to_bootstrap;
            } else {
                add_to_list(friend->to_bootstrap, MAX_SENT_NODES, public_key, ip_port, friend->public_key);
            }

            ret = 1;
        }
    }

    return ret;
}

/* Attempt to add client with ip_port and public_key to the friends client list
 * and close_clientlist.
 *
 *  returns 1+ if the item is used in any list, 0 else
 */
int addto_lists(DHT *dht, IP_Port ip_port, const uint8_t *public_key)
{
    uint32_t i, used = 0;

    /* convert IPv4-in-IPv6 to IPv4 */
    if ((ip_port.ip.family == AF_INET6) && IPV6_IPV4_IN_V6(ip_port.ip.ip6)) {
        ip_port.ip.family = AF_INET;
        ip_port.ip.ip4.uint32 = ip_port.ip.ip6.uint32[3];
    }

    /* NOTE: Current behavior if there are two clients with the same id is
     * to replace the first ip by the second.
     */
    if (!client_or_ip_port_in_list(dht->close_clientlist, LCLIENT_LIST, public_key, ip_port)) {
        if (add_to_close(dht, public_key, ip_port, 0))
            used++;
    } else
        used++;

    DHT_Friend *friend_foundip = 0;

    for (i = 0; i < dht->num_friends; ++i) {
        if (!client_or_ip_port_in_list(dht->friends_list[i].client_list,
                                       MAX_FRIEND_CLIENTS, public_key, ip_port)) {
            if (replace_all(dht->friends_list[i].client_list, MAX_FRIEND_CLIENTS,
                            public_key, ip_port, dht->friends_list[i].public_key)) {

                DHT_Friend *friend = &dht->friends_list[i];

                if (public_key_cmp(public_key, friend->public_key) == 0) {
                    friend_foundip = friend;
                }

                used++;
            }
        } else {
            DHT_Friend *friend = &dht->friends_list[i];

            if (public_key_cmp(public_key, friend->public_key) == 0) {
                friend_foundip = friend;
            }

            used++;
        }
    }

    if (friend_foundip) {
        uint32_t j;

        for (j = 0; j < friend_foundip->lock_count; ++j) {
            if (friend_foundip->callbacks[j].ip_callback)
                friend_foundip->callbacks[j].ip_callback(friend_foundip->callbacks[j].data, friend_foundip->callbacks[j].number,
                        ip_port);
        }
    }

#ifdef ENABLE_ASSOC_DHT

    if (dht->assoc) {
        IPPTs ippts;

        ippts.ip_port = ip_port;
        ippts.timestamp = unix_time();

        Assoc_add_entry(dht->assoc, public_key, &ippts, NULL, used ? 1 : 0);
    }

#endif
    return used;
}

/* If public_key is a friend or us, update ret_ip_port
 * nodepublic_key is the id of the node that sent us this info.
 */
static int returnedip_ports(DHT *dht, IP_Port ip_port, const uint8_t *public_key, const uint8_t *nodepublic_key)
{
    uint32_t i, j;
    uint64_t temp_time = unix_time();

    uint32_t used = 0;

    /* convert IPv4-in-IPv6 to IPv4 */
    if ((ip_port.ip.family == AF_INET6) && IPV6_IPV4_IN_V6(ip_port.ip.ip6)) {
        ip_port.ip.family = AF_INET;
        ip_port.ip.ip4.uint32 = ip_port.ip.ip6.uint32[3];
    }

    if (id_equal(public_key, dht->self_public_key)) {
        for (i = 0; i < LCLIENT_LIST; ++i) {
            if (id_equal(nodepublic_key, dht->close_clientlist[i].public_key)) {
                if (ip_port.ip.family == AF_INET) {
                    dht->close_clientlist[i].assoc4.ret_ip_port = ip_port;
                    dht->close_clientlist[i].assoc4.ret_timestamp = temp_time;
                } else if (ip_port.ip.family == AF_INET6) {
                    dht->close_clientlist[i].assoc6.ret_ip_port = ip_port;
                    dht->close_clientlist[i].assoc6.ret_timestamp = temp_time;
                }

                ++used;
                break;
            }
        }
    } else {
        for (i = 0; i < dht->num_friends; ++i) {
            if (id_equal(public_key, dht->friends_list[i].public_key)) {
                for (j = 0; j < MAX_FRIEND_CLIENTS; ++j) {
                    if (id_equal(nodepublic_key, dht->friends_list[i].client_list[j].public_key)) {
                        if (ip_port.ip.family == AF_INET) {
                            dht->friends_list[i].client_list[j].assoc4.ret_ip_port = ip_port;
                            dht->friends_list[i].client_list[j].assoc4.ret_timestamp = temp_time;
                        } else if (ip_port.ip.family == AF_INET6) {
                            dht->friends_list[i].client_list[j].assoc6.ret_ip_port = ip_port;
                            dht->friends_list[i].client_list[j].assoc6.ret_timestamp = temp_time;
                        }

                        ++used;
                        goto end;
                    }
                }
            }
        }
    }

end:
#ifdef ENABLE_ASSOC_DHT

    if (dht->assoc) {
        IPPTs ippts;
        ippts.ip_port = ip_port;
        ippts.timestamp = temp_time;
        /* this is only a hear-say entry, so ret-ipp is NULL, but used is required
         * to decide how valuable it is ("used" may throw an "unused" entry out) */
        Assoc_add_entry(dht->assoc, public_key, &ippts, NULL, used ? 1 : 0);
    }

#endif
    return 0;
}

/* Send a getnodes request.
   sendback_node is the node that it will send back the response to (set to NULL to disable this) */
static int getnodes(DHT *dht, IP_Port ip_port, const uint8_t *public_key, const uint8_t *client_id,
                    const Node_format *sendback_node)
{
    /* Check if packet is going to be sent to ourself. */
    if (id_equal(public_key, dht->self_public_key))
        return -1;

    uint8_t plain_message[sizeof(Node_format) * 2] = {0};

    Node_format receiver;
    memcpy(receiver.public_key, public_key, crypto_box_PUBLICKEYBYTES);
    receiver.ip_port = ip_port;
    memcpy(plain_message, &receiver, sizeof(receiver));

    uint64_t ping_id = 0;

    if (sendback_node != NULL) {
        memcpy(plain_message + sizeof(receiver), sendback_node, sizeof(Node_format));
        ping_id = ping_array_add(&dht->dht_harden_ping_array, plain_message, sizeof(plain_message));
    } else {
        ping_id = ping_array_add(&dht->dht_ping_array, plain_message, sizeof(receiver));
    }

    if (ping_id == 0)
        return -1;

    uint8_t plain[crypto_box_PUBLICKEYBYTES + sizeof(ping_id)];
    uint8_t encrypt[sizeof(plain) + crypto_box_MACBYTES];
    uint8_t data[1 + crypto_box_PUBLICKEYBYTES + crypto_box_NONCEBYTES + sizeof(encrypt)];

    memcpy(plain, client_id, crypto_box_PUBLICKEYBYTES);
    memcpy(plain + crypto_box_PUBLICKEYBYTES, &ping_id, sizeof(ping_id));

    uint8_t shared_key[crypto_box_BEFORENMBYTES];
    DHT_get_shared_key_sent(dht, shared_key, public_key);

    uint8_t nonce[crypto_box_NONCEBYTES];
    new_nonce(nonce);

    int len = encrypt_data_symmetric( shared_key,
                                      nonce,
                                      plain,
                                      sizeof(plain),
                                      encrypt );

    if (len != sizeof(encrypt))
        return -1;

    data[0] = NET_PACKET_GET_NODES;
    memcpy(data + 1, dht->self_public_key, crypto_box_PUBLICKEYBYTES);
    memcpy(data + 1 + crypto_box_PUBLICKEYBYTES, nonce, crypto_box_NONCEBYTES);
    memcpy(data + 1 + crypto_box_PUBLICKEYBYTES + crypto_box_NONCEBYTES, encrypt, len);

    return sendpacket(dht->net, ip_port, data, sizeof(data));
}

/* Send a send nodes response: message for IPv6 nodes */
static int sendnodes_ipv6(const DHT *dht, IP_Port ip_port, const uint8_t *public_key, const uint8_t *client_id,
                          const uint8_t *sendback_data, uint16_t length, const uint8_t *shared_encryption_key)
{
    /* Check if packet is going to be sent to ourself. */
    if (id_equal(public_key, dht->self_public_key))
        return -1;

    if (length != sizeof(uint64_t))
        return -1;

    size_t Node_format_size = sizeof(Node_format);
    uint8_t data[1 + crypto_box_PUBLICKEYBYTES + crypto_box_NONCEBYTES
                 + Node_format_size * MAX_SENT_NODES + length + crypto_box_MACBYTES];

    Node_format nodes_list[MAX_SENT_NODES];
    uint32_t num_nodes = get_close_nodes(dht, client_id, nodes_list, 0, LAN_ip(ip_port.ip) == 0, 1);

    uint8_t plain[1 + Node_format_size * MAX_SENT_NODES + length];
    uint8_t encrypt[sizeof(plain) + crypto_box_MACBYTES];
    uint8_t nonce[crypto_box_NONCEBYTES];
    new_nonce(nonce);

    int nodes_length = 0;

    if (num_nodes) {
        nodes_length = pack_nodes(plain + 1, Node_format_size * MAX_SENT_NODES, nodes_list, num_nodes);

        if (nodes_length <= 0)
            return -1;
    }

    plain[0] = num_nodes;
    memcpy(plain + 1 + nodes_length, sendback_data, length);
    int len = encrypt_data_symmetric( shared_encryption_key,
                                      nonce,
                                      plain,
                                      1 + nodes_length + length,
                                      encrypt );

    if (len != 1 + nodes_length + length + crypto_box_MACBYTES)
        return -1;

    data[0] = NET_PACKET_SEND_NODES_IPV6;
    memcpy(data + 1, dht->self_public_key, crypto_box_PUBLICKEYBYTES);
    memcpy(data + 1 + crypto_box_PUBLICKEYBYTES, nonce, crypto_box_NONCEBYTES);
    memcpy(data + 1 + crypto_box_PUBLICKEYBYTES + crypto_box_NONCEBYTES, encrypt, len);

    return sendpacket(dht->net, ip_port, data, 1 + crypto_box_PUBLICKEYBYTES + crypto_box_NONCEBYTES + len);
}

static int handle_getnodes(void *object, IP_Port source, const uint8_t *packet, uint16_t length)
{
    if (length != (1 + crypto_box_PUBLICKEYBYTES + crypto_box_NONCEBYTES + crypto_box_PUBLICKEYBYTES + sizeof(
                       uint64_t) + crypto_box_MACBYTES))
        return 1;

    DHT *dht = object;

    /* Check if packet is from ourself. */
    if (id_equal(packet + 1, dht->self_public_key))
        return 1;

    uint8_t plain[crypto_box_PUBLICKEYBYTES + sizeof(uint64_t)];
    uint8_t shared_key[crypto_box_BEFORENMBYTES];

    DHT_get_shared_key_recv(dht, shared_key, packet + 1);
    int len = decrypt_data_symmetric( shared_key,
                                      packet + 1 + crypto_box_PUBLICKEYBYTES,
                                      packet + 1 + crypto_box_PUBLICKEYBYTES + crypto_box_NONCEBYTES,
                                      crypto_box_PUBLICKEYBYTES + sizeof(uint64_t) + crypto_box_MACBYTES,
                                      plain );

    if (len != crypto_box_PUBLICKEYBYTES + sizeof(uint64_t))
        return 1;

    sendnodes_ipv6(dht, source, packet + 1, plain, plain + crypto_box_PUBLICKEYBYTES, sizeof(uint64_t), shared_key);

    add_to_ping(dht->ping, packet + 1, source);

    return 0;
}
/* return 0 if no
   return 1 if yes */
static uint8_t sent_getnode_to_node(DHT *dht, const uint8_t *public_key, IP_Port node_ip_port, uint64_t ping_id,
                                    Node_format *sendback_node)
{
    uint8_t data[sizeof(Node_format) * 2];

    if (ping_array_check(data, sizeof(data), &dht->dht_ping_array, ping_id) == sizeof(Node_format)) {
        memset(sendback_node, 0, sizeof(Node_format));
    } else if (ping_array_check(data, sizeof(data), &dht->dht_harden_ping_array, ping_id) == sizeof(data)) {
        memcpy(sendback_node, data + sizeof(Node_format), sizeof(Node_format));
    } else {
        return 0;
    }

    Node_format test;
    memcpy(&test, data, sizeof(Node_format));

    if (!ipport_equal(&test.ip_port, &node_ip_port) || public_key_cmp(test.public_key, public_key) != 0)
        return 0;

    return 1;
}

/* Function is needed in following functions. */
static int send_hardening_getnode_res(const DHT *dht, const Node_format *sendto, const uint8_t *queried_client_id,
                                      const uint8_t *nodes_data, uint16_t nodes_data_length);

static int handle_sendnodes_core(void *object, IP_Port source, const uint8_t *packet, uint16_t length,
                                 Node_format *plain_nodes, uint16_t size_plain_nodes, uint32_t *num_nodes_out)
{
    DHT *dht = object;
    uint32_t cid_size = 1 + crypto_box_PUBLICKEYBYTES + crypto_box_NONCEBYTES + 1 + sizeof(uint64_t) + crypto_box_MACBYTES;

    if (length < cid_size) /* too short */
        return 1;

    uint32_t data_size = length - cid_size;

    if (data_size == 0)
        return 1;

    if (data_size > sizeof(Node_format) * MAX_SENT_NODES) /* invalid length */
        return 1;

    uint8_t plain[1 + data_size + sizeof(uint64_t)];
    uint8_t shared_key[crypto_box_BEFORENMBYTES];
    DHT_get_shared_key_sent(dht, shared_key, packet + 1);
    int len = decrypt_data_symmetric(
                  shared_key,
                  packet + 1 + crypto_box_PUBLICKEYBYTES,
                  packet + 1 + crypto_box_PUBLICKEYBYTES + crypto_box_NONCEBYTES,
                  1 + data_size + sizeof(uint64_t) + crypto_box_MACBYTES,
                  plain);

    if ((unsigned int)len != sizeof(plain))
        return 1;

    if (plain[0] > size_plain_nodes)
        return 1;

    Node_format sendback_node;

    uint64_t ping_id;
    memcpy(&ping_id, plain + 1 + data_size, sizeof(ping_id));

    if (!sent_getnode_to_node(dht, packet + 1, source, ping_id, &sendback_node))
        return 1;

    uint16_t length_nodes = 0;
    int num_nodes = unpack_nodes(plain_nodes, plain[0], &length_nodes, plain + 1, data_size, 0);

    if (length_nodes != data_size)
        return 1;

    if (num_nodes != plain[0])
        return 1;

    if (num_nodes < 0)
        return 1;

    /* store the address the *request* was sent to */
    addto_lists(dht, source, packet + 1);

    *num_nodes_out = num_nodes;

    send_hardening_getnode_res(dht, &sendback_node, packet + 1, plain + 1, data_size);
    return 0;
}

static int handle_sendnodes_ipv6(void *object, IP_Port source, const uint8_t *packet, uint16_t length)
{
    DHT *dht = object;
    Node_format plain_nodes[MAX_SENT_NODES];
    uint32_t num_nodes;

    if (handle_sendnodes_core(object, source, packet, length, plain_nodes, MAX_SENT_NODES, &num_nodes))
        return 1;

    if (num_nodes == 0)
        return 0;

    uint32_t i;

    for (i = 0; i < num_nodes; i++) {

        if (ipport_isset(&plain_nodes[i].ip_port)) {
            ping_node_from_getnodes_ok(dht, plain_nodes[i].public_key, plain_nodes[i].ip_port);
            returnedip_ports(dht, plain_nodes[i].ip_port, plain_nodes[i].public_key, packet + 1);
        }
    }

    return 0;
}

/*----------------------------------------------------------------------------------*/
/*------------------------END of packet handling functions--------------------------*/

int DHT_addfriend(DHT *dht, const uint8_t *public_key, void (*ip_callback)(void *data, int32_t number, IP_Port),
                  void *data, int32_t number, uint16_t *lock_count)
{
    int friend_num = friend_number(dht, public_key);

    uint16_t lock_num;

    if (friend_num != -1) { /* Is friend already in DHT? */
        DHT_Friend *friend = &dht->friends_list[friend_num];

        if (friend->lock_count == DHT_FRIEND_MAX_LOCKS)
            return -1;

        lock_num = friend->lock_count;
        ++friend->lock_count;
        friend->callbacks[lock_num].ip_callback = ip_callback;
        friend->callbacks[lock_num].data = data;
        friend->callbacks[lock_num].number = number;

        if (lock_count)
            *lock_count = lock_num + 1;

        return 0;
    }

    DHT_Friend *temp;
    temp = realloc(dht->friends_list, sizeof(DHT_Friend) * (dht->num_friends + 1));

    if (temp == NULL)
        return -1;

    dht->friends_list = temp;
    DHT_Friend *friend = &dht->friends_list[dht->num_friends];
    memset(friend, 0, sizeof(DHT_Friend));
    memcpy(friend->public_key, public_key, crypto_box_PUBLICKEYBYTES);

    friend->nat.NATping_id = random_64b();
    ++dht->num_friends;

    lock_num = friend->lock_count;
    ++friend->lock_count;
    friend->callbacks[lock_num].ip_callback = ip_callback;
    friend->callbacks[lock_num].data = data;
    friend->callbacks[lock_num].number = number;

    if (lock_count)
        *lock_count = lock_num + 1;

    friend->num_to_bootstrap = get_close_nodes(dht, friend->public_key, friend->to_bootstrap, 0, 1, 0);

    return 0;
}

int DHT_delfriend(DHT *dht, const uint8_t *public_key, uint16_t lock_count)
{
    int friend_num = friend_number(dht, public_key);

    if (friend_num == -1) {
        return -1;
    }

    DHT_Friend *friend = &dht->friends_list[friend_num];
    --friend->lock_count;

    if (friend->lock_count && lock_count) { /* DHT friend is still in use.*/
        --lock_count;
        friend->callbacks[lock_count].ip_callback = NULL;
        friend->callbacks[lock_count].data = NULL;
        friend->callbacks[lock_count].number = 0;
        return 0;
    }

    DHT_Friend *temp;

    --dht->num_friends;

    if (dht->num_friends != friend_num) {
        memcpy( &dht->friends_list[friend_num],
                &dht->friends_list[dht->num_friends],
                sizeof(DHT_Friend) );
    }

    if (dht->num_friends == 0) {
        free(dht->friends_list);
        dht->friends_list = NULL;
        return 0;
    }

    temp = realloc(dht->friends_list, sizeof(DHT_Friend) * (dht->num_friends));

    if (temp == NULL)
        return -1;

    dht->friends_list = temp;
    return 0;
}

/* TODO: Optimize this. */
int DHT_getfriendip(const DHT *dht, const uint8_t *public_key, IP_Port *ip_port)
{
    uint32_t i, j;

    ip_reset(&ip_port->ip);
    ip_port->port = 0;

    for (i = 0; i < dht->num_friends; ++i) {
        /* Equal */
        if (id_equal(dht->friends_list[i].public_key, public_key)) {
            for (j = 0; j < MAX_FRIEND_CLIENTS; ++j) {
                Client_data *client = &dht->friends_list[i].client_list[j];

                if (id_equal(client->public_key, public_key)) {
                    IPPTsPng *assoc = NULL;
                    uint32_t a;

                    for (a = 0, assoc = &client->assoc6; a < 2; a++, assoc = &client->assoc4)
                        if (!is_timeout(assoc->timestamp, BAD_NODE_TIMEOUT)) {
                            *ip_port = assoc->ip_port;
                            return 1;
                        }
                }
            }

            return 0;
        }
    }

    return -1;
}

/* returns number of nodes not in kill-timeout */
static uint8_t do_ping_and_sendnode_requests(DHT *dht, uint64_t *lastgetnode, const uint8_t *public_key,
        Client_data *list, uint32_t list_count, uint32_t *bootstrap_times, _Bool sortable)
{
    uint32_t i;
    uint8_t not_kill = 0;
    uint64_t temp_time = unix_time();

    uint32_t num_nodes = 0;
    Client_data *client_list[list_count * 2];
    IPPTsPng    *assoc_list[list_count * 2];
    unsigned int sort = 0;
    _Bool sort_ok = 0;

    for (i = 0; i < list_count; i++) {
        /* If node is not dead. */
        Client_data *client = &list[i];
        IPPTsPng *assoc;
        uint32_t a;

        for (a = 0, assoc = &client->assoc6; a < 2; a++, assoc = &client->assoc4)
            if (!is_timeout(assoc->timestamp, KILL_NODE_TIMEOUT)) {
                sort = 0;
                not_kill++;

                if (is_timeout(assoc->last_pinged, PING_INTERVAL)) {
                    getnodes(dht, assoc->ip_port, client->public_key, public_key, NULL);
                    assoc->last_pinged = temp_time;
                }

                /* If node is good. */
                if (!is_timeout(assoc->timestamp, BAD_NODE_TIMEOUT)) {
                    client_list[num_nodes] = client;
                    assoc_list[num_nodes] = assoc;
                    ++num_nodes;
                }
            } else {
                ++sort;

                /* Timed out should be at beginning, if they are not, sort the list. */
                if (sort > 1 && sort < (((i + 1) * 2) - 1)) {
                    sort_ok = 1;
                }
            }
    }

    if (sortable && sort_ok) {
        sort_client_list(list, list_count, public_key);
    }

    if ((num_nodes != 0) && (is_timeout(*lastgetnode, GET_NODE_INTERVAL) || *bootstrap_times < MAX_BOOTSTRAP_TIMES)) {
        uint32_t rand_node = rand() % (num_nodes);

        if ((num_nodes - 1) != rand_node) {
            rand_node += rand() % (num_nodes - (rand_node + 1));
        }

        getnodes(dht, assoc_list[rand_node]->ip_port, client_list[rand_node]->public_key, public_key, NULL);

        *lastgetnode = temp_time;
        ++*bootstrap_times;
    }

    return not_kill;
}

/* Ping each client in the "friends" list every PING_INTERVAL seconds. Send a get nodes request
 * every GET_NODE_INTERVAL seconds to a random good node for each "friend" in our "friends" list.
 */
static void do_DHT_friends(DHT *dht)
{
    unsigned int i, j;

    for (i = 0; i < dht->num_friends; ++i) {
        DHT_Friend *friend = &dht->friends_list[i];

        for (j = 0; j < friend->num_to_bootstrap; ++j) {
            getnodes(dht, friend->to_bootstrap[j].ip_port, friend->to_bootstrap[j].public_key, friend->public_key, NULL);
        }

        friend->num_to_bootstrap = 0;

        do_ping_and_sendnode_requests(dht, &friend->lastgetnode, friend->public_key, friend->client_list, MAX_FRIEND_CLIENTS,
                                      &friend->bootstrap_times, 1);
    }
}

/* Ping each client in the close nodes list every PING_INTERVAL seconds.
 * Send a get nodes request every GET_NODE_INTERVAL seconds to a random good node in the list.
 */
static void do_Close(DHT *dht)
{
    unsigned int i;

    for (i = 0; i < dht->num_to_bootstrap; ++i) {
        getnodes(dht, dht->to_bootstrap[i].ip_port, dht->to_bootstrap[i].public_key, dht->self_public_key, NULL);
    }

    dht->num_to_bootstrap = 0;

    uint8_t not_killed = do_ping_and_sendnode_requests(dht, &dht->close_lastgetnodes, dht->self_public_key,
                         dht->close_clientlist, LCLIENT_LIST, &dht->close_bootstrap_times, 0);

    if (!not_killed) {
        /* all existing nodes are at least KILL_NODE_TIMEOUT,
         * which means we are mute, as we only send packets to
         * nodes NOT in KILL_NODE_TIMEOUT
         *
         * so: reset all nodes to be BAD_NODE_TIMEOUT, but not
         * KILL_NODE_TIMEOUT, so we at least keep trying pings */
        uint64_t badonly = unix_time() - BAD_NODE_TIMEOUT;
        size_t i, a;

        for (i = 0; i < LCLIENT_LIST; i++) {
            Client_data *client = &dht->close_clientlist[i];
            IPPTsPng *assoc;

            for (a = 0, assoc = &client->assoc4; a < 2; a++, assoc = &client->assoc6)
                if (assoc->timestamp)
                    assoc->timestamp = badonly;
        }
    }
}

void DHT_getnodes(DHT *dht, const IP_Port *from_ipp, const uint8_t *from_id, const uint8_t *which_id)
{
    getnodes(dht, *from_ipp, from_id, which_id, NULL);
}

void DHT_bootstrap(DHT *dht, IP_Port ip_port, const uint8_t *public_key)
{
    /*#ifdef ENABLE_ASSOC_DHT
       if (dht->assoc) {
           IPPTs ippts;
           ippts.ip_port = ip_port;
           ippts.timestamp = 0;

           Assoc_add_entry(dht->assoc, public_key, &ippts, NULL, 0);
       }
       #endif*/

    getnodes(dht, ip_port, public_key, dht->self_public_key, NULL);
}
int DHT_bootstrap_from_address(DHT *dht, const char *address, uint8_t ipv6enabled,
                               uint16_t port, const uint8_t *public_key)
{
    IP_Port ip_port_v64;
    IP *ip_extra = NULL;
    IP_Port ip_port_v4;
    ip_init(&ip_port_v64.ip, ipv6enabled);

    if (ipv6enabled) {
        /* setup for getting BOTH: an IPv6 AND an IPv4 address */
        ip_port_v64.ip.family = AF_UNSPEC;
        ip_reset(&ip_port_v4.ip);
        ip_extra = &ip_port_v4.ip;
    }

    if (addr_resolve_or_parse_ip(address, &ip_port_v64.ip, ip_extra)) {
        ip_port_v64.port = port;
        DHT_bootstrap(dht, ip_port_v64, public_key);

        if ((ip_extra != NULL) && ip_isset(ip_extra)) {
            ip_port_v4.port = port;
            DHT_bootstrap(dht, ip_port_v4, public_key);
        }

        return 1;
    } else
        return 0;
}

/* Send the given packet to node with public_key
 *
 *  return -1 if failure.
 */
int route_packet(const DHT *dht, const uint8_t *public_key, const uint8_t *packet, uint16_t length)
{
    uint32_t i;

    for (i = 0; i < LCLIENT_LIST; ++i) {
        if (id_equal(public_key, dht->close_clientlist[i].public_key)) {
            const Client_data *client = &dht->close_clientlist[i];

            if (ip_isset(&client->assoc6.ip_port.ip))
                return sendpacket(dht->net, client->assoc6.ip_port, packet, length);
            else if (ip_isset(&client->assoc4.ip_port.ip))
                return sendpacket(dht->net, client->assoc4.ip_port, packet, length);
            else
                break;
        }
    }

    return -1;
}

/* Puts all the different ips returned by the nodes for a friend_num into array ip_portlist.
 * ip_portlist must be at least MAX_FRIEND_CLIENTS big.
 *
 *  return the number of ips returned.
 *  return 0 if we are connected to friend or if no ips were found.
 *  return -1 if no such friend.
 */
static int friend_iplist(const DHT *dht, IP_Port *ip_portlist, uint16_t friend_num)
{
    if (friend_num >= dht->num_friends)
        return -1;

    DHT_Friend *friend = &dht->friends_list[friend_num];
    Client_data *client;
    IP_Port ipv4s[MAX_FRIEND_CLIENTS];
    int num_ipv4s = 0;
    IP_Port ipv6s[MAX_FRIEND_CLIENTS];
    int num_ipv6s = 0;
    int i;

    for (i = 0; i < MAX_FRIEND_CLIENTS; ++i) {
        client = &(friend->client_list[i]);

        /* If ip is not zero and node is good. */
        if (ip_isset(&client->assoc4.ret_ip_port.ip) && !is_timeout(client->assoc4.ret_timestamp, BAD_NODE_TIMEOUT)) {
            ipv4s[num_ipv4s] = client->assoc4.ret_ip_port;
            ++num_ipv4s;
        }

        if (ip_isset(&client->assoc6.ret_ip_port.ip) && !is_timeout(client->assoc6.ret_timestamp, BAD_NODE_TIMEOUT)) {
            ipv6s[num_ipv6s] = client->assoc6.ret_ip_port;
            ++num_ipv6s;
        }

        if (id_equal(client->public_key, friend->public_key))
            if (!is_timeout(client->assoc6.timestamp, BAD_NODE_TIMEOUT) || !is_timeout(client->assoc4.timestamp, BAD_NODE_TIMEOUT))
                return 0; /* direct connectivity */
    }

#ifdef FRIEND_IPLIST_PAD
    memcpy(ip_portlist, ipv6s, num_ipv6s * sizeof(IP_Port));

    if (num_ipv6s == MAX_FRIEND_CLIENTS)
        return MAX_FRIEND_CLIENTS;

    int num_ipv4s_used = MAX_FRIEND_CLIENTS - num_ipv6s;

    if (num_ipv4s_used > num_ipv4s)
        num_ipv4s_used = num_ipv4s;

    memcpy(&ip_portlist[num_ipv6s], ipv4s, num_ipv4s_used * sizeof(IP_Port));
    return num_ipv6s + num_ipv4s_used;

#else /* !FRIEND_IPLIST_PAD */

    /* there must be some secret reason why we can't pad the longer list
     * with the shorter one...
     */
    if (num_ipv6s >= num_ipv4s) {
        memcpy(ip_portlist, ipv6s, num_ipv6s * sizeof(IP_Port));
        return num_ipv6s;
    }

    memcpy(ip_portlist, ipv4s, num_ipv4s * sizeof(IP_Port));
    return num_ipv4s;

#endif /* !FRIEND_IPLIST_PAD */
}


/* Send the following packet to everyone who tells us they are connected to friend_id.
 *
 *  return ip for friend.
 *  return number of nodes the packet was sent to. (Only works if more than (MAX_FRIEND_CLIENTS / 4).
 */
int route_tofriend(const DHT *dht, const uint8_t *friend_id, const uint8_t *packet, uint16_t length)
{
    int num = friend_number(dht, friend_id);

    if (num == -1)
        return 0;

    uint32_t i, sent = 0;
    uint8_t friend_sent[MAX_FRIEND_CLIENTS] = {0};

    IP_Port ip_list[MAX_FRIEND_CLIENTS];
    int ip_num = friend_iplist(dht, ip_list, num);

    if (ip_num < (MAX_FRIEND_CLIENTS / 4))
        return 0; /* Reason for that? */

    DHT_Friend *friend = &dht->friends_list[num];
    Client_data *client;

    /* extra legwork, because having the outside allocating the space for us
     * is *usually* good(tm) (bites us in the behind in this case though) */
    uint32_t a;

    for (a = 0; a < 2; a++)
        for (i = 0; i < MAX_FRIEND_CLIENTS; ++i) {
            if (friend_sent[i])/* Send one packet per client.*/
                continue;

            client = &friend->client_list[i];
            IPPTsPng *assoc = NULL;

            if (!a)
                assoc = &client->assoc4;
            else
                assoc = &client->assoc6;

            /* If ip is not zero and node is good. */
            if (ip_isset(&assoc->ret_ip_port.ip) &&
                    !is_timeout(assoc->ret_timestamp, BAD_NODE_TIMEOUT)) {
                int retval = sendpacket(dht->net, assoc->ip_port, packet, length);

                if ((unsigned int)retval == length) {
                    ++sent;
                    friend_sent[i] = 1;
                }
            }
        }

    return sent;
}

/* Send the following packet to one random person who tells us they are connected to friend_id.
 *
 *  return number of nodes the packet was sent to.
 */
static int routeone_tofriend(DHT *dht, const uint8_t *friend_id, const uint8_t *packet, uint16_t length)
{
    int num = friend_number(dht, friend_id);

    if (num == -1)
        return 0;

    DHT_Friend *friend = &dht->friends_list[num];
    Client_data *client;

    IP_Port ip_list[MAX_FRIEND_CLIENTS * 2];
    int n = 0;
    uint32_t i;

    /* extra legwork, because having the outside allocating the space for us
     * is *usually* good(tm) (bites us in the behind in this case though) */
    uint32_t a;

    for (a = 0; a < 2; a++)
        for (i = 0; i < MAX_FRIEND_CLIENTS; ++i) {
            client = &friend->client_list[i];
            IPPTsPng *assoc = NULL;

            if (!a)
                assoc = &client->assoc4;
            else
                assoc = &client->assoc6;

            /* If ip is not zero and node is good. */
            if (ip_isset(&assoc->ret_ip_port.ip) && !is_timeout(assoc->ret_timestamp, BAD_NODE_TIMEOUT)) {
                ip_list[n] = assoc->ip_port;
                ++n;
            }
        }

    if (n < 1)
        return 0;

    int retval = sendpacket(dht->net, ip_list[rand() % n], packet, length);

    if ((unsigned int)retval == length)
        return 1;

    return 0;
}

/*----------------------------------------------------------------------------------*/
/*---------------------BEGINNING OF NAT PUNCHING FUNCTIONS--------------------------*/

static int send_NATping(DHT *dht, const uint8_t *public_key, uint64_t ping_id, uint8_t type)
{
    uint8_t data[sizeof(uint64_t) + 1];
    uint8_t packet[MAX_CRYPTO_REQUEST_SIZE];

    int num = 0;

    data[0] = type;
    memcpy(data + 1, &ping_id, sizeof(uint64_t));
    /* 254 is NAT ping request packet id */
    int len = create_request(dht->self_public_key, dht->self_secret_key, packet, public_key, data,
                             sizeof(uint64_t) + 1, CRYPTO_PACKET_NAT_PING);

    if (len == -1)
        return -1;

    if (type == 0) /* If packet is request use many people to route it. */
        num = route_tofriend(dht, public_key, packet, len);
    else if (type == 1) /* If packet is response use only one person to route it */
        num = routeone_tofriend(dht, public_key, packet, len);

    if (num == 0)
        return -1;

    return num;
}

/* Handle a received ping request for. */
static int handle_NATping(void *object, IP_Port source, const uint8_t *source_pubkey, const uint8_t *packet,
                          uint16_t length)
{
    if (length != sizeof(uint64_t) + 1)
        return 1;

    DHT *dht = object;
    uint64_t ping_id;
    memcpy(&ping_id, packet + 1, sizeof(uint64_t));

    int friendnumber = friend_number(dht, source_pubkey);

    if (friendnumber == -1)
        return 1;

    DHT_Friend *friend = &dht->friends_list[friendnumber];

    if (packet[0] == NAT_PING_REQUEST) {
        /* 1 is reply */
        send_NATping(dht, source_pubkey, ping_id, NAT_PING_RESPONSE);
        friend->nat.recvNATping_timestamp = unix_time();
        return 0;
    } else if (packet[0] == NAT_PING_RESPONSE) {
        if (friend->nat.NATping_id == ping_id) {
            friend->nat.NATping_id = random_64b();
            friend->nat.hole_punching = 1;
            return 0;
        }
    }

    return 1;
}

/* Get the most common ip in the ip_portlist.
 * Only return ip if it appears in list min_num or more.
 * len must not be bigger than MAX_FRIEND_CLIENTS.
 *
 *  return ip of 0 if failure.
 */
static IP NAT_commonip(IP_Port *ip_portlist, uint16_t len, uint16_t min_num)
{
    IP zero;
    ip_reset(&zero);

    if (len > MAX_FRIEND_CLIENTS)
        return zero;

    uint32_t i, j;
    uint16_t numbers[MAX_FRIEND_CLIENTS] = {0};

    for (i = 0; i < len; ++i) {
        for (j = 0; j < len; ++j) {
            if (ip_equal(&ip_portlist[i].ip, &ip_portlist[j].ip))
                ++numbers[i];
        }

        if (numbers[i] >= min_num)
            return ip_portlist[i].ip;
    }

    return zero;
}

/* Return all the ports for one ip in a list.
 * portlist must be at least len long,
 * where len is the length of ip_portlist.
 *
 *  return number of ports and puts the list of ports in portlist.
 */
static uint16_t NAT_getports(uint16_t *portlist, IP_Port *ip_portlist, uint16_t len, IP ip)
{
    uint32_t i;
    uint16_t num = 0;

    for (i = 0; i < len; ++i) {
        if (ip_equal(&ip_portlist[i].ip, &ip)) {
            portlist[num] = ntohs(ip_portlist[i].port);
            ++num;
        }
    }

    return num;
}

static void punch_holes(DHT *dht, IP ip, uint16_t *port_list, uint16_t numports, uint16_t friend_num)
{
    if (numports > MAX_FRIEND_CLIENTS || numports == 0)
        return;

    uint32_t i;
    uint32_t top = dht->friends_list[friend_num].nat.punching_index + MAX_PUNCHING_PORTS;
    uint16_t firstport = port_list[0];

    for (i = 0; i < numports; ++i) {
        if (firstport != port_list[i])
            break;
    }

    if (i == numports) { /* If all ports are the same, only try that one port. */
        IP_Port pinging;
        ip_copy(&pinging.ip, &ip);
        pinging.port = htons(firstport);
        send_ping_request(dht->ping, pinging, dht->friends_list[friend_num].public_key);
    } else {
        for (i = dht->friends_list[friend_num].nat.punching_index; i != top; ++i) {
            /* TODO: Improve port guessing algorithm. */
            uint16_t port = port_list[(i / 2) % numports] + (i / (2 * numports)) * ((i % 2) ? -1 : 1);
            IP_Port pinging;
            ip_copy(&pinging.ip, &ip);
            pinging.port = htons(port);
            send_ping_request(dht->ping, pinging, dht->friends_list[friend_num].public_key);
        }

        dht->friends_list[friend_num].nat.punching_index = i;
    }

    if (dht->friends_list[friend_num].nat.tries > MAX_NORMAL_PUNCHING_TRIES) {
        top = dht->friends_list[friend_num].nat.punching_index2 + MAX_PUNCHING_PORTS;
        uint16_t port = 1024;
        IP_Port pinging;
        ip_copy(&pinging.ip, &ip);

        for (i = dht->friends_list[friend_num].nat.punching_index2; i != top; ++i) {
            pinging.port = htons(port + i);
            send_ping_request(dht->ping, pinging, dht->friends_list[friend_num].public_key);
        }

        dht->friends_list[friend_num].nat.punching_index2 = i - (MAX_PUNCHING_PORTS / 2);
    }

    ++dht->friends_list[friend_num].nat.tries;
}

static void do_NAT(DHT *dht)
{
    uint32_t i;
    uint64_t temp_time = unix_time();

    for (i = 0; i < dht->num_friends; ++i) {
        IP_Port ip_list[MAX_FRIEND_CLIENTS];
        int num = friend_iplist(dht, ip_list, i);

        /* If already connected or friend is not online don't try to hole punch. */
        if (num < MAX_FRIEND_CLIENTS / 2)
            continue;

        if (dht->friends_list[i].nat.NATping_timestamp + PUNCH_INTERVAL < temp_time) {
            send_NATping(dht, dht->friends_list[i].public_key, dht->friends_list[i].nat.NATping_id, NAT_PING_REQUEST);
            dht->friends_list[i].nat.NATping_timestamp = temp_time;
        }

        if (dht->friends_list[i].nat.hole_punching == 1 &&
                dht->friends_list[i].nat.punching_timestamp + PUNCH_INTERVAL < temp_time &&
                dht->friends_list[i].nat.recvNATping_timestamp + PUNCH_INTERVAL * 2 >= temp_time) {

            IP ip = NAT_commonip(ip_list, num, MAX_FRIEND_CLIENTS / 2);

            if (!ip_isset(&ip))
                continue;

            uint16_t port_list[MAX_FRIEND_CLIENTS];
            uint16_t numports = NAT_getports(port_list, ip_list, num, ip);
            punch_holes(dht, ip, port_list, numports, i);

            dht->friends_list[i].nat.punching_timestamp = temp_time;
            dht->friends_list[i].nat.hole_punching = 0;
        }
    }
}

/*----------------------------------------------------------------------------------*/
/*-----------------------END OF NAT PUNCHING FUNCTIONS------------------------------*/

#define HARDREQ_DATA_SIZE 384 /* Attempt to prevent amplification/other attacks*/

#define CHECK_TYPE_ROUTE_REQ 0
#define CHECK_TYPE_ROUTE_RES 1
#define CHECK_TYPE_GETNODE_REQ 2
#define CHECK_TYPE_GETNODE_RES 3
#define CHECK_TYPE_TEST_REQ 4
#define CHECK_TYPE_TEST_RES 5

static int send_hardening_req(DHT *dht, Node_format *sendto, uint8_t type, uint8_t *contents, uint16_t length)
{
    if (length > HARDREQ_DATA_SIZE - 1)
        return -1;

    uint8_t packet[MAX_CRYPTO_REQUEST_SIZE];
    uint8_t data[HARDREQ_DATA_SIZE] = {0};
    data[0] = type;
    memcpy(data + 1, contents, length);
    int len = create_request(dht->self_public_key, dht->self_secret_key, packet, sendto->public_key, data,
                             sizeof(data), CRYPTO_PACKET_HARDENING);

    if (len == -1)
        return -1;

    return sendpacket(dht->net, sendto->ip_port, packet, len);
}

/* Send a get node hardening request */
static int send_hardening_getnode_req(DHT *dht, Node_format *dest, Node_format *node_totest, uint8_t *search_id)
{
    uint8_t data[sizeof(Node_format) + crypto_box_PUBLICKEYBYTES];
    memcpy(data, node_totest, sizeof(Node_format));
    memcpy(data + sizeof(Node_format), search_id, crypto_box_PUBLICKEYBYTES);
    return send_hardening_req(dht, dest, CHECK_TYPE_GETNODE_REQ, data, sizeof(Node_format) + crypto_box_PUBLICKEYBYTES);
}

/* Send a get node hardening response */
static int send_hardening_getnode_res(const DHT *dht, const Node_format *sendto, const uint8_t *queried_client_id,
                                      const uint8_t *nodes_data, uint16_t nodes_data_length)
{
    if (!ip_isset(&sendto->ip_port.ip))
        return -1;

    uint8_t packet[MAX_CRYPTO_REQUEST_SIZE];
    uint8_t data[1 + crypto_box_PUBLICKEYBYTES + nodes_data_length];
    data[0] = CHECK_TYPE_GETNODE_RES;
    memcpy(data + 1, queried_client_id, crypto_box_PUBLICKEYBYTES);
    memcpy(data + 1 + crypto_box_PUBLICKEYBYTES, nodes_data, nodes_data_length);
    int len = create_request(dht->self_public_key, dht->self_secret_key, packet, sendto->public_key, data,
                             sizeof(data), CRYPTO_PACKET_HARDENING);

    if (len == -1)
        return -1;

    return sendpacket(dht->net, sendto->ip_port, packet, len);
}

/* TODO: improve */
static IPPTsPng *get_closelist_IPPTsPng(DHT *dht, const uint8_t *public_key, sa_family_t sa_family)
{
    uint32_t i;

    for (i = 0; i < LCLIENT_LIST; ++i) {
        if (public_key_cmp(dht->close_clientlist[i].public_key, public_key) != 0)
            continue;

        if (sa_family == AF_INET)
            return &dht->close_clientlist[i].assoc4;
        else if (sa_family == AF_INET6)
            return &dht->close_clientlist[i].assoc6;
    }

    return NULL;
}

/*
 * check how many nodes in nodes are also present in the closelist.
 * TODO: make this function better.
 */
static uint32_t have_nodes_closelist(DHT *dht, Node_format *nodes, uint16_t num)
{
    uint32_t counter = 0;
    uint32_t i;

    for (i = 0; i < num; ++i) {
        if (id_equal(nodes[i].public_key, dht->self_public_key)) {
            ++counter;
            continue;
        }

        IPPTsPng *temp = get_closelist_IPPTsPng(dht, nodes[i].public_key, nodes[i].ip_port.ip.family);

        if (temp) {
            if (!is_timeout(temp->timestamp, BAD_NODE_TIMEOUT)) {
                ++counter;
            }
        }
    }

    return counter;
}

/* Interval in seconds between hardening checks */
#define HARDENING_INTERVAL 120
#define HARDEN_TIMEOUT 1200

/* Handle a received hardening packet */
static int handle_hardening(void *object, IP_Port source, const uint8_t *source_pubkey, const uint8_t *packet,
                            uint16_t length)
{
    DHT *dht = object;

    if (length < 2) {
        return 1;
    }

    switch (packet[0]) {
        case CHECK_TYPE_GETNODE_REQ: {
            if (length != HARDREQ_DATA_SIZE)
                return 1;

            Node_format node, tocheck_node;
            node.ip_port = source;
            memcpy(node.public_key, source_pubkey, crypto_box_PUBLICKEYBYTES);
            memcpy(&tocheck_node, packet + 1, sizeof(Node_format));

            if (getnodes(dht, tocheck_node.ip_port, tocheck_node.public_key, packet + 1 + sizeof(Node_format), &node) == -1)
                return 1;

            return 0;
        }

        case CHECK_TYPE_GETNODE_RES: {
            if (length <= crypto_box_PUBLICKEYBYTES + 1)
                return 1;

            if (length > 1 + crypto_box_PUBLICKEYBYTES + sizeof(Node_format) * MAX_SENT_NODES)
                return 1;

            uint16_t length_nodes = length - 1 - crypto_box_PUBLICKEYBYTES;
            Node_format nodes[MAX_SENT_NODES];
            int num_nodes = unpack_nodes(nodes, MAX_SENT_NODES, 0, packet + 1 + crypto_box_PUBLICKEYBYTES, length_nodes, 0);

            /* TODO: MAX_SENT_NODES nodes should be returned at all times
             (right now we have a small network size so it could cause problems for testing and etc..) */
            if (num_nodes <= 0)
                return 1;

            /* NOTE: This should work for now but should be changed to something better. */
            if (have_nodes_closelist(dht, nodes, num_nodes) < (uint32_t)((num_nodes + 2) / 2))
                return 1;

            IPPTsPng *temp = get_closelist_IPPTsPng(dht, packet + 1, nodes[0].ip_port.ip.family);

            if (temp == NULL)
                return 1;

            if (is_timeout(temp->hardening.send_nodes_timestamp, HARDENING_INTERVAL))
                return 1;

            if (public_key_cmp(temp->hardening.send_nodes_pingedid, source_pubkey) != 0)
                return 1;

            /* If Nodes look good and the request checks out */
            temp->hardening.send_nodes_ok = 1;
            return 0;/* success*/
        }
    }

    return 1;
}

/* Return a random node from all the nodes we are connected to.
 * TODO: improve this function.
 */
Node_format random_node(DHT *dht, sa_family_t sa_family)
{
    uint8_t id[crypto_box_PUBLICKEYBYTES];
    uint32_t i;

    for (i = 0; i < crypto_box_PUBLICKEYBYTES / 4; ++i) { /* populate the id with pseudorandom bytes.*/
        uint32_t t = rand();
        memcpy(id + i * sizeof(t), &t, sizeof(t));
    }

    Node_format nodes_list[MAX_SENT_NODES];
    memset(nodes_list, 0, sizeof(nodes_list));
    uint32_t num_nodes = get_close_nodes(dht, id, nodes_list, sa_family, 1, 0);

    if (num_nodes == 0)
        return nodes_list[0];
    else
        return nodes_list[rand() % num_nodes];
}

/* Put up to max_num nodes in nodes from the closelist.
 *
 * return the number of nodes.
 */
uint16_t list_nodes(Client_data *list, unsigned int length, Node_format *nodes, uint16_t max_num)
{
    if (max_num == 0)
        return 0;

    uint16_t count = 0;

    unsigned int i;

    for (i = length; i != 0; --i) {
        IPPTsPng *assoc = NULL;

        if (!is_timeout(list[i - 1].assoc4.timestamp, BAD_NODE_TIMEOUT))
            assoc = &list[i - 1].assoc4;

        if (!is_timeout(list[i - 1].assoc6.timestamp, BAD_NODE_TIMEOUT)) {
            if (assoc == NULL)
                assoc = &list[i - 1].assoc6;
            else if (rand() % 2)
                assoc = &list[i - 1].assoc6;
        }

        if (assoc != NULL) {
            memcpy(nodes[count].public_key, list[i - 1].public_key, crypto_box_PUBLICKEYBYTES);
            nodes[count].ip_port = assoc->ip_port;
            ++count;

            if (count >= max_num)
                return count;
        }
    }

    return count;
}

/* Put up to max_num nodes in nodes from the random friends.
 *
 * return the number of nodes.
 */
uint16_t randfriends_nodes(DHT *dht, Node_format *nodes, uint16_t max_num)
{
    if (max_num == 0)
        return 0;

    uint16_t count = 0;
    unsigned int i, r = rand();

    for (i = 0; i < DHT_FAKE_FRIEND_NUMBER; ++i) {
        count += list_nodes(dht->friends_list[(i + r) % DHT_FAKE_FRIEND_NUMBER].client_list, MAX_FRIEND_CLIENTS, nodes + count,
                            max_num - count);

        if (count >= max_num)
            break;
    }

    return count;
}

/* Put up to max_num nodes in nodes from the closelist.
 *
 * return the number of nodes.
 */
uint16_t closelist_nodes(DHT *dht, Node_format *nodes, uint16_t max_num)
{
    return list_nodes(dht->close_clientlist, LCLIENT_LIST, nodes, max_num);
}

void do_hardening(DHT *dht)
{
    uint32_t i;

    for (i = 0; i < LCLIENT_LIST * 2; ++i) {
        IPPTsPng  *cur_iptspng;
        sa_family_t sa_family;
        uint8_t   *public_key = dht->close_clientlist[i / 2].public_key;

        if (i % 2 == 0) {
            cur_iptspng = &dht->close_clientlist[i / 2].assoc4;
            sa_family = AF_INET;
        } else {
            cur_iptspng = &dht->close_clientlist[i / 2].assoc6;
            sa_family = AF_INET6;
        }

        if (is_timeout(cur_iptspng->timestamp, BAD_NODE_TIMEOUT))
            continue;

        if (cur_iptspng->hardening.send_nodes_ok == 0) {
            if (is_timeout(cur_iptspng->hardening.send_nodes_timestamp, HARDENING_INTERVAL)) {
                Node_format rand_node = random_node(dht, sa_family);

                if (!ipport_isset(&rand_node.ip_port))
                    continue;

                if (id_equal(public_key, rand_node.public_key))
                    continue;

                Node_format to_test;
                to_test.ip_port = cur_iptspng->ip_port;
                memcpy(to_test.public_key, public_key, crypto_box_PUBLICKEYBYTES);

                //TODO: The search id should maybe not be ours?
                if (send_hardening_getnode_req(dht, &rand_node, &to_test, dht->self_public_key) > 0) {
                    memcpy(cur_iptspng->hardening.send_nodes_pingedid, rand_node.public_key, crypto_box_PUBLICKEYBYTES);
                    cur_iptspng->hardening.send_nodes_timestamp = unix_time();
                }
            }
        } else {
            if (is_timeout(cur_iptspng->hardening.send_nodes_timestamp, HARDEN_TIMEOUT)) {
                cur_iptspng->hardening.send_nodes_ok = 0;
            }
        }

        //TODO: add the 2 other testers.
    }
}

/*----------------------------------------------------------------------------------*/

void cryptopacket_registerhandler(DHT *dht, uint8_t byte, cryptopacket_handler_callback cb, void *object)
{
    dht->cryptopackethandlers[byte].function = cb;
    dht->cryptopackethandlers[byte].object = object;
}

static int cryptopacket_handle(void *object, IP_Port source, const uint8_t *packet, uint16_t length)
{
    DHT *dht = object;

    if (packet[0] == NET_PACKET_CRYPTO) {
        if (length <= crypto_box_PUBLICKEYBYTES * 2 + crypto_box_NONCEBYTES + 1 + crypto_box_MACBYTES ||
                length > MAX_CRYPTO_REQUEST_SIZE + crypto_box_MACBYTES)
            return 1;

        if (public_key_cmp(packet + 1, dht->self_public_key) == 0) { // Check if request is for us.
            uint8_t public_key[crypto_box_PUBLICKEYBYTES];
            uint8_t data[MAX_CRYPTO_REQUEST_SIZE];
            uint8_t number;
            int len = handle_request(dht->self_public_key, dht->self_secret_key, public_key, data, &number, packet, length);

            if (len == -1 || len == 0)
                return 1;

            if (!dht->cryptopackethandlers[number].function) return 1;

            return dht->cryptopackethandlers[number].function(dht->cryptopackethandlers[number].object, source, public_key,
                    data, len);

        } else { /* If request is not for us, try routing it. */
            int retval = route_packet(dht, packet + 1, packet, length);

            if ((unsigned int)retval == length)
                return 0;
        }
    }

    return 1;
}

/*----------------------------------------------------------------------------------*/

DHT *new_DHT(Networking_Core *net)
{
    /* init time */
    unix_time_update();

    if (net == NULL)
        return NULL;

    DHT *dht = calloc(1, sizeof(DHT));

    if (dht == NULL)
        return NULL;

    dht->net = net;
    dht->ping = new_ping(dht);

    if (dht->ping == NULL) {
        kill_DHT(dht);
        return NULL;
    }

    networking_registerhandler(dht->net, NET_PACKET_GET_NODES, &handle_getnodes, dht);
    networking_registerhandler(dht->net, NET_PACKET_SEND_NODES_IPV6, &handle_sendnodes_ipv6, dht);
    networking_registerhandler(dht->net, NET_PACKET_CRYPTO, &cryptopacket_handle, dht);
    cryptopacket_registerhandler(dht, CRYPTO_PACKET_NAT_PING, &handle_NATping, dht);
    cryptopacket_registerhandler(dht, CRYPTO_PACKET_HARDENING, &handle_hardening, dht);

    new_symmetric_key(dht->secret_symmetric_key);
    crypto_box_keypair(dht->self_public_key, dht->self_secret_key);

    ping_array_init(&dht->dht_ping_array, DHT_PING_ARRAY_SIZE, PING_TIMEOUT);
    ping_array_init(&dht->dht_harden_ping_array, DHT_PING_ARRAY_SIZE, PING_TIMEOUT);
#ifdef ENABLE_ASSOC_DHT
    dht->assoc = new_Assoc_default(dht->self_public_key);
#endif
    uint32_t i;

    for (i = 0; i < DHT_FAKE_FRIEND_NUMBER; ++i) {
        uint8_t random_key_bytes[crypto_box_PUBLICKEYBYTES];
        randombytes(random_key_bytes, sizeof(random_key_bytes));

        if (DHT_addfriend(dht, random_key_bytes, 0, 0, 0, 0) != 0) {
            kill_DHT(dht);
            return NULL;
        }
    }

    return dht;
}

void do_DHT(DHT *dht)
{
    unix_time_update();

    if (dht->last_run == unix_time()) {
        return;
    }

    // Load friends/clients if first call to do_DHT
    if (dht->loaded_num_nodes) {
        DHT_connect_after_load(dht);
    }

    do_Close(dht);
    do_DHT_friends(dht);
    do_NAT(dht);
    do_to_ping(dht->ping);
    //do_hardening(dht);
#ifdef ENABLE_ASSOC_DHT

    if (dht->assoc)
        do_Assoc(dht->assoc, dht);

#endif
    dht->last_run = unix_time();
}
void kill_DHT(DHT *dht)
{
#ifdef ENABLE_ASSOC_DHT
    kill_Assoc(dht->assoc);
#endif
    networking_registerhandler(dht->net, NET_PACKET_GET_NODES, NULL, NULL);
    networking_registerhandler(dht->net, NET_PACKET_SEND_NODES_IPV6, NULL, NULL);
    cryptopacket_registerhandler(dht, CRYPTO_PACKET_NAT_PING, NULL, NULL);
    cryptopacket_registerhandler(dht, CRYPTO_PACKET_HARDENING, NULL, NULL);
    ping_array_free_all(&dht->dht_ping_array);
    ping_array_free_all(&dht->dht_harden_ping_array);
    kill_ping(dht->ping);
    free(dht->friends_list);
    free(dht->loaded_nodes_list);
    free(dht);
}

/* new DHT format for load/save, more robust and forward compatible */
//TODO: Move this closer to Messenger.
#define DHT_STATE_COOKIE_GLOBAL 0x159000d

#define DHT_STATE_COOKIE_TYPE      0x11ce
#define DHT_STATE_TYPE_NODES       4

#define MAX_SAVED_DHT_NODES (((DHT_FAKE_FRIEND_NUMBER * MAX_FRIEND_CLIENTS) + LCLIENT_LIST) * 2)

/* Get the size of the DHT (for saving). */
uint32_t DHT_size(const DHT *dht)
{
    uint32_t numv4 = 0, numv6 = 0, i, j;

    for (i = 0; i < LCLIENT_LIST; ++i) {
        numv4 += (dht->close_clientlist[i].assoc4.timestamp != 0);
        numv6 += (dht->close_clientlist[i].assoc6.timestamp != 0);
    }

    for (i = 0; i < DHT_FAKE_FRIEND_NUMBER && i < dht->num_friends; ++i) {
        DHT_Friend *fr = &dht->friends_list[i];

        for (j = 0; j < MAX_FRIEND_CLIENTS; ++j) {
            numv4 += (fr->client_list[j].assoc4.timestamp != 0);
            numv6 += (fr->client_list[j].assoc6.timestamp != 0);
        }
    }

    uint32_t size32 = sizeof(uint32_t), sizesubhead = size32 * 2;

    return size32 + sizesubhead + (packed_node_size(AF_INET) * numv4) + (packed_node_size(AF_INET6) * numv6);
}

static uint8_t *z_state_save_subheader(uint8_t *data, uint32_t len, uint16_t type)
{
    host_to_lendian32(data, len);
    data += sizeof(uint32_t);
    host_to_lendian32(data, (host_tolendian16(DHT_STATE_COOKIE_TYPE) << 16) | host_tolendian16(type));
    data += sizeof(uint32_t);
    return data;
}


/* Save the DHT in data where data is an array of size DHT_size(). */
void DHT_save(DHT *dht, uint8_t *data)
{
    host_to_lendian32(data,  DHT_STATE_COOKIE_GLOBAL);
    data += sizeof(uint32_t);

    uint32_t num, i, j;

    uint8_t *old_data = data;

    /* get right offset. we write the actual header later. */
    data = z_state_save_subheader(data, 0, 0);

    Node_format clients[MAX_SAVED_DHT_NODES];

    for (num = 0, i = 0; i < LCLIENT_LIST; ++i) {
        if (dht->close_clientlist[i].assoc4.timestamp != 0) {
            memcpy(clients[num].public_key, dht->close_clientlist[i].public_key, crypto_box_PUBLICKEYBYTES);
            clients[num].ip_port = dht->close_clientlist[i].assoc4.ip_port;
            ++num;
        }

        if (dht->close_clientlist[i].assoc6.timestamp != 0) {
            memcpy(clients[num].public_key, dht->close_clientlist[i].public_key, crypto_box_PUBLICKEYBYTES);
            clients[num].ip_port = dht->close_clientlist[i].assoc6.ip_port;
            ++num;
        }
    }

    for (i = 0; i < DHT_FAKE_FRIEND_NUMBER && i < dht->num_friends; ++i) {
        DHT_Friend *fr = &dht->friends_list[i];

        for (j = 0; j < MAX_FRIEND_CLIENTS; ++j) {
            if (fr->client_list[j].assoc4.timestamp != 0) {
                memcpy(clients[num].public_key, fr->client_list[j].public_key, crypto_box_PUBLICKEYBYTES);
                clients[num].ip_port = fr->client_list[j].assoc4.ip_port;
                ++num;
            }

            if (fr->client_list[j].assoc6.timestamp != 0) {
                memcpy(clients[num].public_key, fr->client_list[j].public_key, crypto_box_PUBLICKEYBYTES);
                clients[num].ip_port = fr->client_list[j].assoc6.ip_port;
                ++num;
            }
        }
    }

    z_state_save_subheader(old_data, pack_nodes(data, sizeof(Node_format) * num, clients, num), DHT_STATE_TYPE_NODES);
}

/* Bootstrap from this number of nodes every time DHT_connect_after_load() is called */
#define SAVE_BOOTSTAP_FREQUENCY 8

/* Start sending packets after DHT loaded_friends_list and loaded_clients_list are set */
int DHT_connect_after_load(DHT *dht)
{
    if (dht == NULL)
        return -1;

    if (!dht->loaded_nodes_list)
        return -1;

    /* DHT is connected, stop. */
    if (DHT_non_lan_connected(dht)) {
        free(dht->loaded_nodes_list);
        dht->loaded_nodes_list = NULL;
        dht->loaded_num_nodes = 0;
        return 0;
    }

    unsigned int i;

    for (i = 0; i < dht->loaded_num_nodes && i < SAVE_BOOTSTAP_FREQUENCY; ++i) {
        unsigned int index = dht->loaded_nodes_index % dht->loaded_num_nodes;
        DHT_bootstrap(dht, dht->loaded_nodes_list[index].ip_port, dht->loaded_nodes_list[index].public_key);
        ++dht->loaded_nodes_index;
    }

    return 0;
}

static int dht_load_state_callback(void *outer, const uint8_t *data, uint32_t length, uint16_t type)
{
    DHT *dht = outer;

    switch (type) {
        case DHT_STATE_TYPE_NODES:
            if (length == 0)
                break;

            {
                free(dht->loaded_nodes_list);
                // Copy to loaded_clients_list
                dht->loaded_nodes_list = calloc(MAX_SAVED_DHT_NODES, sizeof(Node_format));

                int num = unpack_nodes(dht->loaded_nodes_list, MAX_SAVED_DHT_NODES, NULL, data, length, 0);

                if (num > 0) {
                    dht->loaded_num_nodes = num;
                } else {
                    dht->loaded_num_nodes = 0;
                }

            } /* localize declarations */

            break;

#ifdef DEBUG

        default:
            fprintf(stderr, "Load state (DHT): contains unrecognized part (len %u, type %u)\n",
                    length, type);
            break;
#endif
    }

    return 0;
}

/* Load the DHT from data of size size.
 *
 *  return -1 if failure.
 *  return 0 if success.
 */
int DHT_load(DHT *dht, const uint8_t *data, uint32_t length)
{
    uint32_t cookie_len = sizeof(uint32_t);

    if (length > cookie_len) {
        uint32_t data32;
        lendian_to_host32(&data32, data);

        if (data32 == DHT_STATE_COOKIE_GLOBAL)
            return load_state(dht_load_state_callback, dht, data + cookie_len,
                              length - cookie_len, DHT_STATE_COOKIE_TYPE);
    }

    return -1;
}

/*  return 0 if we are not connected to the DHT.
 *  return number of connected nodes if we are.
 */
int DHT_isconnected(const DHT *dht)
{
    uint32_t i, count=0;
    unix_time_update();

    for (i = 0; i < LCLIENT_LIST; ++i) {
        const Client_data *client = &dht->close_clientlist[i];

        if (!is_timeout(client->assoc4.timestamp, BAD_NODE_TIMEOUT) ||
                !is_timeout(client->assoc6.timestamp, BAD_NODE_TIMEOUT))
            count++;
    }

    return count;
}

/*  return 0 if we are not connected or only connected to lan peers with the DHT.
 *  return 1 if we are.
 */
int DHT_non_lan_connected(const DHT *dht)
{
    uint32_t i;
    unix_time_update();

    for (i = 0; i < LCLIENT_LIST; ++i) {
        const Client_data *client = &dht->close_clientlist[i];

        if (!is_timeout(client->assoc4.timestamp, BAD_NODE_TIMEOUT) && LAN_ip(client->assoc4.ip_port.ip) == -1)
            return 1;

        if (!is_timeout(client->assoc6.timestamp, BAD_NODE_TIMEOUT) && LAN_ip(client->assoc6.ip_port.ip) == -1)
            return 1;

    }

    return 0;
}<|MERGE_RESOLUTION|>--- conflicted
+++ resolved
@@ -233,6 +233,7 @@
     uint8_t net_family;
 
     if (ip_port->ip.family == AF_INET) {
+        // FIXME use functions to convert endianness
         ipv6 = 0;
         net_family = TOX_AF_INET;
     } else if (ip_port->ip.family == TCP_INET) {
@@ -342,32 +343,7 @@
     uint32_t i, packed_length = 0;
 
     for (i = 0; i < number; ++i) {
-<<<<<<< HEAD
         int ipp_size = pack_ip_port(data, length, packed_length, &nodes[i].ip_port);
-=======
-        int ipv6 = -1;
-        uint8_t net_family;
-
-        // FIXME use functions to convert endianness
-        if (nodes[i].ip_port.ip.family == AF_INET) {
-            ipv6 = 0;
-            net_family = TOX_AF_INET;
-        } else if (nodes[i].ip_port.ip.family == TCP_INET) {
-            ipv6 = 0;
-            net_family = TOX_TCP_INET;
-        } else if (nodes[i].ip_port.ip.family == AF_INET6) {
-            ipv6 = 1;
-            net_family = TOX_AF_INET6;
-        } else if (nodes[i].ip_port.ip.family == TCP_INET6) {
-            ipv6 = 1;
-            net_family = TOX_TCP_INET6;
-        } else {
-            return -1;
-        }
-
-        if (ipv6 == 0) {
-            uint32_t size = PACKED_NODE_SIZE_IP4;
->>>>>>> 532629d4
 
         if (ipp_size == -1)
             return -1;
