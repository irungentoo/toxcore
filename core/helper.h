/*   helper.h
 *
 *   Has some standard functions. !Red!
 *
 *
 *   Copyright (C) 2013 Tox project All Rights Reserved.
 *
 *   This file is part of Tox.
 *
 *   Tox is free software: you can redistribute it and/or modify
 *   it under the terms of the GNU General Public License as published by
 *   the Free Software Foundation, either version 3 of the License, or
 *   (at your option) any later version.
 *
 *   Tox is distributed in the hope that it will be useful,
 *   but WITHOUT ANY WARRANTY; without even the implied warranty of
 *   MERCHANTABILITY or FITNESS FOR A PARTICULAR PURPOSE.  See the
 *   GNU General Public License for more details.
 *
 *   You should have received a copy of the GNU General Public License
 *   along with Tox.  If not, see <http://www.gnu.org/licenses/>.
 *
 */

#ifndef _HELPER_H_
#define _HELPER_H_

#include "network.h"

#include <time.h>
#include <inttypes.h>

int set_ip_port(const char *ip, short port, IP_Port *dest);

uint32_t get_random_number(uint32_t _max);

<<<<<<< HEAD
void memadd(uint8_t *dest, uint16_t from, const uint8_t *source, uint16_t size);
=======
void        memadd(uint8_t* _dest, uint16_t _from, const uint8_t* _source, uint16_t _size);
void        memcpy_from(uint8_t* _dest, uint16_t _from, const uint8_t* _source, uint16_t _size);
>>>>>>> 7cb8f66f

#endif /* _HELPER_H_ */<|MERGE_RESOLUTION|>--- conflicted
+++ resolved
@@ -1,44 +1,44 @@
-/*   helper.h
- *
- *   Has some standard functions. !Red!
- *
- *
- *   Copyright (C) 2013 Tox project All Rights Reserved.
- *
- *   This file is part of Tox.
- *
- *   Tox is free software: you can redistribute it and/or modify
- *   it under the terms of the GNU General Public License as published by
- *   the Free Software Foundation, either version 3 of the License, or
- *   (at your option) any later version.
- *
- *   Tox is distributed in the hope that it will be useful,
- *   but WITHOUT ANY WARRANTY; without even the implied warranty of
- *   MERCHANTABILITY or FITNESS FOR A PARTICULAR PURPOSE.  See the
- *   GNU General Public License for more details.
- *
- *   You should have received a copy of the GNU General Public License
- *   along with Tox.  If not, see <http://www.gnu.org/licenses/>.
- *
- */
+/* helper.h
+*
+* Has some standard functions. !Red!
+*
+*
+* Copyright (C) 2013 Tox project All Rights Reserved.
+*
+* This file is part of Tox.
+*
+* Tox is free software: you can redistribute it and/or modify
+* it under the terms of the GNU General Public License as published by
+* the Free Software Foundation, either version 3 of the License, or
+* (at your option) any later version.
+*
+* Tox is distributed in the hope that it will be useful,
+* but WITHOUT ANY WARRANTY; without even the implied warranty of
+* MERCHANTABILITY or FITNESS FOR A PARTICULAR PURPOSE. See the
+* GNU General Public License for more details.
+*
+* You should have received a copy of the GNU General Public License
+* along with Tox. If not, see <http://www.gnu.org/licenses/>.
+*
+*/
 
 #ifndef _HELPER_H_
 #define _HELPER_H_
 
-#include "network.h"
-
 #include <time.h>
 #include <inttypes.h>
+/* PLACE ALL YOUR HELPER FUNCTIONS/MACROS HERE */
 
-int set_ip_port(const char *ip, short port, IP_Port *dest);
+/* Current time, unix format */
+#define unix_time() ((uint32_t)time(NULL)) /* Replaced this from DHT.h to here since i will be using it too !Red!*/
 
-uint32_t get_random_number(uint32_t _max);
+#define SUCCESS 0
+#define FAILURE -1
 
-<<<<<<< HEAD
-void memadd(uint8_t *dest, uint16_t from, const uint8_t *source, uint16_t size);
-=======
-void        memadd(uint8_t* _dest, uint16_t _from, const uint8_t* _source, uint16_t _size);
-void        memcpy_from(uint8_t* _dest, uint16_t _from, const uint8_t* _source, uint16_t _size);
->>>>>>> 7cb8f66f
+int set_ip_port(const char* _ip, short _port, void* _cont);
+uint32_t get_random_number( uint32_t _max);
+
+void memadd(uint8_t* _dest, uint16_t _from, const uint8_t* _source, uint16_t _size);
+void memcpy_from(uint8_t* _dest, uint16_t _from, const uint8_t* _source, uint16_t _size);
 
 #endif /* _HELPER_H_ */